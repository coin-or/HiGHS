--- conflicted
+++ resolved
@@ -114,24 +114,6 @@
         model_status = scaled_model_status;
       }
     }
-<<<<<<< HEAD
-    HighsPrintMessage(output, message_level, ML_ALWAYS,
-                      "Model   status      : %s\n",
-                      highs.highsModelStatusToString(model_status).c_str());
-    HighsPrintMessage(
-        output, message_level, ML_ALWAYS, "Primal  status      : %s\n",
-        highs.primalDualStatusToString(highs_info.primal_status).c_str());
-    HighsPrintMessage(
-        output, message_level, ML_ALWAYS, "Dual    status      : %s\n",
-        highs.primalDualStatusToString(highs_info.dual_status).c_str());
-    HighsPrintMessage(output, message_level, ML_ALWAYS,
-                      "Simplex   iterations: %d\n",
-                      highs_info.simplex_iteration_count);
-     if (highs_info.qp_iteration_count)
-      HighsPrintMessage(output, message_level, ML_ALWAYS,
-                        "QP ASM    iterations: %d\n",
-                        highs_info.qp_iteration_count);
-=======
     highsLogUser(log_options, HighsLogType::kInfo, "Model   status      : %s\n",
                  highs.modelStatusToString(model_status).c_str());
     highsLogUser(log_options, HighsLogType::kInfo, "Primal  status      : %s\n",
@@ -143,7 +125,10 @@
     highsLogUser(log_options, HighsLogType::kInfo,
                  "Simplex   iterations: %" HIGHSINT_FORMAT "\n",
                  highs_info.simplex_iteration_count);
->>>>>>> 87ca7835
+    if (highs_info.qp_iteration_count)
+      highsLogUser(log_options, HighsLogType::kInfo,
+                        "QP ASM    iterations: %d\n",
+                        highs_info.qp_iteration_count);
     if (highs_info.ipm_iteration_count)
       highsLogUser(log_options, HighsLogType::kInfo,
                    "IPM       iterations: %" HIGHSINT_FORMAT "\n",
