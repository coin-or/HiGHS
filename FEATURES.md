--- conflicted
+++ resolved
@@ -7,12 +7,7 @@
 - Printing of BLAS library moved to HiGHS header, so it is printed when using HiPO without logging.
 - Recommend to install Metis branch `521-ts` due to better oredring quality on many problems. Update workflows and documentation accordingly.
 - Add option `hipo_metis_no2hop` to control option `no2hop` of Metis and add warning if the fill-in is large.
-<<<<<<< HEAD
-
-Added singleton column stuffing to MIP presolve - see Gamrath et al., Progress in presolving for mixed integer programming. Math. Prog. Comp. 7, 367–398 (2015).
-=======
 
 Added singleton column stuffing to MIP presolve - see Gamrath et al., Progress in presolving for mixed integer programming. Math. Prog. Comp. 7, 367–398 (2015).
 
-## Build changes
->>>>>>> cc5b4e15
+## Build changes