--- conflicted
+++ resolved
@@ -69,12 +69,6 @@
 option(HiGHSDEV "HiGHS development" OFF)
 message(STATUS "HiGHS development: " ${HiGHSDEV})
 
-<<<<<<< HEAD
-option(HiGHSDEBUG "HiGHS debug" OFF)
-message(STATUS "HiGHS debug: " ${HiGHSDEBUG})
-
-=======
->>>>>>> ca1c0b4d
 # whether to use shared or static libraries
 option(SHARED "Build shared libraries" ON)
 set(BUILD_SHARED_LIBS ${SHARED})
