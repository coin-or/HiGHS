/* * * * * * * * * * * * * * * * * * * * * * * * * * * * * * * * * * * * */
/*                                                                       */
/*    This file is part of the HiGHS linear optimization suite           */
/*                                                                       */
/*    Available as open-source under the MIT License                     */
/*                                                                       */
/* * * * * * * * * * * * * * * * * * * * * * * * * * * * * * * * * * * * */
/**@file presolve/HPresolve.h
 * @brief
 */
#ifndef PRESOLVE_HIGHS_PRESOLVE_H_
#define PRESOLVE_HIGHS_PRESOLVE_H_
#include <cassert>
#include <cmath>
#include <list>
#include <queue>
#include <set>
#include <unordered_map>
#include <vector>

#include "lp_data/HConst.h"
#include "lp_data/HStruct.h"
#include "lp_data/HighsLp.h"
#include "lp_data/HighsOptions.h"
#include "mip/HighsMipSolver.h"
#include "presolve/HPresolveAnalysis.h"
#include "util/HighsCDouble.h"
#include "util/HighsHash.h"
#include "util/HighsHashTree.h"
#include "util/HighsLinearSumBounds.h"
#include "util/HighsMatrixSlice.h"

namespace presolve {

class HighsPostsolveStack;

class HPresolve {
  // pointer to model and options that where presolved
  HighsLp* model;
  const HighsOptions* options;
  HighsTimer* timer;
  HighsMipSolver* mipsolver = nullptr;
  double primal_feastol;

  // triplet storage
  std::vector<double> Avalue;
  std::vector<HighsInt> Arow;
  std::vector<HighsInt> Acol;

  // linked list links for column based links for each nonzero
  std::vector<HighsInt> colhead;
  std::vector<HighsInt> Anext;
  std::vector<HighsInt> Aprev;

  // splay tree links for row based iteration and nonzero lookup
  std::vector<HighsInt> rowroot;
  std::vector<HighsInt> ARleft;
  std::vector<HighsInt> ARright;

  // length of rows and columns
  std::vector<HighsInt> rowsize;
  std::vector<HighsInt> rowsizeInteger;
  std::vector<HighsInt> rowsizeImplInt;
  std::vector<HighsInt> colsize;

  // vector to store the nonzero positions of a row
  std::vector<HighsInt> rowpositions;

  // stack to reuse free slots
  std::vector<HighsInt> freeslots;

  // vectors holding implied bounds on primal and dual variables as well as
  // their origins
  std::vector<double> implColLower;
  std::vector<double> implColUpper;
  std::vector<HighsInt> colLowerSource;
  std::vector<HighsInt> colUpperSource;
  std::vector<double> rowDualLower;
  std::vector<double> rowDualUpper;
  std::vector<double> implRowDualLower;
  std::vector<double> implRowDualUpper;
  std::vector<HighsInt> rowDualLowerSource;
  std::vector<HighsInt> rowDualUpperSource;
  std::vector<std::set<HighsInt>> colImplSourceByRow;
  std::vector<std::set<HighsInt>> implRowDualSourceByCol;

  // implied bounds on values of primal and dual rows computed from the bounds
  // of primal and dual variables
  HighsLinearSumBounds impliedRowBounds;
  HighsLinearSumBounds impliedDualRowBounds;

  std::vector<HighsInt> changedRowIndices;
  std::vector<uint8_t> changedRowFlag;
  std::vector<HighsInt> changedColIndices;
  std::vector<uint8_t> changedColFlag;

  std::vector<std::pair<HighsInt, HighsInt>> substitutionOpportunities;

  std::unordered_map<HighsInt,
                     HighsHashTree<std::pair<HighsInt, HighsInt>, double>>
      liftingOpportunities;

  // set with the sizes and indices of equation rows sorted by the size and a
  // vector to access there iterator positions in the set by index for quick
  // removal
  std::set<std::pair<HighsInt, HighsInt>> equations;
  std::vector<std::set<std::pair<HighsInt, HighsInt>>::iterator> eqiters;

  bool shrinkProblemEnabled;
  size_t reductionLimit;

  // vectors storing singleton rows and columns
  std::vector<HighsInt> singletonRows;
  std::vector<HighsInt> singletonColumns;

  // flags to mark rows/columns as deleted
  std::vector<uint8_t> rowDeleted;
  std::vector<uint8_t> colDeleted;

  std::vector<uint16_t> numProbes;

  int64_t probingContingent;
  HighsInt probingNumDelCol;
  HighsInt numProbed;

  // counters for number of deleted rows and columns
  HighsInt numDeletedRows;
  HighsInt numDeletedCols;

  // store old problem sizes to compute percentage reductions in
  // presolve loop
  HighsInt oldNumCol;
  HighsInt oldNumRow;
  bool probingEarlyAbort;

  enum class Result {
    kOk,
    kPrimalInfeasible,
    kDualInfeasible,
    kStopped,
  };

  struct StatusResult {
   private:
    bool my_flag;
    Result my_result;

   public:
    // clang-format off
    StatusResult(bool flag) : my_flag(flag), my_result(Result::kOk) {};
    // clang-format on
    StatusResult(Result result) : my_result(result) {
      my_flag = (result == Result::kOk);
    };
    explicit operator bool() const { return my_flag; };
    explicit operator Result() const { return my_result; };
  };

  HighsPresolveStatus presolve_status_;
  HPresolveAnalysis analysis_;

  // private functions for different shared functionality and matrix
  // modification

  void link(HighsInt pos);

  void unlink(HighsInt pos);

  void markChangedRow(HighsInt row);

  void markChangedCol(HighsInt col);

  double getMaxAbsColVal(HighsInt col) const;

  double getMaxAbsRowVal(HighsInt row) const;

  bool checkUpdateColImpliedBounds(HighsInt row, double* rowLower = nullptr,
                                   double* rowUpper = nullptr) const;

  void updateColImpliedBounds(HighsInt row, HighsInt col, double val);

  void updateColImpliedBounds(HighsInt row);

  bool checkUpdateRowDualImpliedBounds(HighsInt col,
                                       double* dualRowLower = nullptr,
                                       double* dualRowUpper = nullptr) const;

  void updateRowDualImpliedBounds(HighsInt row, HighsInt col, double val);

  void updateRowDualImpliedBounds(HighsInt col);

  void resetColImpliedBounds(HighsInt col, HighsInt row = -1);

  void resetRowDualImpliedBounds(HighsInt row, HighsInt col = -1);

  void resetColImpliedBoundsDerivedFromRow(HighsInt row);

  void resetRowDualImpliedBoundsDerivedFromCol(HighsInt col);

  bool rowCoefficientsIntegral(HighsInt row, double scale) const;

  bool isImpliedFree(HighsInt col) const;

  bool isDualImpliedFree(HighsInt row) const;

  void dualImpliedFreeGetRhsAndRowType(HighsInt row, double& rhs,
                                       HighsPostsolveStack::RowType& rowType,
                                       bool relaxRowDualBounds = false);

  bool isEquation(HighsInt row) const;

  bool isRanged(HighsInt row) const;

  bool isRedundant(HighsInt row) const;

  bool isImpliedEquationAtLower(HighsInt row) const;

  bool isImpliedEquationAtUpper(HighsInt row) const;

  StatusResult isImpliedIntegral(HighsInt col);

  StatusResult isImpliedInteger(HighsInt col) const;

  StatusResult convertImpliedInteger(HighsInt col, HighsInt row = -1,
                                     bool skipInputChecks = false);

  bool isLowerImplied(HighsInt col) const;

  bool isLowerStrictlyImplied(HighsInt col, double* tolerance = nullptr) const;

  bool isUpperImplied(HighsInt col) const;

  bool isUpperStrictlyImplied(HighsInt col, double* tolerance = nullptr) const;

  HighsInt countFillin(HighsInt row);

  bool checkFillin(HighsHashTable<HighsInt, HighsInt>& fillinCache,
                   HighsInt row, HighsInt col);

  void reinsertEquation(HighsInt row);

  void clearLiftingOpportunities(HighsInt row) {
    auto search = liftingOpportunities.find(row);
    if (search != liftingOpportunities.end()) search->second.clear();
  };

#ifndef NDEBUG
  void debugPrintRow(HighsPostsolveStack& postsolve_stack, HighsInt row);
#endif

  HighsInt findNonzero(HighsInt row, HighsInt col);

  bool okFromCSC(const std::vector<double>& Aval,
                 const std::vector<HighsInt>& Aindex,
                 const std::vector<HighsInt>& Astart);

  bool okFromCSR(const std::vector<double>& ARval,
                 const std::vector<HighsInt>& ARindex,
                 const std::vector<HighsInt>& ARstart);

  void toCSC(std::vector<double>& Aval, std::vector<HighsInt>& Aindex,
             std::vector<HighsInt>& Astart);

  void toCSR(std::vector<double>& ARval, std::vector<HighsInt>& ARindex,
             std::vector<HighsInt>& ARstart);

  void getRowPositions(HighsInt row,
                       std::vector<HighsInt>& myrowpositions) const;

  void storeRow(HighsInt row);

  HighsTripletPositionSlice getStoredRow() const;

  HighsTripletListSlice getColumnVector(HighsInt col) const;

  HighsTripletTreeSlicePreOrder getRowVector(HighsInt row) const;

  HighsTripletTreeSliceInOrder getSortedRowVector(HighsInt row) const;

  void markRowDeleted(HighsInt row);

  void markColDeleted(HighsInt col);

  bool fixColToLowerOrUnbounded(HighsPostsolveStack& postsolve_stack,
                                HighsInt col);

  bool fixColToUpperOrUnbounded(HighsPostsolveStack& postsolve_stack,
                                HighsInt col);

  void fixColToZero(HighsPostsolveStack& postsolve_stack, HighsInt col);

  void transformColumn(HighsPostsolveStack& postsolve_stack, HighsInt col,
                       double scale, double constant);

  void scaleRow(HighsInt row, double scale, bool integral = false);

  void scaleStoredRow(HighsInt row, double scale, bool integral = false);

  void substitute(HighsInt row, HighsInt col, double rhs);

  void changeColUpper(HighsInt col, double newUpper);

  void changeColLower(HighsInt col, double newLower);

  void changeRowDualUpper(HighsInt row, double newUpper);

  void changeRowDualLower(HighsInt row, double newLower);

  void changeImplColUpper(HighsInt col, double newUpper, HighsInt originRow);

  void changeImplColLower(HighsInt col, double newLower, HighsInt originRow);

  void changeImplRowDualUpper(HighsInt row, double newUpper,
                              HighsInt originCol);

  void changeImplRowDualLower(HighsInt row, double newLower,
                              HighsInt originCol);

  void scaleMIP(HighsPostsolveStack& postsolve_stack);

  Result applyConflictGraphSubstitutions(HighsPostsolveStack& postsolve_stack);

  Result fastPresolveLoop(HighsPostsolveStack& postsolve_stack);

  Result presolve(HighsPostsolveStack& postsolve_stack);

  Result removeSlacks(HighsPostsolveStack& postsolve_stack);

  Result checkTimeLimit();

  Result checkLimits(HighsPostsolveStack& postsolve_stack);

  void storeCurrentProblemSize();

  double problemSizeReduction() const;

 public:
  // for LP presolve
  bool okSetInput(HighsLp& model_, const HighsOptions& options_,
                  const HighsInt presolve_reduction_limit,
                  HighsTimer* timer = nullptr);

  // for MIP presolve
  bool okSetInput(HighsMipSolver& mipsolver,
                  const HighsInt presolve_reduction_limit);

  void setReductionLimit(size_t reductionLimit) {
    this->reductionLimit = reductionLimit;
  }

  HighsInt numNonzeros() const { return int(Avalue.size() - freeslots.size()); }

  void shrinkProblem(HighsPostsolveStack& postsolve_stack);

  void addToMatrix(const HighsInt row, const HighsInt col, const double val);

  Result runProbing(HighsPostsolveStack& postsolve_stack);

  Result liftingForProbing(HighsPostsolveStack& postsolve_stack);

  Result dominatedColumns(HighsPostsolveStack& postsolve_stack);

  Result doubletonEq(HighsPostsolveStack& postsolve_stack, HighsInt row,
                     HighsPostsolveStack::RowType rowType);

  Result singletonRow(HighsPostsolveStack& postsolve_stack, HighsInt row);

  Result emptyCol(HighsPostsolveStack& postsolve_stack, HighsInt col);

  Result singletonCol(HighsPostsolveStack& postsolve_stack, HighsInt col);

  void substituteFreeCol(HighsPostsolveStack& postsolve_stack, HighsInt row,
                         HighsInt col, bool relaxRowDualBounds = false);

  Result rowPresolve(HighsPostsolveStack& postsolve_stack, HighsInt row);

  Result colPresolve(HighsPostsolveStack& postsolve_stack, HighsInt col);

  Result detectDominatedCol(HighsPostsolveStack& postsolve_stack, HighsInt col,
                            bool handleSingletonRows = true);

<<<<<<< HEAD
  void dualBoundTightening(HighsPostsolveStack& postsolve_stack, HighsInt col);
=======
  Result dualFixing(HighsPostsolveStack& postsolve_stack, HighsInt col);
>>>>>>> c3588b12

  Result initialRowAndColPresolve(HighsPostsolveStack& postsolve_stack);

  HighsModelStatus run(HighsPostsolveStack& postsolve_stack);

  void computeIntermediateMatrix(std::vector<HighsInt>& flagRow,
                                 std::vector<HighsInt>& flagCol,
                                 size_t& numreductions);

  void substitute(HighsInt substcol, HighsInt staycol, double offset,
                  double scale);

  void removeFixedCol(HighsInt col);

  void removeRow(HighsInt row);

  Result removeDependentEquations(HighsPostsolveStack& postsolve_stack);

  Result removeDependentFreeCols(HighsPostsolveStack& postsolve_stack);

  Result aggregator(HighsPostsolveStack& postsolve_stack);

  Result removeRowSingletons(HighsPostsolveStack& postsolve_stack);

  Result presolveColSingletons(HighsPostsolveStack& postsolve_stack);

  Result presolveChangedRows(HighsPostsolveStack& postsolve_stack);

  Result presolveChangedCols(HighsPostsolveStack& postsolve_stack);

  Result removeDoubletonEquations(HighsPostsolveStack& postsolve_stack);

  Result strengthenInequalities(HighsPostsolveStack& postsolve_stack,
                                HighsInt& num_strenghtened);

  Result detectImpliedIntegers();

  Result detectParallelRowsAndCols(HighsPostsolveStack& postsolve_stack);

  template <typename RowStorageFormat>
  Result equalityRowAddition(HighsPostsolveStack& postsolve_stack,
                             HighsInt stayrow, HighsInt removerow, double scale,
                             const HighsMatrixSlice<RowStorageFormat>& vector);

  Result sparsify(HighsPostsolveStack& postsolve_stack);

  void setRelaxedImpliedBounds();

  const HighsPresolveLog& getPresolveLog() const {
    return analysis_.presolve_log_;
  }

  HighsPresolveStatus getPresolveStatus() const { return presolve_status_; }

  bool zeroRowActivityFeasible() const;

  HighsInt debugGetCheckCol() const;
  HighsInt debugGetCheckRow() const;

  // Not currently called
  static void debug(const HighsLp& lp, const HighsOptions& options);
};

}  // namespace presolve
#endif<|MERGE_RESOLUTION|>--- conflicted
+++ resolved
@@ -379,11 +379,7 @@
   Result detectDominatedCol(HighsPostsolveStack& postsolve_stack, HighsInt col,
                             bool handleSingletonRows = true);
 
-<<<<<<< HEAD
-  void dualBoundTightening(HighsPostsolveStack& postsolve_stack, HighsInt col);
-=======
   Result dualFixing(HighsPostsolveStack& postsolve_stack, HighsInt col);
->>>>>>> c3588b12
 
   Result initialRowAndColPresolve(HighsPostsolveStack& postsolve_stack);
 
