--- conflicted
+++ resolved
@@ -3232,16 +3232,6 @@
   HPRESOLVE_CHECKED_CALL(detectDominatedCol(postsolve_stack, col, false));
   if (colDeleted[col]) return Result::kOk;
 
-<<<<<<< HEAD
-  if (mipsolver != nullptr) {
-    // check if variable is implied integer
-    HPRESOLVE_CHECKED_CALL(
-        static_cast<Result>(convertImpliedInteger(col, row)));
-
-    // try tightening bounds
-    dualBoundTightening(postsolve_stack, col);
-  }
-=======
   // check if variable is implied integer
   if (mipsolver != nullptr)
     HPRESOLVE_CHECKED_CALL(
@@ -3250,7 +3240,6 @@
   // dual fixing
   HPRESOLVE_CHECKED_CALL(dualFixing(postsolve_stack, col));
   if (colDeleted[col]) return Result::kOk;
->>>>>>> c3588b12
 
   // update column implied bounds
   updateColImpliedBounds(row, col, colCoef);
@@ -4390,9 +4379,6 @@
     // check if variable is implied integer
     HPRESOLVE_CHECKED_CALL(static_cast<Result>(convertImpliedInteger(col)));
 
-    // try tightening bounds
-    dualBoundTightening(postsolve_stack, col);
-
     // shift integral variables to have a lower bound of zero
     if (model->integrality_[col] != HighsVarType::kContinuous &&
         model->col_lower_[col] != 0.0 &&
@@ -4552,27 +4538,14 @@
   return Result::kOk;
 }
 
-<<<<<<< HEAD
-void HPresolve::dualBoundTightening(HighsPostsolveStack& postsolve_stack,
-                                    HighsInt col) {
-  // tighten bounds using dual arguments
-=======
 HPresolve::Result HPresolve::dualFixing(HighsPostsolveStack& postsolve_stack,
                                         HighsInt col) {
   // fix variables or tighten bounds using dual arguments
->>>>>>> c3588b12
   // see section 4.4 "Dual fixing, substitution and bound strengthening",
   // Achterberg et al., Presolve Reductions in Mixed Integer Programming,
   // INFORMS Journal on Computing 32(2):473-506.
   assert(!colDeleted[col]);
 
-<<<<<<< HEAD
-  // only tighten bounds for integer-constrained variables
-  if (model->integrality_[col] == HighsVarType::kContinuous) return;
-
-  // return if variable is already fixed
-  if (model->col_lower_[col] == model->col_upper_[col]) return;
-=======
   // return if variable is already fixed
   if (model->col_lower_[col] == model->col_upper_[col]) return Result::kOk;
 
@@ -4749,7 +4722,6 @@
     }
     return Result::kOk;
   };
->>>>>>> c3588b12
 
   // lambda for computing tighter bounds
   auto hasTighterBound = [&](HighsInt col, HighsInt direction,
@@ -4820,17 +4792,6 @@
     return true;
   };
 
-<<<<<<< HEAD
-  double newBound = 0.0;
-  if (hasTighterBound(col, HighsInt{1}, model->col_upper_[col], newBound)) {
-    // update upper bound
-    changeColUpper(col, std::max(newBound, model->col_lower_[col]));
-  } else if (hasTighterBound(col, HighsInt{-1}, model->col_lower_[col],
-                             newBound)) {
-    // update lower bound
-    changeColLower(col, std::min(newBound, model->col_upper_[col]));
-  }
-=======
   // compute locks
   HighsInt numDownLocks = 0;
   HighsInt numUpLocks = 0;
@@ -4884,7 +4845,6 @@
     }
   }
   return Result::kOk;
->>>>>>> c3588b12
 }
 
 HPresolve::Result HPresolve::initialRowAndColPresolve(
