/* * * * * * * * * * * * * * * * * * * * * * * * * * * * * * * * * * * * */
/*                                                                       */
/*    This file is part of the HiGHS linear optimization suite           */
/*                                                                       */
/*    Available as open-source under the MIT License                     */
/*                                                                       */
/* * * * * * * * * * * * * * * * * * * * * * * * * * * * * * * * * * * * */
/**@file lp_data/HighsOptions.h
 * @brief
 */
#ifndef LP_DATA_HIGHS_OPTIONS_H_
#define LP_DATA_HIGHS_OPTIONS_H_

#include <cstring>  // For strlen
#include <vector>

#include "io/HighsIO.h"
#include "lp_data/HConst.h"
#include "lp_data/HighsStatus.h"
#include "simplex/SimplexConst.h"
#include "util/HFactorConst.h"

using std::string;

enum class OptionStatus { kOk = 0, kUnknownOption, kIllegalValue };

const bool kAdvancedInDocumentation = false;

class OptionRecord {
 public:
  HighsOptionType type;
  std::string name;
  std::string description;
  bool advanced;

  OptionRecord(HighsOptionType Xtype, std::string Xname,
               std::string Xdescription, bool Xadvanced) {
    this->type = Xtype;
    this->name = Xname;
    this->description = Xdescription;
    this->advanced = Xadvanced;
  }

  virtual ~OptionRecord() {}
};

class OptionRecordBool : public OptionRecord {
 public:
  bool* value;
  bool default_value;
  OptionRecordBool(std::string Xname, std::string Xdescription, bool Xadvanced,
                   bool* Xvalue_pointer, bool Xdefault_value)
      : OptionRecord(HighsOptionType::kBool, Xname, Xdescription, Xadvanced) {
    value = Xvalue_pointer;
    default_value = Xdefault_value;
    *value = default_value;
  }

  void assignvalue(bool Xvalue) { *value = Xvalue; }

  virtual ~OptionRecordBool() {}
};

class OptionRecordInt : public OptionRecord {
 public:
  HighsInt* value;
  HighsInt lower_bound;
  HighsInt default_value;
  HighsInt upper_bound;
  OptionRecordInt(std::string Xname, std::string Xdescription, bool Xadvanced,
                  HighsInt* Xvalue_pointer, HighsInt Xlower_bound,
                  HighsInt Xdefault_value, HighsInt Xupper_bound)
      : OptionRecord(HighsOptionType::kInt, Xname, Xdescription, Xadvanced) {
    value = Xvalue_pointer;
    lower_bound = Xlower_bound;
    default_value = Xdefault_value;
    upper_bound = Xupper_bound;
    *value = default_value;
  }

  void assignvalue(HighsInt Xvalue) { *value = Xvalue; }

  virtual ~OptionRecordInt() {}
};

class OptionRecordDouble : public OptionRecord {
 public:
  double* value;
  double lower_bound;
  double upper_bound;
  double default_value;
  OptionRecordDouble(std::string Xname, std::string Xdescription,
                     bool Xadvanced, double* Xvalue_pointer,
                     double Xlower_bound, double Xdefault_value,
                     double Xupper_bound)
      : OptionRecord(HighsOptionType::kDouble, Xname, Xdescription, Xadvanced) {
    value = Xvalue_pointer;
    lower_bound = Xlower_bound;
    default_value = Xdefault_value;
    upper_bound = Xupper_bound;
    *value = default_value;
  }

  void assignvalue(double Xvalue) { *value = Xvalue; }

  virtual ~OptionRecordDouble() {}
};

class OptionRecordString : public OptionRecord {
 public:
  std::string* value;
  std::string default_value;
  OptionRecordString(std::string Xname, std::string Xdescription,
                     bool Xadvanced, std::string* Xvalue_pointer,
                     std::string Xdefault_value)
      : OptionRecord(HighsOptionType::kString, Xname, Xdescription, Xadvanced) {
    value = Xvalue_pointer;
    default_value = Xdefault_value;
    *value = default_value;
  }

  void assignvalue(std::string Xvalue) { *value = Xvalue; }

  virtual ~OptionRecordString() {}
};

void highsOpenLogFile(HighsLogOptions& log_options,
                      std::vector<OptionRecord*>& option_records,
                      const std::string log_file);

bool commandLineOffChooseOnOk(const HighsLogOptions& report_log_options,
                              const string& name, const string& value);
bool commandLineOffOnOk(const HighsLogOptions& report_log_options,
                        const string& name, const string& value);
bool commandLineSolverOk(const HighsLogOptions& report_log_options,
                         const string& value);

bool boolFromString(std::string value, bool& bool_value);

OptionStatus getOptionIndex(const HighsLogOptions& report_log_options,
                            const std::string& name,
                            const std::vector<OptionRecord*>& option_records,
                            HighsInt& index);

OptionStatus checkOptions(const HighsLogOptions& report_log_options,
                          const std::vector<OptionRecord*>& option_records);
OptionStatus checkOption(const HighsLogOptions& report_log_options,
                         const OptionRecordInt& option);
OptionStatus checkOption(const HighsLogOptions& report_log_options,
                         const OptionRecordDouble& option);

OptionStatus checkOptionValue(const HighsLogOptions& report_log_options,
                              OptionRecordInt& option_records,
                              const HighsInt value);
OptionStatus checkOptionValue(const HighsLogOptions& report_log_options,
                              OptionRecordDouble& option_records,
                              const double value);
OptionStatus checkOptionValue(const HighsLogOptions& report_log_options,
                              OptionRecordString& option_records,
                              const std::string value);

OptionStatus setLocalOptionValue(const HighsLogOptions& report_log_options,
                                 const std::string& name,
                                 std::vector<OptionRecord*>& option_records,
                                 const bool value);

OptionStatus setLocalOptionValue(const HighsLogOptions& report_log_options,
                                 const std::string& name,
                                 std::vector<OptionRecord*>& option_records,
                                 const HighsInt value);
#ifdef HIGHSINT64
inline OptionStatus setLocalOptionValue(
    const HighsLogOptions& report_log_options, const std::string& name,
    std::vector<OptionRecord*>& option_records, const int value) {
  return setLocalOptionValue(report_log_options, name, option_records,
                             HighsInt{value});
}
#endif
OptionStatus setLocalOptionValue(const HighsLogOptions& report_log_options,
                                 const std::string& name,
                                 std::vector<OptionRecord*>& option_records,
                                 const double value);
OptionStatus setLocalOptionValue(const HighsLogOptions& report_log_options,
                                 const std::string& name,
                                 HighsLogOptions& log_options,
                                 std::vector<OptionRecord*>& option_records,
                                 const std::string value);
OptionStatus setLocalOptionValue(const HighsLogOptions& report_log_options,
                                 const std::string& name,
                                 HighsLogOptions& log_options,
                                 std::vector<OptionRecord*>& option_records,
                                 const char* value);

OptionStatus setLocalOptionValue(OptionRecordBool& option, const bool value);
OptionStatus setLocalOptionValue(const HighsLogOptions& report_log_options,
                                 OptionRecordInt& option, const HighsInt value);
OptionStatus setLocalOptionValue(const HighsLogOptions& report_log_options,
                                 OptionRecordDouble& option,
                                 const double value);
OptionStatus setLocalOptionValue(const HighsLogOptions& report_log_options,
                                 OptionRecordString& option,
                                 std::string const value);

OptionStatus passLocalOptions(const HighsLogOptions& report_log_options,
                              const HighsOptions& from_options,
                              HighsOptions& to_options);

OptionStatus getLocalOptionValues(
    const HighsLogOptions& report_log_options, const std::string& name,
    const std::vector<OptionRecord*>& option_records, bool* current_value,
    bool* default_value = nullptr);
OptionStatus getLocalOptionValues(
    const HighsLogOptions& report_log_options, const std::string& name,
    const std::vector<OptionRecord*>& option_records, HighsInt* current_value,
    HighsInt* min_value = nullptr, HighsInt* max_value = nullptr,
    HighsInt* default_value = nullptr);
OptionStatus getLocalOptionValues(
    const HighsLogOptions& report_log_options, const std::string& name,
    const std::vector<OptionRecord*>& option_records, double* current_value,
    double* min_value = nullptr, double* max_value = nullptr,
    double* default_value = nullptr);
OptionStatus getLocalOptionValues(
    const HighsLogOptions& report_log_options, const std::string& name,
    const std::vector<OptionRecord*>& option_records,
    std::string* current_value, std::string* default_value = nullptr);

OptionStatus getLocalOptionType(
    const HighsLogOptions& report_log_options, const std::string& name,
    const std::vector<OptionRecord*>& option_records,
    HighsOptionType* type = nullptr);

void resetLocalOptions(std::vector<OptionRecord*>& option_records);

HighsStatus writeOptionsToFile(
    FILE* file, const HighsLogOptions& report_log_options,
    const std::vector<OptionRecord*>& option_records,
    const bool report_only_deviations = false,
    const HighsFileType file_type = HighsFileType::kFull);
void reportOptions(FILE* file, const HighsLogOptions& report_log_options,
                   const std::vector<OptionRecord*>& option_records,
                   const bool report_only_deviations = false,
                   const HighsFileType file_type = HighsFileType::kFull);
void reportOption(FILE* file, const HighsLogOptions& report_log_options,
                  const OptionRecordBool& option,
                  const bool report_only_deviations,
                  const HighsFileType file_type);
void reportOption(FILE* file, const HighsLogOptions& report_log_options,
                  const OptionRecordInt& option,
                  const bool report_only_deviations,
                  const HighsFileType file_type);
void reportOption(FILE* file, const HighsLogOptions& report_log_options,
                  const OptionRecordDouble& option,
                  const bool report_only_deviations,
                  const HighsFileType file_type);
void reportOption(FILE* file, const HighsLogOptions& report_log_options,
                  const OptionRecordString& option,
                  const bool report_only_deviations,
                  const HighsFileType file_type);

const string kSimplexString = "simplex";
const string kIpmString = "ipm";
const string kPdlpString = "pdlp";

const HighsInt kKeepNRowsDeleteRows = -1;
const HighsInt kKeepNRowsDeleteEntries = 0;
const HighsInt kKeepNRowsKeepRows = 1;

// Strings for command line options
const string kModelFileString = "model_file";
const string kReadBasisFileString = "read_basis_file";
const string kWriteBasisFileString = "write_basis_file";
const string kPresolveString = "presolve";
const string kSolverString = "solver";
const string kParallelString = "parallel";
const string kRunCrossoverString = "run_crossover";
const string kTimeLimitString = "time_limit";
const string kOptionsFileString = "options_file";
const string kRandomSeedString = "random_seed";
const string kWriteSolutionFileString = "solution_file";
const string kRangingString = "ranging";
const string kVersionString = "version";
const string kWriteModelFileString = "write_model_file";
const string kWritePresolvedModelFileString = "write_presolved_model_file";
const string kReadSolutionFileString = "read_solution_file";

// String for HiGHS log file option
const string kLogFileString = "log_file";

struct HighsOptionsStruct {
  // Run-time options read from the command line
  std::string presolve;
  std::string solver;
  std::string parallel;
  std::string run_crossover;
  double time_limit;
  std::string read_solution_file;
  std::string read_basis_file;
  std::string write_model_file;
  std::string solution_file;
  std::string write_basis_file;
  HighsInt random_seed;
  std::string ranging;

  // Options read from the file
  double infinite_cost;
  double infinite_bound;
  double small_matrix_value;
  double large_matrix_value;
  double kkt_tolerance;
  double primal_feasibility_tolerance;
  double dual_feasibility_tolerance;
  double primal_residual_tolerance;
  double dual_residual_tolerance;
  double optimality_tolerance;
  double objective_bound;
  double objective_target;
  HighsInt threads;
  HighsInt user_bound_scale;
  HighsInt user_cost_scale;
  HighsInt highs_debug_level;
  HighsInt highs_analysis_level;
  HighsInt simplex_strategy;
  HighsInt simplex_scale_strategy;
  HighsInt simplex_crash_strategy;
  HighsInt simplex_dual_edge_weight_strategy;
  HighsInt simplex_primal_edge_weight_strategy;
  HighsInt simplex_iteration_limit;
  HighsInt simplex_update_limit;
  HighsInt simplex_min_concurrency;
  HighsInt simplex_max_concurrency;

  std::string log_file;
  // Three bools are deprecated: remove in V2.0
  bool write_model_to_file;
  bool write_presolved_model_to_file;
  bool write_solution_to_file;
  HighsInt write_solution_style;
  HighsInt glpsol_cost_row_location;
  std::string write_presolved_model_file;

  // Control of HiGHS log
  bool output_flag;
  bool log_to_console;
  bool timeless_log;

  // Options for IPM solver
  double ipm_optimality_tolerance;
  HighsInt ipm_iteration_limit;

  // Options for PDLP solver
  bool pdlp_scaling;
  HighsInt pdlp_iteration_limit;
  HighsInt pdlp_e_restart_method;
  double pdlp_optimality_tolerance;

  // Options for QP solver
  HighsInt qp_iteration_limit;
  HighsInt qp_nullspace_limit;
  double qp_regularization_value;

  // Options for IIS calculation
  HighsInt iis_strategy;

  // Option for multi-objective optimization
  bool blend_multi_objectives;

  // Advanced options
  HighsInt log_dev_level;
  bool log_githash;
  bool solve_relaxation;
  bool allow_unbounded_or_infeasible;
  bool use_implied_bounds_from_presolve;
  bool lp_presolve_requires_basis_postsolve;
  bool mps_parser_type_free;
  bool use_warm_start;
  HighsInt keep_n_rows;
  HighsInt cost_scale_factor;
  HighsInt allowed_matrix_scale_factor;
  HighsInt allowed_cost_scale_factor;
  HighsInt ipx_dualize_strategy;
  HighsInt simplex_dualize_strategy;
  HighsInt simplex_permute_strategy;
  HighsInt max_dual_simplex_cleanup_level;
  HighsInt max_dual_simplex_phase1_cleanup_level;
  HighsInt simplex_price_strategy;
  HighsInt simplex_unscaled_solution_strategy;
  HighsInt presolve_reduction_limit;
  HighsInt restart_presolve_reduction_limit;
  HighsInt presolve_substitution_maxfillin;
  HighsInt presolve_rule_off;
  bool presolve_rule_logging;
  bool presolve_remove_slacks;
  bool simplex_initial_condition_check;
  bool no_unnecessary_rebuild_refactor;
  double simplex_initial_condition_tolerance;
  double rebuild_refactor_solution_error_tolerance;
  double dual_steepest_edge_weight_error_tolerance;
  double dual_steepest_edge_weight_log_error_threshold;
  double dual_simplex_cost_perturbation_multiplier;
  double primal_simplex_bound_perturbation_multiplier;
  double dual_simplex_pivot_growth_tolerance;
  double presolve_pivot_threshold;
  double factor_pivot_threshold;
  double factor_pivot_tolerance;
  double start_crossover_tolerance;
  bool less_infeasible_DSE_check;
  bool less_infeasible_DSE_choose_row;
  bool use_original_HFactor_logic;
  //  bool allow_pdlp_cleanup;
  bool run_centring;
  HighsInt max_centring_steps;
  double centring_ratio_tolerance;

  // Options for iCrash
  bool icrash;
  bool icrash_dualize;
  std::string icrash_strategy;
  double icrash_starting_weight;
  HighsInt icrash_iterations;
  HighsInt icrash_approx_iter;
  bool icrash_exact;
  bool icrash_breakpoints;

  // Options for MIP solver
  bool mip_detect_symmetry;
  bool mip_allow_restart;
  bool mip_allow_feasibility_jump;
  HighsInt mip_max_nodes;
  HighsInt mip_max_stall_nodes;
  HighsInt mip_max_start_nodes;
  HighsInt mip_max_leaves;
  HighsInt mip_max_improving_sols;
  HighsInt mip_lp_age_limit;
  HighsInt mip_pool_age_limit;
  HighsInt mip_pool_soft_limit;
  HighsInt mip_pscost_minreliable;
  HighsInt mip_min_cliquetable_entries_for_parallelism;
  HighsInt mip_report_level;
  double mip_feasibility_tolerance;
  double mip_rel_gap;
  double mip_abs_gap;
  double mip_heuristic_effort;
  double mip_min_logging_interval;
  bool mip_heuristic_run_rins;
  bool mip_heuristic_run_rens;
  bool mip_heuristic_run_root_reduced_cost;
  bool mip_heuristic_run_zi_round;
  bool mip_heuristic_run_shifting;

#ifdef HIGHS_DEBUGSOL
  std::string mip_debug_solution_file;
#endif
  bool mip_improving_solution_save;
  bool mip_improving_solution_report_sparse;
  std::string mip_improving_solution_file;
  bool mip_root_presolve_only;
  HighsInt mip_lifting_for_probing;

  // Logging callback identifiers
  HighsLogOptions log_options;
  virtual ~HighsOptionsStruct() {}

  HighsOptionsStruct()
      : presolve(""),
        solver(""),
        parallel(""),
        run_crossover(""),
        time_limit(0.0),
        read_solution_file(""),
        read_basis_file(""),
        write_model_file(""),
        solution_file(""),
        write_basis_file(""),
        random_seed(0),
        ranging(""),
        infinite_cost(0.0),
        infinite_bound(0.0),
        small_matrix_value(0.0),
        large_matrix_value(0.0),
        kkt_tolerance(0.0),
        primal_feasibility_tolerance(0.0),
        dual_feasibility_tolerance(0.0),
        primal_residual_tolerance(0.0),
        dual_residual_tolerance(0.0),
        optimality_tolerance(0.0),
        objective_bound(0.0),
        objective_target(0.0),
        threads(0),
        user_bound_scale(0),
        user_cost_scale(0),
        highs_debug_level(0),
        highs_analysis_level(0),
        simplex_strategy(0),
        simplex_scale_strategy(0),
        simplex_crash_strategy(0),
        simplex_dual_edge_weight_strategy(0),
        simplex_primal_edge_weight_strategy(0),
        simplex_iteration_limit(0),
        simplex_update_limit(0),
        simplex_min_concurrency(0),
        simplex_max_concurrency(0),
        log_file(""),
        write_model_to_file(false),
        write_presolved_model_to_file(false),
        write_solution_to_file(false),
        write_solution_style(0),
        glpsol_cost_row_location(0),
        write_presolved_model_file(""),
        output_flag(false),
        log_to_console(false),
        timeless_log(false),
        ipm_optimality_tolerance(0.0),
        ipm_iteration_limit(0),
        pdlp_scaling(false),
        pdlp_iteration_limit(0),
        pdlp_e_restart_method(0),
        pdlp_optimality_tolerance(0.0),
        qp_iteration_limit(0),
        qp_nullspace_limit(0),
        qp_regularization_value(0),
        iis_strategy(0),
        blend_multi_objectives(false),
        log_dev_level(0),
        log_githash(false),
        solve_relaxation(false),
        allow_unbounded_or_infeasible(false),
        use_implied_bounds_from_presolve(false),
        lp_presolve_requires_basis_postsolve(false),
        mps_parser_type_free(false),
        use_warm_start(true),
        keep_n_rows(0),
        cost_scale_factor(0),
        allowed_matrix_scale_factor(0),
        allowed_cost_scale_factor(0),
        ipx_dualize_strategy(0),
        simplex_dualize_strategy(0),
        simplex_permute_strategy(0),
        max_dual_simplex_cleanup_level(0),
        max_dual_simplex_phase1_cleanup_level(0),
        simplex_price_strategy(0),
        simplex_unscaled_solution_strategy(0),
        presolve_reduction_limit(0),
        restart_presolve_reduction_limit(0),
        presolve_substitution_maxfillin(0),
        presolve_rule_off(0),
        presolve_rule_logging(false),
        presolve_remove_slacks(false),
        simplex_initial_condition_check(false),
        no_unnecessary_rebuild_refactor(false),
        simplex_initial_condition_tolerance(0.0),
        rebuild_refactor_solution_error_tolerance(0.0),
        dual_steepest_edge_weight_error_tolerance(0.0),
        dual_steepest_edge_weight_log_error_threshold(0.0),
        dual_simplex_cost_perturbation_multiplier(0.0),
        primal_simplex_bound_perturbation_multiplier(0.0),
        dual_simplex_pivot_growth_tolerance(0.0),
        presolve_pivot_threshold(0.0),
        factor_pivot_threshold(0.0),
        factor_pivot_tolerance(0.0),
        start_crossover_tolerance(0.0),
        less_infeasible_DSE_check(false),
        less_infeasible_DSE_choose_row(false),
        use_original_HFactor_logic(false),
        //        allow_pdlp_cleanup(false),
        run_centring(false),
        max_centring_steps(0),
        centring_ratio_tolerance(0.0),
        icrash(false),
        icrash_dualize(false),
        icrash_strategy(""),
        icrash_starting_weight(0.0),
        icrash_iterations(0),
        icrash_approx_iter(0),
        icrash_exact(false),
        icrash_breakpoints(false),
        mip_detect_symmetry(false),
        mip_allow_restart(false),
        mip_allow_feasibility_jump(false),
        mip_max_nodes(0),
        mip_max_stall_nodes(0),
        mip_max_start_nodes(0),
        mip_max_leaves(0),
        mip_max_improving_sols(0),
        mip_lp_age_limit(0),
        mip_pool_age_limit(0),
        mip_pool_soft_limit(0),
        mip_pscost_minreliable(0),
        mip_min_cliquetable_entries_for_parallelism(0),
        mip_report_level(0),
        mip_feasibility_tolerance(0.0),
        mip_rel_gap(0.0),
        mip_abs_gap(0.0),
        mip_heuristic_effort(0.0),
        mip_min_logging_interval(0.0),
#ifdef HIGHS_DEBUGSOL
        mip_debug_solution_file(""),
#endif
        mip_improving_solution_save(false),
        mip_improving_solution_report_sparse(false),
        // clang-format off
        mip_improving_solution_file(""),
        mip_root_presolve_only(false),
        mip_lifting_for_probing(-1) {};
  // clang-format on
};

// For now, but later change so HiGHS properties are string based so that new
// options (for debug and testing too) can be added easily. The options below
// are just what has been used to parse options from argv.
// todo: when creating the new options don't forget underscores for class
// variables but no underscores for struct
class HighsOptions : public HighsOptionsStruct {
 public:
  HighsOptions() {
    initRecords();
    setLogOptions();
  }

  HighsOptions(const HighsOptions& options) {
    initRecords();
    HighsOptionsStruct::operator=(options);
    setLogOptions();
  }

  HighsOptions(HighsOptions&& options) {
    records = std::move(options.records);
    HighsOptionsStruct::operator=(std::move(options));
    this->log_options.log_stream = options.log_options.log_stream;
    setLogOptions();
  }

  const HighsOptions& operator=(const HighsOptions& other) {
    if (&other != this) {
      if ((HighsInt)records.size() == 0) initRecords();
      HighsOptionsStruct::operator=(other);
      this->log_options.log_stream = other.log_options.log_stream;
      setLogOptions();
    }
    return *this;
  }

  const HighsOptions& operator=(HighsOptions&& other) {
    if (&other != this) {
      if ((HighsInt)records.size() == 0) initRecords();
      HighsOptionsStruct::operator=(other);
      this->log_options.log_stream = other.log_options.log_stream;
      setLogOptions();
    }
    return *this;
  }

  virtual ~HighsOptions() {
    if (records.size() > 0) deleteRecords();
  }

 private:
  void initRecords() {
    OptionRecordBool* record_bool;
    OptionRecordInt* record_int;
    OptionRecordDouble* record_double;
    OptionRecordString* record_string;
    bool advanced = false;
    const bool now_advanced = true;
    // Options read from the command line
    record_string = new OptionRecordString(
        kPresolveString, "Presolve option: \"off\", \"choose\" or \"on\"",
        advanced, &presolve, kHighsChooseString);
    records.push_back(record_string);

    record_string = new OptionRecordString(
        kSolverString,
        "Solver option: \"simplex\", \"choose\", \"ipm\" or \"pdlp\". If "
        "\"simplex\"/\"ipm\"/\"pdlp\" is chosen then, for a MIP (QP) the "
        "integrality "
        "constraint (quadratic term) will be ignored",
        advanced, &solver, kHighsChooseString);
    records.push_back(record_string);

    record_string = new OptionRecordString(
        kParallelString, "Parallel option: \"off\", \"choose\" or \"on\"",
        advanced, &parallel, kHighsChooseString);
    records.push_back(record_string);

    record_string = new OptionRecordString(
        kRunCrossoverString, "Run IPM crossover: \"off\", \"choose\" or \"on\"",
        advanced, &run_crossover, kHighsOnString);
    records.push_back(record_string);

    record_double =
        new OptionRecordDouble(kTimeLimitString, "Time limit (seconds)",
                               advanced, &time_limit, 0, kHighsInf, kHighsInf);
    records.push_back(record_double);

    record_string =
        new OptionRecordString(kRangingString,
                               "Compute cost, bound, RHS and basic solution "
                               "ranging: \"off\" or \"on\"",
                               advanced, &ranging, kHighsOffString);
    records.push_back(record_string);
    //
    // Options read from the file
    record_double = new OptionRecordDouble(
        "infinite_cost",
        "Limit on |cost coefficient|: values greater than or equal to "
        "this will be treated as infinite",
        advanced, &infinite_cost, 1e15, 1e20, kHighsInf);
    records.push_back(record_double);

    record_double = new OptionRecordDouble(
        "infinite_bound",
        "Limit on |constraint bound|: values greater than or equal to "
        "this will be treated as infinite",
        advanced, &infinite_bound, 1e15, 1e20, kHighsInf);
    records.push_back(record_double);

    record_double = new OptionRecordDouble(
        "small_matrix_value",
        "Lower limit on |matrix entries|: values less than or equal to this "
        "will be "
        "treated as zero",
        advanced, &small_matrix_value, 1e-12, 1e-9, kHighsInf);
    records.push_back(record_double);

    record_double = new OptionRecordDouble(
        "large_matrix_value",
        "Upper limit on |matrix entries|: values greater than or equal to "
        "this will be treated as infinite",
        advanced, &large_matrix_value, 1e0, 1e15, kHighsInf);
    records.push_back(record_double);

    record_double = new OptionRecordDouble(
        "kkt_tolerance",
        "If changed from its default value, this tolerance is used for all feasibility "
        "and optimality (KKT) measures",
        advanced, &kkt_tolerance, 1e-10, kDefaultKktTolerance, kHighsInf);
    records.push_back(record_double);

    record_double = new OptionRecordDouble(
        "primal_feasibility_tolerance", "Primal feasibility tolerance",
        advanced, &primal_feasibility_tolerance, 1e-10, kDefaultKktTolerance,
        kHighsInf);
    records.push_back(record_double);

    record_double = new OptionRecordDouble(
        "dual_feasibility_tolerance", "Dual feasibility tolerance", advanced,
        &dual_feasibility_tolerance, 1e-10, kDefaultKktTolerance, kHighsInf);
    records.push_back(record_double);

    record_double = new OptionRecordDouble(
        "primal_residual_tolerance", "Primal residual tolerance", advanced,
        &primal_residual_tolerance, 1e-10, kDefaultKktTolerance, kHighsInf);
    records.push_back(record_double);

    record_double = new OptionRecordDouble(
<<<<<<< HEAD
        "dual_residual_tolerance", "Dual residual tolerance", advanced,
        &dual_residual_tolerance, 1e-10, kDefaultKktTolerance, kHighsInf);
=======
        "optimality_tolerance", "Primal-dual objective error tolerance",
        advanced, &optimality_tolerance, 1e-10, kDefaultKktTolerance,
        kHighsInf);
>>>>>>> dc615997
    records.push_back(record_double);

    record_double = new OptionRecordDouble(
        "complementarity_tolerance", "Primal-dual objective error tolerance",
        advanced, &complementarity_tolerance, 1e-10, kDefaultKktTolerance,
        kHighsInf);
    records.push_back(record_double);

    record_double = new OptionRecordDouble(
        "objective_bound",
        "Objective bound for termination of the dual simplex solver", advanced,
        &objective_bound, -kHighsInf, kHighsInf, kHighsInf);
    records.push_back(record_double);

    record_double = new OptionRecordDouble(
        "objective_target",
        "Objective target for termination of the MIP solver", advanced,
        //"primal simplex and "
        &objective_target, -kHighsInf, -kHighsInf, kHighsInf);
    records.push_back(record_double);

    record_int =
        new OptionRecordInt(kRandomSeedString, "Random seed used in HiGHS",
                            advanced, &random_seed, 0, 0, kHighsIInf);
    records.push_back(record_int);

    record_int = new OptionRecordInt(
        "threads", "Number of threads used by HiGHS (0: automatic)", advanced,
        &threads, 0, 0, kHighsIInf);
    records.push_back(record_int);

    record_int = new OptionRecordInt(
        "user_bound_scale", "Exponent of power-of-two bound scaling for model",
        advanced, &user_bound_scale, -kHighsIInf, 0, kHighsIInf);
    records.push_back(record_int);

    record_int = new OptionRecordInt(
        "user_cost_scale", "Exponent of power-of-two cost scaling for model",
        advanced, &user_cost_scale, -kHighsIInf, 0, kHighsIInf);
    records.push_back(record_int);

    record_int = new OptionRecordInt("highs_debug_level",
                                     "Debugging level in HiGHS", now_advanced,
                                     &highs_debug_level, kHighsDebugLevelMin,
                                     kHighsDebugLevelMin, kHighsDebugLevelMax);
    records.push_back(record_int);

    record_int = new OptionRecordInt(
        "highs_analysis_level", "Analysis level in HiGHS", now_advanced,
        &highs_analysis_level, kHighsAnalysisLevelMin,
        kHighsAnalysisLevelMin,  // kHighsAnalysisLevelMipTime,  //
        kHighsAnalysisLevelMax);
    records.push_back(record_int);

    record_int = new OptionRecordInt(
        "simplex_strategy",
        "Strategy for simplex solver 0 => Choose; 1 => Dual (serial); 2 => "
        "Dual (SIP); 3 => Dual (PAMI); 4 => Primal",
        advanced, &simplex_strategy, kSimplexStrategyMin, kSimplexStrategyDual,
        kSimplexStrategyMax);
    records.push_back(record_int);

    record_int = new OptionRecordInt(
        "simplex_scale_strategy",
        "Simplex scaling strategy: off / choose / equilibration (default) / "
        "forced "
        "equilibration / max value (0/1/2/3/4)",
        advanced, &simplex_scale_strategy, kSimplexScaleStrategyMin,
        kSimplexScaleStrategyEquilibration, kSimplexScaleStrategyMax);
    records.push_back(record_int);

    record_int = new OptionRecordInt(
        "simplex_crash_strategy",
        "Strategy for simplex crash: off / LTSSF / Bixby (0/1/2)", now_advanced,
        &simplex_crash_strategy, kSimplexCrashStrategyMin,
        kSimplexCrashStrategyOff, kSimplexCrashStrategyMax);
    records.push_back(record_int);

    record_int = new OptionRecordInt(
        "simplex_dual_edge_weight_strategy",
        "Strategy for simplex dual edge weights: Choose / "
        "Dantzig / Devex / Steepest "
        "Edge (-1/0/1/2)",
        advanced, &simplex_dual_edge_weight_strategy,
        kSimplexEdgeWeightStrategyMin, kSimplexEdgeWeightStrategyChoose,
        kSimplexEdgeWeightStrategyMax);
    records.push_back(record_int);

    record_int = new OptionRecordInt(
        "simplex_primal_edge_weight_strategy",
        "Strategy for simplex primal edge weights: Choose "
        "/ Dantzig / Devex / Steepest "
        "Edge (-1/0/1/2)",
        advanced, &simplex_primal_edge_weight_strategy,
        kSimplexEdgeWeightStrategyMin, kSimplexEdgeWeightStrategyChoose,
        kSimplexEdgeWeightStrategyMax);
    records.push_back(record_int);

    record_int = new OptionRecordInt(
        "simplex_iteration_limit",
        "Iteration limit for simplex solver when solving LPs, but not "
        "subproblems in the MIP solver",
        advanced, &simplex_iteration_limit, 0, kHighsIInf, kHighsIInf);
    records.push_back(record_int);

    record_int = new OptionRecordInt(
        "simplex_update_limit",
        "Limit on the number of simplex UPDATE operations", advanced,
        &simplex_update_limit, 0, 5000, kHighsIInf);
    records.push_back(record_int);

    record_int = new OptionRecordInt(
        "simplex_min_concurrency",
        "Minimum level of concurrency in parallel simplex", now_advanced,
        &simplex_min_concurrency, 1, 1, kSimplexConcurrencyLimit);
    records.push_back(record_int);

    record_int =
        new OptionRecordInt("simplex_max_concurrency",
                            "Maximum level of concurrency in parallel simplex",
                            advanced, &simplex_max_concurrency, 1,
                            kSimplexConcurrencyLimit, kSimplexConcurrencyLimit);
    records.push_back(record_int);

    record_bool =
        new OptionRecordBool("output_flag", "Enables or disables solver output",
                             advanced, &output_flag, true);
    records.push_back(record_bool);

    record_bool = new OptionRecordBool("log_to_console",
                                       "Enables or disables console logging",
                                       advanced, &log_to_console, true);
    records.push_back(record_bool);

    record_bool = new OptionRecordBool(
        "timeless_log", "Suppression of time-based data in logging", true,
        &timeless_log, false);
    records.push_back(record_bool);

    record_string = new OptionRecordString(kLogFileString, "Log file", advanced,
                                           &log_file, "");
    records.push_back(record_string);

    record_bool =
        new OptionRecordBool("write_solution_to_file",
                             "Write the primal and dual solution to a file",
                             advanced, &write_solution_to_file, false);
    records.push_back(record_bool);

    record_int = new OptionRecordInt(
        "write_solution_style",
        "Style of solution file (raw = computer-readable, "
        "pretty = human-readable): "
        "-1 => HiGHS old raw (deprecated); 0 => HiGHS raw; "
        "1 => HiGHS pretty; 2 => Glpsol raw; 3 => Glpsol pretty; "
        "4 => HiGHS sparse raw",
        advanced, &write_solution_style, kSolutionStyleMin, kSolutionStyleRaw,
        kSolutionStyleMax);
    records.push_back(record_int);

    record_int = new OptionRecordInt(
        "glpsol_cost_row_location",
        "Location of cost row for Glpsol file: "
        "-2 => Last; -1 => None; 0 => None if empty, otherwise data file "
        "location; 1 <= n <= num_row => Location n; n > "
        "num_row => Last",
        advanced, &glpsol_cost_row_location, kGlpsolCostRowLocationMin, 0,
        kHighsIInf);
    records.push_back(record_int);

    record_bool = new OptionRecordBool("icrash", "Run iCrash", now_advanced,
                                       &icrash, false);
    records.push_back(record_bool);

    record_bool =
        new OptionRecordBool("icrash_dualize", "Dualize strategy for iCrash",
                             now_advanced, &icrash_dualize, false);
    records.push_back(record_bool);

    record_string =
        new OptionRecordString("icrash_strategy", "Strategy for iCrash",
                               now_advanced, &icrash_strategy, "ICA");
    records.push_back(record_string);

    record_double = new OptionRecordDouble(
        "icrash_starting_weight", "iCrash starting weight", now_advanced,
        &icrash_starting_weight, 1e-10, 1e-3, 1e50);
    records.push_back(record_double);

    record_int =
        new OptionRecordInt("icrash_iterations", "iCrash iterations",
                            now_advanced, &icrash_iterations, 0, 30, 200);
    records.push_back(record_int);

    record_int = new OptionRecordInt(
        "icrash_approx_iter", "iCrash approximate minimization iterations",
        now_advanced, &icrash_approx_iter, 0, 50, 100);
    records.push_back(record_int);

    record_bool = new OptionRecordBool("icrash_exact",
                                       "Exact subproblem solution for iCrash",
                                       now_advanced, &icrash_exact, false);
    records.push_back(record_bool);

    record_bool = new OptionRecordBool(
        "icrash_breakpoints", "Exact subproblem solution for iCrash",
        now_advanced, &icrash_breakpoints, false);
    records.push_back(record_bool);

    record_string = new OptionRecordString(
        kReadSolutionFileString, "Read solution file", advanced,
        &read_solution_file, kHighsFilenameDefault);
    records.push_back(record_string);

    record_string = new OptionRecordString(
        kReadBasisFileString, "Read basis file", advanced, &read_basis_file,
        kHighsFilenameDefault);
    records.push_back(record_string);

    record_string = new OptionRecordString(
        kWriteModelFileString, "Write model file", advanced, &write_model_file,
        kHighsFilenameDefault);
    records.push_back(record_string);

    record_string =
        new OptionRecordString(kWriteSolutionFileString, "Write solution file",
                               advanced, &solution_file, kHighsFilenameDefault);
    records.push_back(record_string);

    record_string = new OptionRecordString(
        kWriteBasisFileString, "Write basis file", advanced, &write_basis_file,
        kHighsFilenameDefault);
    records.push_back(record_string);

    record_bool =
        new OptionRecordBool("write_model_to_file", "Write the model to a file",
                             advanced, &write_model_to_file, false);
    records.push_back(record_bool);

    record_string = new OptionRecordString(
        kWritePresolvedModelFileString, "Write presolved model file", advanced,
        &write_presolved_model_file, kHighsFilenameDefault);
    records.push_back(record_string);

    record_bool = new OptionRecordBool(
        "write_presolved_model_to_file", "Write the presolved model to a file",
        advanced, &write_presolved_model_to_file, false);
    records.push_back(record_bool);

    record_bool = new OptionRecordBool(
        "mip_detect_symmetry", "Whether MIP symmetry should be detected",
        advanced, &mip_detect_symmetry, true);
    records.push_back(record_bool);

    record_bool = new OptionRecordBool("mip_allow_restart",
                                       "Whether MIP restart is permitted",
                                       advanced, &mip_allow_restart, true);
    records.push_back(record_bool);

    record_bool =
        new OptionRecordBool("mip_allow_feasibility_jump",
                             "Whether MIP feasibility jump is permitted",
                             advanced, &mip_allow_feasibility_jump, true);
    records.push_back(record_bool);

    record_int = new OptionRecordInt("mip_max_nodes",
                                     "MIP solver max number of nodes", advanced,
                                     &mip_max_nodes, 0, kHighsIInf, kHighsIInf);
    records.push_back(record_int);

    record_int = new OptionRecordInt(
        "mip_max_stall_nodes",
        "MIP solver max number of nodes where estimate is above cutoff bound",
        advanced, &mip_max_stall_nodes, 0, kHighsIInf, kHighsIInf);
    records.push_back(record_int);

    record_int = new OptionRecordInt(
        "mip_max_start_nodes",
        "MIP solver max number of nodes when completing a partial MIP start",
        advanced, &mip_max_start_nodes, 0, 500, kHighsIInf);
    records.push_back(record_int);

#ifdef HIGHS_DEBUGSOL
    record_string = new OptionRecordString(
        "mip_debug_solution_file",
        "Solution file for debug solution of the MIP solver", advanced,
        &mip_debug_solution_file, kHighsFilenameDefault);
    records.push_back(record_string);
#endif

    record_bool =
        new OptionRecordBool("mip_improving_solution_save",
                             "Whether improving MIP solutions should be saved",
                             advanced, &mip_improving_solution_save, false);
    records.push_back(record_bool);

    record_bool = new OptionRecordBool(
        "mip_improving_solution_report_sparse",
        "Whether improving MIP solutions should be reported in sparse format",
        advanced, &mip_improving_solution_report_sparse, false);
    records.push_back(record_bool);

    record_string = new OptionRecordString(
        "mip_improving_solution_file",
        "File for reporting improving MIP solutions: not reported for an empty "
        "string \\\"\\\"",
        advanced, &mip_improving_solution_file, kHighsFilenameDefault);
    records.push_back(record_string);

    record_bool = new OptionRecordBool(
        "mip_root_presolve_only",
        "Whether MIP presolve is only applied at the root node", advanced,
        &mip_root_presolve_only, false);
    records.push_back(record_bool);

    record_int = new OptionRecordInt(
        "mip_lifting_for_probing", "Level of lifting for probing that is used",
        advanced, &mip_lifting_for_probing, -1, -1, kHighsIInf);
    records.push_back(record_int);

    record_int = new OptionRecordInt(
        "mip_max_leaves", "MIP solver max number of leaf nodes", advanced,
        &mip_max_leaves, 0, kHighsIInf, kHighsIInf);
    records.push_back(record_int);

    record_int = new OptionRecordInt(
        "mip_max_improving_sols",
        "Limit on the number of improving solutions found to stop the MIP "
        "solver prematurely",
        advanced, &mip_max_improving_sols, 1, kHighsIInf, kHighsIInf);
    records.push_back(record_int);

    record_int = new OptionRecordInt(
        "mip_lp_age_limit",
        "Maximal age of dynamic LP rows before "
        "they are removed from the LP relaxation in the MIP solver",
        advanced, &mip_lp_age_limit, 0, 10,
        std::numeric_limits<int16_t>::max());
    records.push_back(record_int);

    record_int = new OptionRecordInt(
        "mip_pool_age_limit",
        "Maximal age of rows in the MIP solver cutpool before they are deleted",
        advanced, &mip_pool_age_limit, 0, 30, 1000);
    records.push_back(record_int);

    record_int = new OptionRecordInt(
        "mip_pool_soft_limit",
        "Soft limit on the number of rows in the "
        "MIP solver cutpool for dynamic age adjustment",
        advanced, &mip_pool_soft_limit, 1, 10000, kHighsIInf);
    records.push_back(record_int);

    record_int = new OptionRecordInt(
        "mip_pscost_minreliable",
        "Minimal number of observations before "
        "MIP solver pseudo costs are considered reliable",
        advanced, &mip_pscost_minreliable, 0, 8, kHighsIInf);
    records.push_back(record_int);

    record_int = new OptionRecordInt(
        "mip_min_cliquetable_entries_for_parallelism",
        "Minimal number of entries in the MIP solver cliquetable before "
        "neighbourhood "
        "queries of the conflict graph use parallel processing",
        advanced, &mip_min_cliquetable_entries_for_parallelism, 0, 100000,
        kHighsIInf);
    records.push_back(record_int);

    record_int =
        new OptionRecordInt("mip_report_level", "MIP solver reporting level",
                            now_advanced, &mip_report_level, 0, 1, 2);
    records.push_back(record_int);

    record_double = new OptionRecordDouble(
        "mip_feasibility_tolerance", "MIP integrality tolerance", advanced,
        &mip_feasibility_tolerance, 1e-10, 1e-6, kHighsInf);
    records.push_back(record_double);

    record_double = new OptionRecordDouble(
        "mip_heuristic_effort", "Effort spent for MIP heuristics", advanced,
        &mip_heuristic_effort, 0.0, 0.05, 1.0);
    records.push_back(record_double);

    record_bool = new OptionRecordBool("mip_heuristic_run_rins",
                                       "Run RINS heuristic: Default = true",
                                       advanced, &mip_heuristic_run_rins, true);
    records.push_back(record_bool);

    record_bool = new OptionRecordBool("mip_heuristic_run_rens",
                                       "Run RENS heuristic: Default = true",
                                       advanced, &mip_heuristic_run_rens, true);
    records.push_back(record_bool);

    record_bool = new OptionRecordBool(
        "mip_heuristic_run_root_reduced_cost",
        "Run rootReducedCost heuristic: Default = true", advanced,
        &mip_heuristic_run_root_reduced_cost, true);
    records.push_back(record_bool);

    record_bool = new OptionRecordBool(
        "mip_heuristic_run_zi_round", "Run ZI Round heuristic: Default = false",
        advanced, &mip_heuristic_run_zi_round, false);
    records.push_back(record_bool);

    record_bool = new OptionRecordBool(
        "mip_heuristic_run_shifting", "Run Shifting heuristic: Default = false",
        advanced, &mip_heuristic_run_shifting, false);
    records.push_back(record_bool);

    record_double = new OptionRecordDouble(
        "mip_rel_gap",
        "Tolerance on relative gap, |ub-lb|/|ub|, to determine whether "
        "optimality has been reached for a MIP instance",
        advanced, &mip_rel_gap, 0.0, 1e-4, kHighsInf);
    records.push_back(record_double);

    record_double = new OptionRecordDouble(
        "mip_abs_gap",
        "Tolerance on absolute gap of MIP, |ub-lb|, to determine whether "
        "optimality has been reached for a MIP instance",
        advanced, &mip_abs_gap, 0.0, 1e-6, kHighsInf);
    records.push_back(record_double);

    record_double = new OptionRecordDouble(
        "mip_min_logging_interval", "MIP minimum logging interval", advanced,
        &mip_min_logging_interval, 0, 5, kHighsInf);
    records.push_back(record_double);

    record_double = new OptionRecordDouble(
        "ipm_optimality_tolerance", "IPM optimality tolerance", advanced,
        &ipm_optimality_tolerance, 1e-12, 1e-1 * kDefaultKktTolerance,
        kHighsInf);
    records.push_back(record_double);

    record_int = new OptionRecordInt(
        "ipm_iteration_limit", "Iteration limit for IPM solver", advanced,
        &ipm_iteration_limit, 0, kHighsIInf, kHighsIInf);
    records.push_back(record_int);

    record_bool = new OptionRecordBool(
        "pdlp_scaling", "Scaling option for PDLP solver: Default = true",
        advanced, &pdlp_scaling, true);
    records.push_back(record_bool);

    record_int = new OptionRecordInt(
        "pdlp_iteration_limit", "Iteration limit for PDLP solver", advanced,
        &pdlp_iteration_limit, 0, kHighsIInf, kHighsIInf);
    records.push_back(record_int);

    record_int = new OptionRecordInt("pdlp_e_restart_method",
                                     "Restart mode for PDLP solver: 0 => none; "
                                     "1 => GPU (default); 2 => CPU ",
                                     advanced, &pdlp_e_restart_method, 0, 1, 2);
    records.push_back(record_int);

    record_double = new OptionRecordDouble(
        "pdlp_optimality_tolerance", "PDLP optimality tolerance", advanced,
        &pdlp_optimality_tolerance, 1e-12, kDefaultKktTolerance, kHighsInf);
    records.push_back(record_double);

    record_int = new OptionRecordInt(
        "qp_iteration_limit", "Iteration limit for QP solver", advanced,
        &qp_iteration_limit, 0, kHighsIInf, kHighsIInf);
    records.push_back(record_int);

    record_int = new OptionRecordInt("qp_nullspace_limit",
                                     "Nullspace limit for QP solver", advanced,
                                     &qp_nullspace_limit, 0, 4000, kHighsIInf);
    records.push_back(record_int);

    record_double = new OptionRecordDouble(
        "qp_regularization_value", "Regularization value added to the Hessian",
        advanced, &qp_regularization_value, 0, kHessianRegularizationValue,
        kHighsInf);
    records.push_back(record_double);

    record_int = new OptionRecordInt(
        "iis_strategy",
        "Strategy for IIS calculation: "
        //        "Use LP and p"
        "Prioritise rows (default) / "
        //        "Use LP and p"
        "Prioritise columns"
        //        "Use unbounded dual ray and prioritise low number of rows
        //        (default) / " "Use ray and prioritise low numbers of columns "
        " (0/1"
        //        "/2/3)",
        ")",
        advanced, &iis_strategy, kIisStrategyMin, kIisStrategyFromLpRowPriority,
        kIisStrategyMax);
    records.push_back(record_int);

    record_bool = new OptionRecordBool(
        "blend_multi_objectives",
        "Blend multiple objectives or apply lexicographically: Default = true",
        advanced, &blend_multi_objectives, true);
    records.push_back(record_bool);

    // Fix the number of user settable options
    num_user_settable_options_ = static_cast<HighsInt>(records.size());

    // Advanced options
    advanced = true;

    record_int =
        new OptionRecordInt("log_dev_level",
                            "Output development messages: 0 => none; 1 => "
                            "info; 2 => detailed; 3 => verbose",
                            advanced, &log_dev_level, kHighsLogDevLevelMin,
                            kHighsLogDevLevelNone, kHighsLogDevLevelMax);
    records.push_back(record_int);

    record_bool = new OptionRecordBool("log_githash", "Log the githash",
                                       advanced, &log_githash, true);
    records.push_back(record_bool);

    record_bool = new OptionRecordBool(
        "solve_relaxation", "Solve the relaxation of discrete model components",
        advanced, &solve_relaxation, false);
    records.push_back(record_bool);

    record_bool =
        new OptionRecordBool("allow_unbounded_or_infeasible",
                             "Allow ModelStatus::kUnboundedOrInfeasible",
                             advanced, &allow_unbounded_or_infeasible, false);
    records.push_back(record_bool);

    record_bool = new OptionRecordBool(
        "use_implied_bounds_from_presolve",
        "Use relaxed implied bounds from presolve", advanced,
        &use_implied_bounds_from_presolve, false);
    records.push_back(record_bool);

    record_bool = new OptionRecordBool(
        "lp_presolve_requires_basis_postsolve",
        "Prevents LP presolve steps for which postsolve cannot maintain a "
        "basis",
        advanced, &lp_presolve_requires_basis_postsolve, true);
    records.push_back(record_bool);

    record_bool = new OptionRecordBool("mps_parser_type_free",
                                       "Use the free format MPS file reader",
                                       advanced, &mps_parser_type_free, true);
    records.push_back(record_bool);

    record_bool = new OptionRecordBool("use_warm_start",
                                       "Use any warm start that is available",
                                       advanced, &use_warm_start, true);
    records.push_back(record_bool);

    record_int =
        new OptionRecordInt("keep_n_rows",
                            "For multiple N-rows in MPS files: delete rows / "
                            "delete entries / keep rows (-1/0/1)",
                            advanced, &keep_n_rows, kKeepNRowsDeleteRows,
                            kKeepNRowsDeleteRows, kKeepNRowsKeepRows);
    records.push_back(record_int);

    record_int =
        new OptionRecordInt("cost_scale_factor", "Scaling factor for costs",
                            advanced, &cost_scale_factor, -20, 0, 20);
    records.push_back(record_int);

    record_int = new OptionRecordInt(
        "allowed_matrix_scale_factor",
        "Largest power-of-two factor permitted when "
        "scaling the constraint matrix",
        advanced, &allowed_matrix_scale_factor, 0,
        kDefaultAllowedMatrixPow2Scale, kMaxAllowedMatrixPow2Scale);
    records.push_back(record_int);

    record_int = new OptionRecordInt(
        "allowed_cost_scale_factor",
        "Largest power-of-two factor permitted when scaling the costs",
        advanced, &allowed_cost_scale_factor, 0, 0, 20);
    records.push_back(record_int);

    record_int = new OptionRecordInt(
        "ipx_dualize_strategy", "Strategy for dualizing before IPX", advanced,
        &ipx_dualize_strategy, kIpxDualizeStrategyMin, kIpxDualizeStrategyLukas,
        kIpxDualizeStrategyMax);
    records.push_back(record_int);

    record_int = new OptionRecordInt(
        "simplex_dualize_strategy", "Strategy for dualizing before simplex",
        advanced, &simplex_dualize_strategy, kHighsOptionOff, kHighsOptionOff,
        kHighsOptionOn);
    records.push_back(record_int);

    record_int = new OptionRecordInt(
        "simplex_permute_strategy", "Strategy for permuting before simplex",
        advanced, &simplex_permute_strategy, kHighsOptionOff, kHighsOptionOff,
        kHighsOptionOn);
    records.push_back(record_int);

    record_int = new OptionRecordInt(
        "max_dual_simplex_cleanup_level", "Max level of dual simplex cleanup",
        advanced, &max_dual_simplex_cleanup_level, 0, 1, kHighsIInf);
    records.push_back(record_int);

    record_int = new OptionRecordInt(
        "max_dual_simplex_phase1_cleanup_level",
        "Max level of dual simplex phase 1 cleanup", advanced,
        &max_dual_simplex_phase1_cleanup_level, 0, 2, kHighsIInf);
    records.push_back(record_int);

    record_int = new OptionRecordInt(
        "simplex_price_strategy", "Strategy for PRICE in simplex", advanced,
        &simplex_price_strategy, kSimplexPriceStrategyMin,
        kSimplexPriceStrategyRowSwitchColSwitch, kSimplexPriceStrategyMax);
    records.push_back(record_int);

    record_int =
        new OptionRecordInt("simplex_unscaled_solution_strategy",
                            "Strategy for solving unscaled LP in simplex",
                            advanced, &simplex_unscaled_solution_strategy,
                            kSimplexUnscaledSolutionStrategyMin,
                            kSimplexUnscaledSolutionStrategyRefine,
                            kSimplexUnscaledSolutionStrategyMax);
    records.push_back(record_int);

    record_bool =
        new OptionRecordBool("simplex_initial_condition_check",
                             "Perform initial basis condition check in simplex",
                             advanced, &simplex_initial_condition_check, true);
    records.push_back(record_bool);

    record_bool = new OptionRecordBool(
        "no_unnecessary_rebuild_refactor",
        "No unnecessary refactorization on simplex rebuild", advanced,
        &no_unnecessary_rebuild_refactor, true);
    records.push_back(record_bool);

    record_double = new OptionRecordDouble(
        "simplex_initial_condition_tolerance",
        "Tolerance on initial basis condition in simplex", advanced,
        &simplex_initial_condition_tolerance, 1.0, 1e14, kHighsInf);
    records.push_back(record_double);

    record_double = new OptionRecordDouble(
        "rebuild_refactor_solution_error_tolerance",
        "Tolerance on solution error when considering refactorization on "
        "simplex rebuild",
        advanced, &rebuild_refactor_solution_error_tolerance, -kHighsInf, 1e-8,
        kHighsInf);
    records.push_back(record_double);

    record_double = new OptionRecordDouble(
        "dual_steepest_edge_weight_error_tolerance",
        "Tolerance on dual steepest edge weight errors", advanced,
        &dual_steepest_edge_weight_error_tolerance, 0.0, kHighsInf, kHighsInf);
    records.push_back(record_double);

    record_double = new OptionRecordDouble(
        "dual_steepest_edge_weight_log_error_threshold",
        "Threshold on dual steepest edge weight errors for Devex switch",
        advanced, &dual_steepest_edge_weight_log_error_threshold, 1.0, 1e1,
        kHighsInf);
    records.push_back(record_double);

    record_double = new OptionRecordDouble(
        "dual_simplex_cost_perturbation_multiplier",
        "Dual simplex cost perturbation multiplier: 0 => no perturbation",
        advanced, &dual_simplex_cost_perturbation_multiplier, 0.0, 1.0,
        kHighsInf);
    records.push_back(record_double);

    record_double = new OptionRecordDouble(
        "primal_simplex_bound_perturbation_multiplier",
        "Primal simplex bound perturbation multiplier: 0 => no perturbation",
        advanced, &primal_simplex_bound_perturbation_multiplier, 0.0, 1.0,
        kHighsInf);
    records.push_back(record_double);

    record_double = new OptionRecordDouble(
        "dual_simplex_pivot_growth_tolerance",
        "Dual simplex pivot growth tolerance", advanced,
        &dual_simplex_pivot_growth_tolerance, 1e-12, 1e-9, kHighsInf);
    records.push_back(record_double);

    record_double = new OptionRecordDouble(
        "presolve_pivot_threshold",
        "Matrix factorization pivot threshold for substitutions in presolve",
        advanced, &presolve_pivot_threshold, kMinPivotThreshold, 0.01,
        kMaxPivotThreshold);
    records.push_back(record_double);

    record_int = new OptionRecordInt(
        "presolve_reduction_limit",
        "Limit on number of presolve reductions -1 => no limit", advanced,
        &presolve_reduction_limit, -1, -1, kHighsIInf);
    records.push_back(record_int);

    record_int = new OptionRecordInt(
        "restart_presolve_reduction_limit",
        "Limit on number of further presolve reductions on restart in MIP "
        "solver -1 => no limit, otherwise, must be positive",
        advanced, &restart_presolve_reduction_limit, -1, -1, kHighsIInf);
    records.push_back(record_int);

    record_int = new OptionRecordInt(
        "presolve_rule_off", "Bit mask of presolve rules that are not allowed",
        advanced, &presolve_rule_off, 0, 0, kHighsIInf);
    records.push_back(record_int);

    record_bool = new OptionRecordBool(
        "presolve_rule_logging", "Log effectiveness of presolve rules for LP",
        advanced, &presolve_rule_logging, false);
    records.push_back(record_bool);

    record_bool = new OptionRecordBool("presolve_remove_slacks",
                                       "Remove slacks after presolve", advanced,
                                       &presolve_remove_slacks, false);
    records.push_back(record_bool);

    record_int = new OptionRecordInt(
        "presolve_substitution_maxfillin",
        "Maximal fillin allowed for substitutions in presolve", advanced,
        &presolve_substitution_maxfillin, 0, 10, kHighsIInf);
    records.push_back(record_int);

    record_double = new OptionRecordDouble(
        "factor_pivot_threshold", "Matrix factorization pivot threshold",
        advanced, &factor_pivot_threshold, kMinPivotThreshold,
        kDefaultPivotThreshold, kMaxPivotThreshold);
    records.push_back(record_double);

    record_double = new OptionRecordDouble(
        "factor_pivot_tolerance", "Matrix factorization pivot tolerance",
        advanced, &factor_pivot_tolerance, kMinPivotTolerance,
        kDefaultPivotTolerance, kMaxPivotTolerance);
    records.push_back(record_double);

    record_double = new OptionRecordDouble(
        "start_crossover_tolerance",
        "Tolerance to be satisfied before IPM crossover will start", advanced,
        &start_crossover_tolerance, 1e-12, 1e-1 * kDefaultKktTolerance,
        kHighsInf);
    records.push_back(record_double);

    record_bool = new OptionRecordBool(
        "use_original_HFactor_logic",
        "Use original HFactor logic for sparse vs hyper-sparse TRANs", advanced,
        &use_original_HFactor_logic, true);
    records.push_back(record_bool);

    record_bool = new OptionRecordBool(
        "less_infeasible_DSE_check", "Check whether LP is candidate for LiDSE",
        advanced, &less_infeasible_DSE_check, true);
    records.push_back(record_bool);

    record_bool =
        new OptionRecordBool("less_infeasible_DSE_choose_row",
                             "Use LiDSE if LP has right properties", advanced,
                             &less_infeasible_DSE_choose_row, true);
    records.push_back(record_bool);

    record_bool =
        new OptionRecordBool("run_centring", "Perform centring steps or not",
                             advanced, &run_centring, false);
    records.push_back(record_bool);

    /*
    record_bool = new OptionRecordBool("allow_pdlp_cleanup",
                                       "Allow PDLP to be used to clean up "
                                       "model with unknown status and no basis",
                                       advanced, &allow_pdlp_cleanup, true);
    records.push_back(record_bool);
    */

    record_int =
        new OptionRecordInt("max_centring_steps",
                            "Maximum number of steps to use (default = 5) "
                            "when computing the analytic centre",
                            advanced, &max_centring_steps, 0, 5, kHighsIInf);
    records.push_back(record_int);

    record_double = new OptionRecordDouble(
        "centring_ratio_tolerance",
        "Centring stops when the ratio max(x_j*s_j) / min(x_j*s_j) is below "
        "this tolerance (default = 100)",
        advanced, &centring_ratio_tolerance, 0, 100, kHighsInf);
    records.push_back(record_double);

    // Set up the log_options aliases
    log_options.clear();
    log_options.log_stream =
        log_file.empty() ? nullptr : fopen(log_file.c_str(), "w");
    log_options.output_flag = &output_flag;
    log_options.log_to_console = &log_to_console;
    log_options.log_dev_level = &log_dev_level;
  }

  void deleteRecords() {
    for (size_t i = 0; i < records.size(); i++) delete records[i];
  }

 public:
  std::vector<OptionRecord*> records;
  HighsInt num_user_settable_options_;
  void setLogOptions();
};

#endif<|MERGE_RESOLUTION|>--- conflicted
+++ resolved
@@ -752,19 +752,13 @@
     records.push_back(record_double);
 
     record_double = new OptionRecordDouble(
-<<<<<<< HEAD
         "dual_residual_tolerance", "Dual residual tolerance", advanced,
         &dual_residual_tolerance, 1e-10, kDefaultKktTolerance, kHighsInf);
-=======
-        "optimality_tolerance", "Primal-dual objective error tolerance",
+    records.push_back(record_double);
+
+    record_double = new OptionRecordDouble(
+        "optimality_tolerance", "Optimality tolerance",
         advanced, &optimality_tolerance, 1e-10, kDefaultKktTolerance,
-        kHighsInf);
->>>>>>> dc615997
-    records.push_back(record_double);
-
-    record_double = new OptionRecordDouble(
-        "complementarity_tolerance", "Primal-dual objective error tolerance",
-        advanced, &complementarity_tolerance, 1e-10, kDefaultKktTolerance,
         kHighsInf);
     records.push_back(record_double);
 
