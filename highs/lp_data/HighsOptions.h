--- conflicted
+++ resolved
@@ -336,12 +336,8 @@
   double objective_bound;
   double objective_target;
   HighsInt threads;
-<<<<<<< HEAD
   HighsInt user_objective_scale;
-=======
->>>>>>> 23390441
   HighsInt user_bound_scale;
-  HighsInt user_cost_scale;
   HighsInt highs_debug_level;
   HighsInt highs_analysis_level;
   HighsInt simplex_strategy;
@@ -518,12 +514,8 @@
         objective_bound(0.0),
         objective_target(0.0),
         threads(0),
-<<<<<<< HEAD
         user_objective_scale(0),
-=======
->>>>>>> 23390441
         user_bound_scale(0),
-        user_cost_scale(0),
         highs_debug_level(0),
         highs_analysis_level(0),
         simplex_strategy(0),
