--- conflicted
+++ resolved
@@ -2448,7 +2448,6 @@
                       HighsInt* col_bound, HighsInt* row_bound,
                       HighsInt* col_status, HighsInt* row_status);
 /**
-<<<<<<< HEAD
  * Identify suggested values of the options user_objective_scale and
  * user_bound_scale to address extremely large or small objective
  * coefficients and bound values
@@ -2466,8 +2465,6 @@
                                         HighsInt* suggested_bound_scale);
 
 /**
-=======
->>>>>>> 23390441
  * Releases all resources held by the global scheduler instance.
  *
  * It is not thread-safe to call this function while calling `Highs_run` or one
