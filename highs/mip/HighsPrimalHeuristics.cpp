--- conflicted
+++ resolved
@@ -150,15 +150,10 @@
   submipsolver.implicinit = &mipsolver.mipdata_->implications;
   // Solve the sub-MIP
   submipsolver.run();
-<<<<<<< HEAD
-  // ig:here
+  // TODO MT: Need to make max_submip_level on the mipworker level
   // mipsolver.max_submip_level =
   //     std::max(submipsolver.max_submip_level + 1,
   //     mipsolver.max_submip_level);
-  if (!mipsolver.submip) mipsolver.analysis_.mipTimerStop(kMipClockSubMipSolve);
-=======
-  mipsolver.max_submip_level =
-      std::max(submipsolver.max_submip_level + 1, mipsolver.max_submip_level);
   if (!mipsolver.submip) {
     mipsolver.analysis_.mipTimerStop(kMipClockSubMipSolve);
     mipsolver.sub_solver_call_time_.num_call[kSubSolverSubMip]++;
@@ -177,10 +172,10 @@
     assert(submipsolver.mipdata_);
   }
   if (submipsolver.termination_status_ != HighsModelStatus::kNotset) {
-    mipsolver.termination_status_ = submipsolver.termination_status_;
+    // TODO MT: This assingment also needs to go through the mip worker
+    // mipsolver.termination_status_ = submipsolver.termination_status_;
     return false;
   }
->>>>>>> 869cbd4d
   if (submipsolver.mipdata_) {
     double numUnfixed = mipsolver.mipdata_->integral_cols.size() +
                         mipsolver.mipdata_->continuous_cols.size();
@@ -1150,7 +1145,7 @@
                                 rhs);
       }
 
-    } else if (lprelax.unscaledPrimalFeasible(st))
+    } else if (HighsLpRelaxation::unscaledPrimalFeasible(st)) {
       if (mipsolver.mipdata_->parallelLockActive()) {
         worker.addIncumbent(lprelax.getLpSolver().getSolution().col_value,
                             lprelax.getObjective(),
@@ -1160,6 +1155,7 @@
             lprelax.getLpSolver().getSolution().col_value,
             lprelax.getObjective(), kSolutionSourceRandomizedRounding);
       }
+    }
   } else {
     if (mipsolver.mipdata_->parallelLockActive()) {
       worker.trySolution(localdom.col_lower_,
@@ -1654,7 +1650,7 @@
   }
 
   if (lprelax.getFractionalIntegers().empty() &&
-      lprelax.unscaledPrimalFeasible(status))
+      HighsLpRelaxation::unscaledPrimalFeasible(status)) {
     if (mipsolver.mipdata_->parallelLockActive()) {
       worker.addIncumbent(lprelax.getLpSolver().getSolution().col_value,
                           lprelax.getObjective(),
@@ -1664,6 +1660,7 @@
           lprelax.getLpSolver().getSolution().col_value, lprelax.getObjective(),
           kSolutionSourceFeasibilityPump);
     }
+  }
 }
 
 void HighsPrimalHeuristics::centralRounding(HighsMipWorker& worker) {
