--- conflicted
+++ resolved
@@ -86,11 +86,8 @@
   HighsInt maxNumFractional;
   Status status;
   bool adjustSymBranchingCol;
-<<<<<<< HEAD
+  bool solved_first_lp;
   HighsMipWorker* worker_;
-=======
-  bool solved_first_lp;
->>>>>>> 869cbd4d
 
   void storeDualInfProof();
 
