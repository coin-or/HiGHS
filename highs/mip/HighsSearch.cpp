--- conflicted
+++ resolved
@@ -553,14 +553,9 @@
 
       inferences += localdom.getDomainChangeStack().size();
       if (localdom.infeasible()) {
-<<<<<<< HEAD
         localdom.conflictAnalysis(getConflictPool(),
                                   mipworker.getGlobalDomain());
-        pseudocost.addCutoffObservation(col, false);
-=======
-        localdom.conflictAnalysis(mipsolver.mipdata_->conflictPool);
         pseudocost.addCutoffObservation(col, upbranch);
->>>>>>> 869cbd4d
         localdom.backtrack();
         localdom.clearChangedCols();
 
@@ -618,17 +613,12 @@
         }
 
         if (lp->unscaledDualFeasible(status)) {
-<<<<<<< HEAD
-          downbound[candidate] = solobj;
-          if (solobj > getOptimalityLimit()) {
-=======
           if (upbranch) {
             upbound[candidate] = solobj;
           } else {
             downbound[candidate] = solobj;
           }
-          if (solobj > mipsolver.mipdata_->optimality_limit) {
->>>>>>> 869cbd4d
+          if (solobj > getOptimalityLimit()) {
             addBoundExceedingConflict();
 
             bool pruned = solobj > getCutoffBound();
@@ -717,140 +707,7 @@
       // if (!mipsolver.submip)
       //  printf("up eval col=%d fracval=%g\n", col, fracval);
       // evaluate up branch
-<<<<<<< HEAD
-      int64_t inferences = -(int64_t)localdom.getDomainChangeStack().size() - 1;
-      HighsDomainChange domchg{upval, col, HighsBoundType::kLower};
-      bool orbitalFixing =
-          nodestack.back().stabilizerOrbits && orbitsValidInChildNode(domchg);
-      localdom.changeBound(domchg);
-      localdom.propagate();
-
-      if (!localdom.infeasible()) {
-        if (orbitalFixing)
-          nodestack.back().stabilizerOrbits->orbitalFixing(localdom);
-        else
-          getSymmetries().propagateOrbitopes(localdom);
-      }
-
-      inferences += localdom.getDomainChangeStack().size();
-      if (localdom.infeasible()) {
-        localdom.conflictAnalysis(getConflictPool(),
-                                  mipworker.getGlobalDomain());
-        pseudocost.addCutoffObservation(col, true);
-        localdom.backtrack();
-        localdom.clearChangedCols();
-
-        branchDownwards(col, downval, fracval);
-        nodestack[nodestack.size() - 2].opensubtrees = 0;
-        nodestack[nodestack.size() - 2].skipDepthCount = 1;
-        depthoffset -= 1;
-
-        return -1;
-      }
-
-      pseudocost.addInferenceObservation(col, inferences, true);
-
-      int64_t numiters = lp->getNumLpIterations();
-      HighsLpRelaxation::Status status = playground.solveLp(localdom);
-      numiters = lp->getNumLpIterations() - numiters;
-      lpiterations += numiters;
-      sblpiterations += numiters;
-
-      if (lp->scaledOptimal(status)) {
-        lp->performAging();
-
-        double delta = upval - fracval;
-        bool integerfeasible;
-
-        const std::vector<double>& sol =
-            lp->getLpSolver().getSolution().col_value;
-        double solobj = checkSol(sol, integerfeasible);
-
-        double objdelta = std::max(solobj - lp->getObjective(), 0.0);
-        if (objdelta <= getEpsilon()) objdelta = 0.0;
-
-        upscore[candidate] = objdelta;
-        upscorereliable[candidate] = true;
-
-        markBranchingVarUpReliableAtNode(col);
-        pseudocost.addObservation(col, delta, objdelta);
-        analyzeSolution(objdelta, sol);
-
-        if (lp->unscaledPrimalFeasible(status) && integerfeasible) {
-          double cutoffbnd = getCutoffBound();
-          addIncumbent(lp->getLpSolver().getSolution().col_value, solobj,
-                       inheuristic ? kSolutionSourceHeuristic
-                                   : kSolutionSourceBranching);
-
-          if (getUpperLimit() < cutoffbnd)
-            lp->setObjectiveLimit(getUpperLimit());
-        }
-
-        if (lp->unscaledDualFeasible(status)) {
-          upbound[candidate] = solobj;
-          if (solobj > getOptimalityLimit()) {
-            addBoundExceedingConflict();
-
-            bool pruned = solobj > getCutoffBound();
-            if (pruned) getDebugSolution().nodePruned(localdom);
-
-            localdom.backtrack();
-            lp->flushDomain(localdom);
-
-            branchDownwards(col, downval, fracval);
-            nodestack[nodestack.size() - 2].opensubtrees = pruned ? 0 : 1;
-            nodestack[nodestack.size() - 2].other_child_lb = solobj;
-            nodestack[nodestack.size() - 2].skipDepthCount = 1;
-            depthoffset -= 1;
-
-            return -1;
-          }
-        } else if (solobj > getCutoffBound()) {
-          addBoundExceedingConflict();
-          localdom.propagate();
-          bool infeas = localdom.infeasible();
-          if (infeas) {
-            localdom.backtrack();
-            lp->flushDomain(localdom);
-
-            branchDownwards(col, downval, fracval);
-            nodestack[nodestack.size() - 2].opensubtrees = 0;
-            nodestack[nodestack.size() - 2].skipDepthCount = 1;
-            depthoffset -= 1;
-
-            return -1;
-          }
-        }
-      } else if (status == HighsLpRelaxation::Status::kInfeasible) {
-        getDebugSolution().nodePruned(localdom);
-        addInfeasibleConflict();
-        pseudocost.addCutoffObservation(col, true);
-        localdom.backtrack();
-        lp->flushDomain(localdom);
-
-        branchDownwards(col, downval, fracval);
-        nodestack[nodestack.size() - 2].opensubtrees = 0;
-        nodestack[nodestack.size() - 2].skipDepthCount = 1;
-        depthoffset -= 1;
-
-        return -1;
-      } else {
-        // printf("todo2\n");
-        // in case of an LP error we set the score of this variable to zero to
-        // avoid choosing it as branching candidate if possible
-        downscore[candidate] = 0.0;
-        upscore[candidate] = 0.0;
-        downscorereliable[candidate] = 1;
-        upscorereliable[candidate] = 1;
-        markBranchingVarUpReliableAtNode(col);
-        markBranchingVarDownReliableAtNode(col);
-      }
-
-      localdom.backtrack();
-      lp->flushDomain(localdom);
-=======
       if (strongBranch(true)) return -1;
->>>>>>> 869cbd4d
     }
   }
 }
@@ -955,11 +812,11 @@
 }
 
 int64_t HighsSearch::getHeuristicLpIterations() const {
-  return heurlpiterations + getHeuristicLpIterations();
+  return heurlpiterations + mipsolver.mipdata_->heuristic_lp_iterations;
 }
 
 int64_t HighsSearch::getTotalLpIterations() const {
-  return lpiterations + getTotalLpIterations();
+  return lpiterations + mipsolver.mipdata_->total_lp_iterations;
 }
 
 int64_t HighsSearch::getLocalLpIterations() const { return lpiterations; }
