/* * * * * * * * * * * * * * * * * * * * * * * * * * * * * * * * * * * * */
/*                                                                       */
/*    This file is part of the HiGHS linear optimization suite           */
/*                                                                       */
/*    Available as open-source under the MIT License                     */
/*                                                                       */
/* * * * * * * * * * * * * * * * * * * * * * * * * * * * * * * * * * * * */
#include "mip/HighsImplications.h"

#include "../extern/pdqsort/pdqsort.h"
#include "mip/HighsCliqueTable.h"
#include "mip/HighsMipSolverData.h"
#include "mip/MipTimer.h"

bool HighsImplications::computeImplications(HighsInt col, bool val) {
  HighsDomain& globaldomain = mipsolver.mipdata_->domain;
  HighsCliqueTable& cliquetable = mipsolver.mipdata_->cliquetable;
  globaldomain.propagate();
  if (globaldomain.infeasible() || globaldomain.isFixed(col)) return true;

  // record redundant rows for lifting
  assert(globaldomain.getRedundantRows().size() == 0);
  if (storeLiftingOpportunity != nullptr)
    globaldomain.setRecordRedundantRows(true);

  const auto& domchgstack = globaldomain.getDomainChangeStack();
  const auto& domchgreason = globaldomain.getDomainChangeReason();
  size_t changedend = globaldomain.getChangedCols().size();

  HighsInt stackimplicstart = domchgstack.size() + 1;
  HighsInt numImplications = -stackimplicstart;
  if (val)
    globaldomain.changeBound(HighsBoundType::kLower, col, 1);
  else
    globaldomain.changeBound(HighsBoundType::kUpper, col, 0);

  auto storeLiftingOpportunities = [&](HighsInt col, bool val) {
    // use callback to store lifting opportunities
    if (storeLiftingOpportunity != nullptr) {
      for (const auto& elm : globaldomain.getRedundantRows())
        storeLiftingOpportunity(
            elm.key(), col, val ? 1 : 0,
            (val ? -1 : 1) * globaldomain.getRedundantRowValue(elm.key()));
      globaldomain.clearRedundantRows();
      globaldomain.setRecordRedundantRows(false);
    }
  };

  auto doBacktrack = [&](size_t changedend) {
    globaldomain.backtrack();
    globaldomain.clearChangedCols(changedend);
  };

  auto isInfeasible = [&](HighsInt col, bool val) {
    if (!globaldomain.infeasible()) return false;
    storeLiftingOpportunities(col, val);
    doBacktrack(changedend);
    cliquetable.vertexInfeasible(globaldomain, col, val);
    return true;
  };

  if (isInfeasible(col, val)) return true;

  globaldomain.propagate();

  if (isInfeasible(col, val)) return true;

  HighsInt stackimplicend = domchgstack.size();
  numImplications += stackimplicend;
  mipsolver.mipdata_->pseudocost.addInferenceObservation(col, numImplications,
                                                         val);

  std::vector<HighsDomainChange> implics;
  implics.reserve(numImplications);

  HighsInt numEntries = mipsolver.mipdata_->cliquetable.getNumEntries();
  HighsInt maxEntries = 100000 + mipsolver.numNonzero();

  for (HighsInt i = stackimplicstart; i < stackimplicend; ++i) {
    if (domchgreason[i].type == HighsDomain::Reason::kCliqueTable &&
        ((domchgreason[i].index >> 1) == col || numEntries >= maxEntries))
      continue;

    implics.push_back(domchgstack[i]);
  }

  // inform caller about lifting opportunities
  storeLiftingOpportunities(col, val);

  // backtrack
  doBacktrack(changedend);

  // add the implications of binary variables to the clique table
  auto binstart = std::partition(implics.begin(), implics.end(),
                                 [&](const HighsDomainChange& a) {
                                   return !globaldomain.isBinary(a.column);
                                 });

  pdqsort(implics.begin(), binstart);

  std::array<HighsCliqueTable::CliqueVar, 2> clique;
  clique[0] = HighsCliqueTable::CliqueVar(col, val);

  for (auto i = binstart; i != implics.end(); ++i) {
    if (i->boundtype == HighsBoundType::kLower)
      clique[1] = HighsCliqueTable::CliqueVar(i->column, 0);
    else
      clique[1] = HighsCliqueTable::CliqueVar(i->column, 1);

    cliquetable.addClique(mipsolver, clique.data(), 2);
    if (globaldomain.infeasible() || globaldomain.isFixed(col)) return true;
  }

  // store variable bounds derived from implications
  for (auto i = implics.begin(); i != binstart; ++i) {
    if (i->boundtype == HighsBoundType::kLower) {
      if (val == 1) {
        if (globaldomain.col_lower_[i->column] != -kHighsInf)
          addVLB(i->column, col,
                 i->boundval - globaldomain.col_lower_[i->column],
                 globaldomain.col_lower_[i->column]);
      } else
        addVLB(i->column,
               col,  // in case the lower bound is infinite the varbound can
                     // still be tightened as soon as a finite upper bound is
                     // known because the offset is finite
               globaldomain.col_lower_[i->column] - i->boundval, i->boundval);
    } else {
      if (val == 1) {
        if (globaldomain.col_upper_[i->column] != kHighsInf)
          addVUB(i->column, col,
                 i->boundval - globaldomain.col_upper_[i->column],
                 globaldomain.col_upper_[i->column]);
      } else
        addVUB(i->column,
               col,  // in case the upper bound is infinite the varbound can
                     // still be tightened as soon as a finite upper bound is
                     // known because the offset is finite
               globaldomain.col_upper_[i->column] - i->boundval, i->boundval);
    }
  }

  HighsInt loc = 2 * col + val;
  implications[loc].computed = true;
  implics.erase(binstart, implics.end());
  if (!implics.empty()) {
    implications[loc].implics = std::move(implics);
    this->numImplications += implications[loc].implics.size();
  }

  return false;
}

static constexpr bool kSkipBadVbds = true;
static constexpr bool kUseDualsForBreakingTies = true;

std::pair<HighsInt, HighsImplications::VarBound> HighsImplications::getBestVub(
    HighsInt col, const HighsSolution& lpSolution, double& bestUb,
    const HighsDomain& globaldom) const {
  std::pair<HighsInt, VarBound> bestVub =
      std::make_pair(-1, VarBound{0.0, kHighsInf});
  double minbestUb = bestUb;
  double bestUbDist = kHighsInf;
  int64_t bestvubnodes = 0;

  auto isVubBetter = [&](double ubDist, int64_t vubNodes, double minVubVal,
                         HighsInt vubCol, const VarBound& vub) {
    if (ubDist < bestUbDist - mipsolver.mipdata_->feastol) return true;
    if (vubNodes > bestvubnodes) return true;
    if (vubNodes < bestvubnodes) return false;
    if (minVubVal < minbestUb - mipsolver.mipdata_->feastol) return true;
    if (kUseDualsForBreakingTies) {
      if (minVubVal > minbestUb + mipsolver.mipdata_->feastol) return false;
      if (lpSolution.col_dual[vubCol] / vub.coef -
              lpSolution.col_dual[bestVub.first] / bestVub.second.coef >
          mipsolver.mipdata_->feastol)
        return true;
    }

    return false;
  };

  double scale = globaldom.col_upper_[col] - globaldom.col_lower_[col];
  if (scale == kHighsInf)
    scale = 1.0;
  else
    scale = 1.0 / scale;

  vubs[col].for_each([&](HighsInt vubCol, const VarBound& vub) {
    if (vub.coef == kHighsInf) return;
    if (globaldom.isFixed(vubCol)) return;
    assert(globaldom.isBinary(vubCol));
    double vubval = lpSolution.col_value[vubCol] * vub.coef + vub.constant;
    double ubDist = std::max(0.0, vubval - lpSolution.col_value[col]);

    double yDist = mipsolver.mipdata_->feastol +
                   (vub.coef > 0 ? 1 - lpSolution.col_value[vubCol]
                                 : lpSolution.col_value[vubCol]);
    // skip variable bound if the distance towards the variable bound constraint
    // is larger than the distance to the point where the binary column is
    // relaxed to it's weakest bound, i.e. 1 if its coefficient is positive.
    // The variable bound constraint has the form x <= ay + b with y binary and
    // hence the norm is sqrt(1 + a^2) and the distance of the variable bound
    // constraint is ay + b - x evaluated at the solution values of x and y
    // divided by the norm.
    double norm2 = 1.0 + vub.coef * vub.coef;
    if (kSkipBadVbds && ubDist * ubDist > yDist * yDist * norm2) return;

    assert(vubCol >= 0 && vubCol < mipsolver.numCol());
    ubDist *= scale;
    if (ubDist <= bestUbDist + mipsolver.mipdata_->feastol) {
      double minvubval = vub.minValue();
      int64_t vubnodes =
          vub.coef > 0 ? mipsolver.mipdata_->nodequeue.numNodesDown(vubCol)
                       : mipsolver.mipdata_->nodequeue.numNodesUp(vubCol);

      if (isVubBetter(ubDist, vubnodes, minvubval, vubCol, vub)) {
        bestUb = vubval;
        minbestUb = minvubval;
        bestVub = std::make_pair(vubCol, vub);
        bestvubnodes = vubnodes;
        bestUbDist = ubDist;
      }
    }
  });

  return bestVub;
}

std::pair<HighsInt, HighsImplications::VarBound> HighsImplications::getBestVlb(
    HighsInt col, const HighsSolution& lpSolution, double& bestLb,
    const HighsDomain& globaldom) const {
  std::pair<HighsInt, VarBound> bestVlb =
      std::make_pair(-1, VarBound{0.0, -kHighsInf});
  double maxbestlb = bestLb;
  double bestLbDist = kHighsInf;
  int64_t bestvlbnodes = 0;

  auto isVlbBetter = [&](double lbDist, int64_t vlbNodes, double maxVlbVal,
                         HighsInt vlbCol, const VarBound& vlb) {
    if (lbDist < bestLbDist - mipsolver.mipdata_->feastol) return true;
    if (vlbNodes > bestvlbnodes) return true;
    if (vlbNodes < bestvlbnodes) return false;
    if (maxVlbVal > maxbestlb + mipsolver.mipdata_->feastol) return true;
    if (kUseDualsForBreakingTies) {
      if (maxVlbVal < maxbestlb - mipsolver.mipdata_->feastol) return false;
      if (lpSolution.col_dual[vlbCol] / vlb.coef -
              lpSolution.col_dual[bestVlb.first] / bestVlb.second.coef <
          -mipsolver.mipdata_->feastol)
        return true;
    }

    return false;
  };

  double scale = globaldom.col_upper_[col] - globaldom.col_lower_[col];
  if (scale == kHighsInf)
    scale = 1.0;
  else
    scale = 1.0 / scale;

  vlbs[col].for_each([&](HighsInt vlbCol, const VarBound& vlb) {
    if (vlb.coef == -kHighsInf) return;
    if (globaldom.isFixed(vlbCol)) return;
    assert(globaldom.isBinary(vlbCol));
    assert(vlbCol >= 0 && vlbCol < mipsolver.numCol());
    double vlbval = lpSolution.col_value[vlbCol] * vlb.coef + vlb.constant;
    double lbDist = std::max(0.0, lpSolution.col_value[col] - vlbval);

    double yDist = mipsolver.mipdata_->feastol +
                   (vlb.coef > 0 ? lpSolution.col_value[vlbCol]
                                 : 1 - lpSolution.col_value[vlbCol]);

    double norm2 = 1.0 + vlb.coef * vlb.coef;
    if (kSkipBadVbds && lbDist * lbDist > yDist * yDist * norm2) return;

    // scale the distance as if the bounded column was scaled to have ub-lb=1
    lbDist *= scale;
    if (lbDist <= bestLbDist + mipsolver.mipdata_->feastol) {
      double maxvlbval = vlb.maxValue();
      int64_t vlbnodes =
          vlb.coef > 0 ? mipsolver.mipdata_->nodequeue.numNodesUp(vlbCol)
                       : mipsolver.mipdata_->nodequeue.numNodesDown(vlbCol);

      if (isVlbBetter(lbDist, vlbnodes, maxvlbval, vlbCol, vlb)) {
        bestLb = vlbval;
        maxbestlb = maxvlbval;
        bestVlb = std::make_pair(vlbCol, vlb);
        bestvlbnodes = vlbnodes;
        bestLbDist = lbDist;
      }
    }
  });

  return bestVlb;
}

bool HighsImplications::runProbing(HighsInt col, HighsInt& numReductions) {
  HighsDomain& globaldomain = mipsolver.mipdata_->domain;
  if (globaldomain.isBinary(col) && !implicationsCached(col, 1) &&
      !implicationsCached(col, 0) &&
      mipsolver.mipdata_->cliquetable.getSubstitution(col) == nullptr) {
    bool infeasible;

    infeasible = computeImplications(col, 1);
    if (globaldomain.infeasible()) return true;
    if (infeasible) return true;
    if (mipsolver.mipdata_->cliquetable.getSubstitution(col) != nullptr)
      return true;

    infeasible = computeImplications(col, 0);
    if (globaldomain.infeasible()) return true;
    if (infeasible) return true;
    if (mipsolver.mipdata_->cliquetable.getSubstitution(col) != nullptr)
      return true;

    // analyze implications
    const std::vector<HighsDomainChange>& implicsdown =
        getImplications(col, 0, infeasible);
    const std::vector<HighsDomainChange>& implicsup =
        getImplications(col, 1, infeasible);
    HighsInt nimplicsdown = implicsdown.size();
    HighsInt nimplicsup = implicsup.size();
    HighsInt u = 0;
    HighsInt d = 0;

    while (u < nimplicsup && d < nimplicsdown) {
      if (implicsup[u].column < implicsdown[d].column)
        ++u;
      else if (implicsdown[d].column < implicsup[u].column)
        ++d;
      else {
        assert(implicsup[u].column == implicsdown[d].column);
        HighsInt implcol = implicsup[u].column;
        double lbDown = globaldomain.col_lower_[implcol];
        double ubDown = globaldomain.col_upper_[implcol];
        double lbUp = lbDown;
        double ubUp = ubDown;

        do {
          if (implicsdown[d].boundtype == HighsBoundType::kLower)
            lbDown = std::max(lbDown, implicsdown[d].boundval);
          else
            ubDown = std::min(ubDown, implicsdown[d].boundval);
          ++d;
        } while (d < nimplicsdown && implicsdown[d].column == implcol);

        do {
          if (implicsup[u].boundtype == HighsBoundType::kLower)
            lbUp = std::max(lbUp, implicsup[u].boundval);
          else
            ubUp = std::min(ubUp, implicsup[u].boundval);
          ++u;
        } while (u < nimplicsup && implicsup[u].column == implcol);

        if (colsubstituted[implcol] || globaldomain.isFixed(implcol)) continue;

        if (lbDown == ubDown && lbUp == ubUp &&
            std::abs(lbDown - lbUp) > mipsolver.mipdata_->feastol) {
          HighsSubstitution substitution;
          substitution.substcol = implcol;
          substitution.staycol = col;
          substitution.offset = lbDown;
          substitution.scale = lbUp - lbDown;
          substitutions.push_back(substitution);
          colsubstituted[implcol] = true;
          ++numReductions;
        } else if (!mipsolver.mipdata_->parallelLockActive()) {
          double lb = std::min(lbDown, lbUp);
          double ub = std::max(ubDown, ubUp);

          if (lb > globaldomain.col_lower_[implcol]) {
            globaldomain.changeBound(HighsBoundType::kLower, implcol, lb,
                                     HighsDomain::Reason::unspecified());
            ++numReductions;
          }

          if (ub < globaldomain.col_upper_[implcol]) {
            globaldomain.changeBound(HighsBoundType::kUpper, implcol, ub,
                                     HighsDomain::Reason::unspecified());
            ++numReductions;
          }
        }
      }
    }

    return true;
  }

  return false;
}

void HighsImplications::addVUB(HighsInt col, HighsInt vubcol, double vubcoef,
                               double vubconstant) {
  // assume that VUBs do not have infinite coefficients and infinite constant
  // terms since such VUBs effectively evaluate to NaN.
  assert(std::abs(vubcoef) != kHighsInf || std::abs(vubconstant) != kHighsInf);
  if (tooManyVarBounds()) return;

  VarBound vub{vubcoef, vubconstant};

  mipsolver.mipdata_->debugSolution.checkVub(col, vubcol, vubcoef, vubconstant);

  double minBound = vub.minValue();
  if (minBound >=
      mipsolver.mipdata_->domain.col_upper_[col] - mipsolver.mipdata_->feastol)
    return;

  auto insertresult = vubs[col].insert_or_get(vubcol, vub);

  if (!insertresult.second) {
    VarBound& currentvub = *insertresult.first;
    double currentMinBound = currentvub.minValue();
    if (minBound < currentMinBound - mipsolver.mipdata_->feastol) {
      currentvub.coef = vubcoef;
      currentvub.constant = vubconstant;
    }
  } else
    numVarBounds++;
}

void HighsImplications::addVLB(HighsInt col, HighsInt vlbcol, double vlbcoef,
                               double vlbconstant) {
  // assume that VLBs do not have infinite coefficients and infinite constant
  // terms since such VLBs effectively evaluate to NaN.
  assert(std::abs(vlbcoef) != kHighsInf || std::abs(vlbconstant) != kHighsInf);
  if (tooManyVarBounds()) return;

  VarBound vlb{vlbcoef, vlbconstant};

  mipsolver.mipdata_->debugSolution.checkVlb(col, vlbcol, vlbcoef, vlbconstant);

  double maxBound = vlb.maxValue();
  if (vlb.maxValue() <=
      mipsolver.mipdata_->domain.col_lower_[col] + mipsolver.mipdata_->feastol)
    return;

  auto insertresult = vlbs[col].insert_or_get(vlbcol, vlb);

  if (!insertresult.second) {
    VarBound& currentvlb = *insertresult.first;

    double currentMaxNound = currentvlb.maxValue();
    if (maxBound > currentMaxNound + mipsolver.mipdata_->feastol) {
      currentvlb.coef = vlbcoef;
      currentvlb.constant = vlbconstant;
    }
  } else
    numVarBounds++;
}

void HighsImplications::rebuild(HighsInt ncols,
                                const std::vector<HighsInt>& orig2reducedcol,
                                const std::vector<HighsInt>& orig2reducedrow) {
  std::vector<HighsHashTree<HighsInt, VarBound>> oldvubs;
  std::vector<HighsHashTree<HighsInt, VarBound>> oldvlbs;

  oldvlbs.swap(vlbs);
  oldvubs.swap(vubs);

  colsubstituted.clear();
  colsubstituted.shrink_to_fit();
  implications.clear();
  implications.shrink_to_fit();

  implications.resize(2 * ncols);
  colsubstituted.resize(ncols);
  substitutions.clear();
  vubs.clear();
  vubs.shrink_to_fit();
  vubs.resize(ncols);
  vlbs.clear();
  vlbs.shrink_to_fit();
  vlbs.resize(ncols);
  numImplications = 0;
  numVarBounds = 0;
  HighsInt oldncols = oldvubs.size();

  nextCleanupCall = mipsolver.numNonzero();

  for (HighsInt i = 0; i != oldncols; ++i) {
    HighsInt newi = orig2reducedcol[i];

    if (newi == -1 ||
        !mipsolver.mipdata_->postSolveStack.isColLinearlyTransformable(newi))
      continue;

    oldvubs[i].for_each([&](HighsInt vubCol, VarBound vub) {
      HighsInt newVubCol = orig2reducedcol[vubCol];
      if (newVubCol == -1) return;

      if (!mipsolver.mipdata_->domain.isBinary(newVubCol) ||
          !mipsolver.mipdata_->postSolveStack.isColLinearlyTransformable(
              newVubCol))
        return;

      addVUB(newi, newVubCol, vub.coef, vub.constant);
    });

    oldvlbs[i].for_each([&](HighsInt vlbCol, VarBound vlb) {
      HighsInt newVlbCol = orig2reducedcol[vlbCol];
      if (newVlbCol == -1) return;

      if (!mipsolver.mipdata_->domain.isBinary(newVlbCol) ||
          !mipsolver.mipdata_->postSolveStack.isColLinearlyTransformable(
              newVlbCol))
        return;

      addVLB(newi, newVlbCol, vlb.coef, vlb.constant);
    });

    // todo also add old implications once implications can be added
    // incrementally for now we discard the old implications as they might be
    // weaker then newly computed ones and adding them would block computation
    // of new implications
  }
}

void HighsImplications::buildFrom(const HighsImplications& init) {
  // todo check if this should be done
  HighsInt numcol = mipsolver.numCol();

  for (HighsInt i = 0; i != numcol; ++i) {
    init.vubs[i].for_each([&](HighsInt vubCol, VarBound vub) {
      if (!mipsolver.mipdata_->domain.isBinary(vubCol)) return;
      addVUB(i, vubCol, vub.coef, vub.constant);
    });

    init.vlbs[i].for_each([&](HighsInt vlbCol, VarBound vlb) {
      if (!mipsolver.mipdata_->domain.isBinary(vlbCol)) return;
      addVLB(i, vlbCol, vlb.coef, vlb.constant);
    });

    // todo also add old implications once implications can be added
    // incrementally for now we discard the old implications as they might be
    // weaker then newly computed ones and adding them would block computation
    // of new implications
  }
}

void HighsImplications::separateImpliedBounds(
    const HighsLpRelaxation& lpRelaxation, const std::vector<double>& sol,
    HighsCutPool& cutpool, double feastol, HighsDomain& globaldom, bool thread_safe) {

  std::array<HighsInt, 2> inds;
  std::array<double, 2> vals;
  double rhs;

  HighsInt numboundchgs = 0;

  // first do probing on all candidates that have not been probed yet
  if (!mipsolver.mipdata_->cliquetable.isFull() && !thread_safe) {
    auto oldNumQueries =
        mipsolver.mipdata_->cliquetable.numNeighbourhoodQueries;
    HighsInt oldNumEntries = mipsolver.mipdata_->cliquetable.getNumEntries();

    for (std::pair<HighsInt, double> fracint :
         lpRelaxation.getFractionalIntegers()) {
      HighsInt col = fracint.first;
      if (globaldom.col_lower_[col] != 0.0 ||
          globaldom.col_upper_[col] != 1.0 ||
          (implicationsCached(col, 0) && implicationsCached(col, 1)))
        continue;

      mipsolver.analysis_.mipTimerStart(kMipClockProbingImplications);
      const bool probing_result = runProbing(col, numboundchgs);
      mipsolver.analysis_.mipTimerStop(kMipClockProbingImplications);
      if (probing_result) {
        if (globaldom.infeasible()) return;
      }

      if (mipsolver.mipdata_->cliquetable.isFull()) break;
    }

    // if (!mipsolver.submip)
    //   printf("numEntries: %d, beforeProbing: %d\n",
    //          mipsolver.mipdata_->cliquetable.getNumEntries(), oldNumEntries);
    HighsInt numNewEntries =
        mipsolver.mipdata_->cliquetable.getNumEntries() - oldNumEntries;

    nextCleanupCall -= std::max(HighsInt{0}, numNewEntries);

    if (nextCleanupCall < 0) {
      // HighsInt oldNumEntries =
      // mipsolver.mipdata_->cliquetable.getNumEntries();
      if (!mipsolver.mipdata_->parallelLockActive())
        mipsolver.mipdata_->cliquetable.runCliqueMerging(globaldom);

      // printf("numEntries: %d, beforeMerging: %d\n",
      //        mipsolver.mipdata_->cliquetable.getNumEntries(), oldNumEntries);
      nextCleanupCall =
          std::min(mipsolver.mipdata_->numCliqueEntriesAfterFirstPresolve,
                   mipsolver.mipdata_->cliquetable.getNumEntries());
      // printf("nextCleanupCall: %d\n", nextCleanupCall);
    }

    if (!mipsolver.mipdata_->parallelLockActive())
      mipsolver.mipdata_->cliquetable.numNeighbourhoodQueries = oldNumQueries;
  }

  for (std::pair<HighsInt, double> fracint :
       lpRelaxation.getFractionalIntegers()) {
    HighsInt col = fracint.first;
    // skip non binary variables
    if (globaldom.col_lower_[col] != 0.0 ||
        globaldom.col_upper_[col] != 1.0)
      continue;

    bool infeas;
    if (implicationsCached(col, 1)) {
      const std::vector<HighsDomainChange>& implics =
          getImplications(col, 1, infeas);
      if (globaldom.infeasible()) return;

      if (infeas) {
        vals[0] = 1.0;
        inds[0] = col;
        cutpool.addCut(mipsolver, inds.data(), vals.data(), 1, 0.0, false, true,
                       false);
        continue;
      }

      HighsInt nimplics = implics.size();
      for (HighsInt i = 0; i < nimplics; ++i) {
        if (implics[i].boundtype == HighsBoundType::kUpper) {
          if (implics[i].boundval + feastol >=
              globaldom.col_upper_[implics[i].column])
            continue;

          vals[0] = 1.0;
          inds[0] = implics[i].column;
          vals[1] =
              globaldom.col_upper_[implics[i].column] - implics[i].boundval;
          inds[1] = col;
          rhs = globaldom.col_upper_[implics[i].column];

        } else {
          if (implics[i].boundval - feastol <=
              globaldom.col_lower_[implics[i].column])
            continue;

          vals[0] = -1.0;
          inds[0] = implics[i].column;
          vals[1] =
<<<<<<< HEAD
              globaldom.col_lower_[implics[i].column] - implics[i].boundval;
=======
              implics[i].boundval - globaldomain.col_lower_[implics[i].column];
>>>>>>> 869cbd4d
          inds[1] = col;
          rhs = -globaldom.col_lower_[implics[i].column];
        }

        double viol = sol[inds[0]] * vals[0] + sol[inds[1]] * vals[1] - rhs;

        if (viol > feastol) {
          // printf("added implied bound cut to pool\n");
          cutpool.addCut(mipsolver, inds.data(), vals.data(), 2, rhs,
                         mipsolver.variableType(implics[i].column) !=
                             HighsVarType::kContinuous,
                         false, false, false);
        }
      }
    }

    if (implicationsCached(col, 0)) {
      const std::vector<HighsDomainChange>& implics =
          getImplications(col, 0, infeas);
      if (globaldom.infeasible()) return;

      if (infeas) {
        vals[0] = -1.0;
        inds[0] = col;
        cutpool.addCut(mipsolver, inds.data(), vals.data(), 1, -1.0, false,
                       true, false);
        continue;
      }

      HighsInt nimplics = implics.size();
      for (HighsInt i = 0; i < nimplics; ++i) {
        if (implics[i].boundtype == HighsBoundType::kUpper) {
          if (implics[i].boundval + feastol >=
              globaldom.col_upper_[implics[i].column])
            continue;

          vals[0] = 1.0;
          inds[0] = implics[i].column;
          vals[1] =
              implics[i].boundval - globaldom.col_upper_[implics[i].column];
          inds[1] = col;
          rhs = implics[i].boundval;
        } else {
          if (implics[i].boundval - feastol <=
              globaldom.col_lower_[implics[i].column])
            continue;

          vals[0] = -1.0;
          inds[0] = implics[i].column;
          vals[1] =
              globaldom.col_lower_[implics[i].column] - implics[i].boundval;
          inds[1] = col;
          rhs = -implics[i].boundval;
        }

        double viol = sol[inds[0]] * vals[0] + sol[inds[1]] * vals[1] - rhs;

        if (viol > feastol) {
          // printf("added implied bound cut to pool\n");
          cutpool.addCut(mipsolver, inds.data(), vals.data(), 2, rhs,
                         mipsolver.variableType(implics[i].column) !=
                             HighsVarType::kContinuous,
                         false, false, false);
        }
      }
    }
  }
}

void HighsImplications::cleanupVarbounds(HighsInt col) {
  double ub = mipsolver.mipdata_->domain.col_upper_[col];
  double lb = mipsolver.mipdata_->domain.col_lower_[col];

  if (ub == lb) {
    numVarBounds -= vlbs.size();
    numVarBounds -= vubs.size();
    vlbs[col].clear();
    vubs[col].clear();
    return;
  }

  std::vector<HighsInt> delVbds;

  vubs[col].for_each([&](HighsInt vubCol, VarBound& vub) {
    bool redundant = false;
    bool infeasible = false;
    cleanupVub(col, vubCol, vub, ub, redundant, infeasible);
    if (redundant) delVbds.push_back(vubCol);
    if (infeasible) return;
  });

  for (HighsInt vubCol : delVbds) vubs[col].erase(vubCol);
  numVarBounds -= delVbds.size();
  delVbds.clear();

  vlbs[col].for_each([&](HighsInt vlbCol, VarBound& vlb) {
    bool redundant = false;
    bool infeasible = false;
    cleanupVlb(col, vlbCol, vlb, lb, redundant, infeasible);
    if (redundant) delVbds.push_back(vlbCol);
    if (infeasible) return;
  });

  for (HighsInt vlbCol : delVbds) vlbs[col].erase(vlbCol);
  numVarBounds -= delVbds.size();
}

void HighsImplications::cleanupVlb(HighsInt col, HighsInt vlbCol,
                                   HighsImplications::VarBound& vlb, double lb,
                                   bool& redundant, bool& infeasible,
                                   bool allowBoundChanges) const {
  // initialize
  redundant = false;
  infeasible = false;

  // return if there is no variable bound
  if (vlbCol == -1) return;

  // check variable lower bound
  mipsolver.mipdata_->debugSolution.checkVlb(col, vlbCol, vlb.coef,
                                             vlb.constant);

  HighsCDouble maxlb = vlb.maxValue();
  HighsCDouble minlb = vlb.minValue();

  if (maxlb <= lb + mipsolver.mipdata_->feastol) {
    // variable bound is redundant
    redundant = true;
  } else if (minlb < lb - mipsolver.mipdata_->epsilon) {
    // coefficient can be tightened
    double newcoef = static_cast<double>(lb - maxlb);
    if (vlb.coef < 0) {
      vlb.coef = newcoef;
    } else {
      vlb.constant = lb;
      vlb.coef = -newcoef;
    }
    // check tightened variable lower bound
    mipsolver.mipdata_->debugSolution.checkVlb(col, vlbCol, vlb.coef,
                                               vlb.constant);
  } else if (allowBoundChanges && minlb > lb + mipsolver.mipdata_->epsilon) {
    mipsolver.mipdata_->domain.changeBound(HighsBoundType::kLower, col,
                                           static_cast<double>(minlb),
                                           HighsDomain::Reason::unspecified());
    infeasible = mipsolver.mipdata_->domain.infeasible();
  }
}

void HighsImplications::cleanupVub(HighsInt col, HighsInt vubCol,
                                   HighsImplications::VarBound& vub, double ub,
                                   bool& redundant, bool& infeasible,
                                   bool allowBoundChanges) const {
  // initialize
  redundant = false;
  infeasible = false;

  // return if there is no variable bound
  if (vubCol == -1) return;

  // check variable upper bound
  mipsolver.mipdata_->debugSolution.checkVub(col, vubCol, vub.coef,
                                             vub.constant);

  HighsCDouble maxub = vub.maxValue();
  HighsCDouble minub = vub.minValue();

  if (minub >= ub - mipsolver.mipdata_->feastol) {
    // variable bound is redundant
    redundant = true;
  } else if (maxub > ub + mipsolver.mipdata_->epsilon) {
    // coefficient can be tightened
    double newcoef = static_cast<double>(ub - minub);
    if (vub.coef > 0) {
      vub.coef = newcoef;
    } else {
      vub.constant = ub;
      vub.coef = -newcoef;
    }
    // check tightened variable upper bound
    mipsolver.mipdata_->debugSolution.checkVub(col, vubCol, vub.coef,
                                               vub.constant);
  } else if (allowBoundChanges && maxub < ub - mipsolver.mipdata_->epsilon) {
    mipsolver.mipdata_->domain.changeBound(HighsBoundType::kUpper, col,
                                           static_cast<double>(maxub),
                                           HighsDomain::Reason::unspecified());
    infeasible = mipsolver.mipdata_->domain.infeasible();
  }
}<|MERGE_RESOLUTION|>--- conflicted
+++ resolved
@@ -540,8 +540,8 @@
 
 void HighsImplications::separateImpliedBounds(
     const HighsLpRelaxation& lpRelaxation, const std::vector<double>& sol,
-    HighsCutPool& cutpool, double feastol, HighsDomain& globaldom, bool thread_safe) {
-
+    HighsCutPool& cutpool, double feastol, HighsDomain& globaldom,
+    bool thread_safe) {
   std::array<HighsInt, 2> inds;
   std::array<double, 2> vals;
   double rhs;
@@ -602,8 +602,7 @@
        lpRelaxation.getFractionalIntegers()) {
     HighsInt col = fracint.first;
     // skip non binary variables
-    if (globaldom.col_lower_[col] != 0.0 ||
-        globaldom.col_upper_[col] != 1.0)
+    if (globaldom.col_lower_[col] != 0.0 || globaldom.col_upper_[col] != 1.0)
       continue;
 
     bool infeas;
@@ -642,11 +641,7 @@
           vals[0] = -1.0;
           inds[0] = implics[i].column;
           vals[1] =
-<<<<<<< HEAD
-              globaldom.col_lower_[implics[i].column] - implics[i].boundval;
-=======
-              implics[i].boundval - globaldomain.col_lower_[implics[i].column];
->>>>>>> 869cbd4d
+              implics[i].boundval - globaldom.col_lower_[implics[i].column];
           inds[1] = col;
           rhs = -globaldom.col_lower_[implics[i].column];
         }
