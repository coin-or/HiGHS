--- conflicted
+++ resolved
@@ -73,17 +73,16 @@
   HighsMipSolver& mipsolver;
 
   std::deque<HighsLpRelaxation> lps;
+  HighsLpRelaxation& lp;
   std::deque<HighsMipWorker> workers;
   std::deque<HighsDomain> domains;
+  HighsDomain& domain;
   std::deque<HighsCutPool> cutpools;
+  HighsCutPool& cutpool;
   std::deque<HighsConflictPool> conflictpools;
+  HighsConflictPool& conflictPool;
   bool parallel_lock;
   // std::deque<HighsPrimalHeuristics> heuristics_deque;
-
-  HighsLpRelaxation& lp;
-  HighsDomain& domain;
-  HighsCutPool& cutpool;
-  HighsConflictPool& conflictPool;
 
   // std::unique_ptr<HighsPrimalHeuristics> heuristics_ptr;
   // HighsPrimalHeuristics heuristics;
@@ -255,18 +254,6 @@
   bool interruptFromCallbackWithData(const int callback_type,
                                      const double mipsolver_objective_value,
                                      const std::string message = "") const;
-<<<<<<< HEAD
-  void callbackUserSolution(const double mipsolver_objective_value,
-                            const HighsInt user_solution_callback_origin);
-
-  bool parallelLockActive() const {
-    return (parallel_lock && hasMultipleWorkers());
-  }
-
-  bool hasMultipleWorkers() const {
-    return workers.size() > 1;
-  }
-=======
   void queryExternalSolution(
       const double mipsolver_objective_value,
       const ExternalMipSolutionQueryOrigin external_solution_query_origin);
@@ -277,7 +264,14 @@
   void terminatorTerminate();
   bool terminatorTerminated() const;
   void terminatorReport() const;
->>>>>>> 869cbd4d
+
+  bool parallelLockActive() const {
+    return (parallel_lock && hasMultipleWorkers());
+  }
+
+  bool hasMultipleWorkers() const {
+    return workers.size() > 1;
+  }
 };
 
 #endif