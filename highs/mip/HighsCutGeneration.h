/* * * * * * * * * * * * * * * * * * * * * * * * * * * * * * * * * * * * */
/*                                                                       */
/*    This file is part of the HiGHS linear optimization suite           */
/*                                                                       */
/*    Available as open-source under the MIT License                     */
/*                                                                       */
/* * * * * * * * * * * * * * * * * * * * * * * * * * * * * * * * * * * * */
/**@file mip/HighsCutGeneration.h
 * @brief Class that generates cuts from single row relaxations
 *
 *
 */

#ifndef MIP_HIGHS_CUT_GENERATION_H_
#define MIP_HIGHS_CUT_GENERATION_H_

#include <cstdint>
#include <vector>

#include "util/HighsCDouble.h"
#include "util/HighsInt.h"
#include "util/HighsRandom.h"

class HighsLpRelaxation;
class HighsTransformedLp;
class HighsCutPool;
class HighsDomain;

/// Helper class to compute single-row relaxations from the current LP
/// relaxation by substituting bounds and aggregating rows
class HighsCutGeneration {
 private:
  const HighsLpRelaxation& lpRelaxation;
  HighsCutPool& cutpool;
  HighsRandom randgen;
  std::vector<HighsInt> cover;
  HighsCDouble coverweight;
  HighsCDouble lambda;
  std::vector<double> upper;
  std::vector<double> solval;
  std::vector<uint8_t> complementation;
  std::vector<uint8_t> isintegral;
  const double feastol;
  const double epsilon;

  double* vals;
  HighsInt* inds;
  HighsCDouble rhs;
  bool integralSupport;
  bool integralCoefficients;
  HighsInt rowlen;
  double initialScale;

  std::vector<HighsInt> integerinds;
  std::vector<double> deltas;

  bool determineCover(bool lpSol = true);

  void separateLiftedKnapsackCover();

  bool separateLiftedMixedBinaryCover();

  bool separateLiftedMixedIntegerCover();

  bool cmirCutGenerationHeuristic(double minEfficacy,
                                  bool onlyInitialCMIRScale = false);

<<<<<<< HEAD
  bool postprocessCut(HighsDomain& globaldom);
=======
  double scale(double val);

  bool postprocessCut();
>>>>>>> 869cbd4d

  bool preprocessBaseInequality(bool& hasUnboundedInts, bool& hasGeneralInts,
                                bool& hasContinuous);

  void flipComplementation(HighsInt index);

  void removeComplementation();

  void updateViolationAndNorm(HighsInt index, double aj, double& violation,
                              double& norm) const;

  bool tryGenerateCut(std::vector<HighsInt>& inds, std::vector<double>& vals,
                      bool hasUnboundedInts, bool hasGeneralInts,
                      bool hasContinuous, double minEfficacy,
                      bool onlyInitialCMIRScale = false,
                      bool allowRejectCut = true, bool lpSol = true);

 public:
  HighsCutGeneration(const HighsLpRelaxation& lpRelaxation,
                     HighsCutPool& cutpool);

  /// separates the LP solution for the given single row relaxation
  bool generateCut(HighsTransformedLp& transLp, std::vector<HighsInt>& inds,
                   std::vector<double>& vals, double& rhs,
                   bool onlyInitialCMIRScale = false);

  /// generate a conflict from the given proof constraint which cuts of the
  /// given local domain
  bool generateConflict(HighsDomain& localdom, HighsDomain& globaldom,
                        std::vector<HighsInt>& proofinds,
                        std::vector<double>& proofvals, double& proofrhs);

  /// applies postprocessing to an externally generated cut and adds it to the
  /// cutpool if it is violated enough
  bool finalizeAndAddCut(HighsDomain& globaldom, std::vector<HighsInt>& inds,
                         std::vector<double>& vals, double& rhs);
};

#endif<|MERGE_RESOLUTION|>--- conflicted
+++ resolved
@@ -65,13 +65,9 @@
   bool cmirCutGenerationHeuristic(double minEfficacy,
                                   bool onlyInitialCMIRScale = false);
 
-<<<<<<< HEAD
-  bool postprocessCut(HighsDomain& globaldom);
-=======
   double scale(double val);
 
-  bool postprocessCut();
->>>>>>> 869cbd4d
+  bool postprocessCut(HighsDomain& globaldom);
 
   bool preprocessBaseInequality(bool& hasUnboundedInts, bool& hasGeneralInts,
                                 bool& hasContinuous);
