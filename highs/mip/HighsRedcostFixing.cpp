--- conflicted
+++ resolved
@@ -16,27 +16,15 @@
   if (lurkingColLower.empty()) return domchgs;
 
   for (HighsInt col : mipsolver.mipdata_->integral_cols) {
-<<<<<<< HEAD
-    for (auto it = lurkingColLower[col].begin();
-         it != lurkingColLower[col].end(); ++it) {
-      if (it->second > globaldom.col_lower_[col])
-=======
     for (const auto& lower : lurkingColLower[col]) {
-      if (lower.second > mipsolver.mipdata_->domain.col_lower_[col])
->>>>>>> 869cbd4d
+      if (lower.second > globaldom.col_lower_[col])
         domchgs.emplace_back(
             lower.first, HighsDomainChange{static_cast<double>(lower.second),
                                            col, HighsBoundType::kLower});
     }
 
-<<<<<<< HEAD
-    for (auto it = lurkingColUpper[col].begin();
-         it != lurkingColUpper[col].end(); ++it) {
-      if (it->second < globaldom.col_upper_[col])
-=======
     for (const auto& upper : lurkingColUpper[col]) {
-      if (upper.second < mipsolver.mipdata_->domain.col_upper_[col])
->>>>>>> 869cbd4d
+      if (upper.second < globaldom.col_upper_[col])
         domchgs.emplace_back(
             upper.first, HighsDomainChange{static_cast<double>(upper.second),
                                            col, HighsBoundType::kUpper});
