--- conflicted
+++ resolved
@@ -1,13 +1,3 @@
-<<<<<<< HEAD
-/*
- * @Author: Zhou Yanyu（周妍妤） 47125824+Yanyu000@users.noreply.github.com
- * @Date: 2025-08-05 13:18:18
- * @LastEditors: Zhou Yanyu（周妍妤） 47125824+Yanyu000@users.noreply.github.com
- * @LastEditTime: 2025-09-11 14:27:37
- * @FilePath: /cupdlp-CPP/include/scaling.hpp
- * @Description: 这是默认设置,请设置`customMade`, 打开koroFileHeader查看配置
- * 进行设置: https://github.com/OBKoro1/koro1FileHeader/wiki/%E9%85%8D%E7%BD%AE
-=======
 /* * * * * * * * * * * * * * * * * * * * * * * * * * * * * * * * * * * * */
 /*                                                                       */
 /*    This file is part of the HiGHS linear optimization suite           */
@@ -17,7 +7,6 @@
 /* * * * * * * * * * * * * * * * * * * * * * * * * * * * * * * * * * * * */
 /**@file pdlp/hipdlp/scaling.hpp
  * @brief
->>>>>>> 649a36c4
  */
 #ifndef PDLP_HIPDLP_SCALING_HPP
 #define PDLP_HIPDLP_SCALING_HPP
@@ -36,8 +25,8 @@
   void Initialize(const HighsLp& lp);
   void ScaleProblem();
   void UnscaleSolution(std::vector<double>& x, std::vector<double>& y) const;
-  void passLp(HighsLp* lp) {lp_ = lp; };
-  void passParams(const PrimalDualParams* params) {params_ = params ;};
+  void passLp(HighsLp* lp) { lp_ = lp; };
+  void passParams(const PrimalDualParams* params) { params_ = params; };
 
   // Get scaling vectors (for unscaling solution later)
   bool IsScaled() const { return is_scaled_; }
