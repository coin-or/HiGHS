#include "pdlp/cupdlp/cupdlp_restart.h"

PDHG_restart_choice PDHG_Check_Restart_GPU(CUPDLPwork *work) {
  CUPDLPproblem *problem = work->problem;
  CUPDLPdata *lp = problem->data;
  CUPDLPstepsize *stepsize = work->stepsize;
  CUPDLPiterates *iterates = work->iterates;
  CUPDLPresobj *resobj = work->resobj;
  CUPDLPtimers *timers = work->timers;

  // Is it first time called?
  if (timers->nIter == iterates->iLastRestartIter) {
    resobj->dPrimalFeasLastRestart = resobj->dPrimalFeas;
    resobj->dDualFeasLastRestart = resobj->dDualFeas;
    resobj->dDualityGapLastRestart = resobj->dDualityGap;

    resobj->dPrimalFeasLastCandidate = resobj->dPrimalFeas;
    resobj->dDualFeasLastCandidate = resobj->dDualFeas;
    resobj->dDualityGapLastCandidate = resobj->dDualityGap;

    return PDHG_NO_RESTART;
  }

  cupdlp_float muCurrent = PDHG_Restart_Score_GPU(
      work->stepsize->dBeta, work->resobj->dPrimalFeas, work->resobj->dDualFeas,
      work->resobj->dDualityGap);
  cupdlp_float muAverage = PDHG_Restart_Score_GPU(
      work->stepsize->dBeta, work->resobj->dPrimalFeasAverage,
      work->resobj->dDualFeasAverage, work->resobj->dDualityGapAverage);
  debugPdlpRestartLog(work->debug_pdlp_log_file_, timers->nIter, muCurrent, muAverage);
  cupdlp_float muCandidate = 0.0;
  PDHG_restart_choice restart_choice = PDHG_RESTART_TO_AVERAGE;
  if (muCurrent < muAverage) {
    restart_choice = PDHG_RESTART_TO_CURRENT;
    muCandidate = muCurrent;
  } else {
    // restart_choice = PDHG_RESTART_TO_AVERAGE;
    muCandidate = muAverage;
  }

  // Or should we do artificial restart based on iteration count?
  // if (2 * (timers->nIter - iterates->iLastRestartIter) >= timers->nIter) {
  if ((timers->nIter - iterates->iLastRestartIter) >= 0.36 * timers->nIter) {
#if CUPDLP_DEBUG
    cupdlp_printf("Doing artificial restart.");
#endif
  } else {
    cupdlp_float muLastRestart = PDHG_Restart_Score_GPU(
        work->stepsize->dBeta, work->resobj->dPrimalFeasLastRestart,
        work->resobj->dDualFeasLastRestart,
        work->resobj->dDualityGapLastRestart);

    // Sufficient decay
    if (muCandidate < 0.2 * muLastRestart) {
#if CUPDLP_DEBUG
      cupdlp_printf("Doing sufficient restart.");
#endif
    } else {
      cupdlp_float muLastCandidate = PDHG_Restart_Score_GPU(
          work->stepsize->dBeta, work->resobj->dPrimalFeasLastCandidate,
          work->resobj->dDualFeasLastCandidate,
          work->resobj->dDualityGapLastCandidate);
      // Necessary decay
      if (muCandidate < 0.8 * muLastRestart && muCandidate > muLastCandidate) {
#if CUPDLP_DEBUG
        cupdlp_printf("Doing necessary restart.");
#endif
      } else {
        restart_choice = PDHG_NO_RESTART;
      }
    }
  }
  // record candidate
  if (muCurrent < muAverage) {
    resobj->dPrimalFeasLastCandidate = resobj->dPrimalFeas;
    resobj->dDualFeasLastCandidate = resobj->dDualFeas;
    resobj->dDualityGapLastCandidate = resobj->dDualityGap;
  } else {
    resobj->dPrimalFeasLastCandidate = resobj->dPrimalFeasAverage;
    resobj->dDualFeasLastCandidate = resobj->dDualFeasAverage;
    resobj->dDualityGapLastCandidate = resobj->dDualityGapAverage;
  }
<<<<<<< HEAD

=======
  //  work->settings->nLogLevel = 2;
>>>>>>> 9ba45344
  if (restart_choice != PDHG_NO_RESTART) {
    if (muCurrent < muAverage) {
        if (work->settings->nLogLevel > 1)
	  cupdlp_printf("Last restart was iter %d: %s", iterates->iLastRestartIter,
                    "current\n");
    } else {
        if (work->settings->nLogLevel > 1)
	  cupdlp_printf("Last restart was iter %d: %s", iterates->iLastRestartIter,
                    "average\n");
    }
  }
  return restart_choice;
}

cupdlp_bool PDHG_Check_Restart_Merit_Function(CUPDLPwork *work) {
  CUPDLPproblem *problem = work->problem;
  CUPDLPdata *lp = problem->data;
  CUPDLPstepsize *stepsize = work->stepsize;
  CUPDLPiterates *iterates = work->iterates;
  CUPDLPresobj *resobj = work->resobj;

  return (
      (fabs(resobj->dDualityGap) > 2.0 * fabs(resobj->dDualityGapAverage)) &&
      (resobj->dPrimalFeas > 2.0 * resobj->dPrimalFeasAverage));
}

cupdlp_float PDHG_Restart_Score_GPU(cupdlp_float weightSquared,
                                    cupdlp_float dPrimalFeas,
                                    cupdlp_float dDualFeas,
                                    cupdlp_float dDualityGap) {
  cupdlp_float dScoreGPU = 0.0;

  dScoreGPU =
      sqrt(weightSquared * dPrimalFeas * dPrimalFeas +
           dDualFeas * dDualFeas / weightSquared + dDualityGap * dDualityGap);

  return dScoreGPU;
}<|MERGE_RESOLUTION|>--- conflicted
+++ resolved
@@ -80,11 +80,7 @@
     resobj->dDualFeasLastCandidate = resobj->dDualFeasAverage;
     resobj->dDualityGapLastCandidate = resobj->dDualityGapAverage;
   }
-<<<<<<< HEAD
-
-=======
   //  work->settings->nLogLevel = 2;
->>>>>>> 9ba45344
   if (restart_choice != PDHG_NO_RESTART) {
     if (muCurrent < muAverage) {
         if (work->settings->nLogLevel > 1)
