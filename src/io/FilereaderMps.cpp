/* * * * * * * * * * * * * * * * * * * * * * * * * * * * * * * * * * * * */
/*                                                                       */
/*    This file is part of the HiGHS linear optimization suite           */
/*                                                                       */
/*    Written and engineered 2008-2021 at the University of Edinburgh    */
/*                                                                       */
/*    Available as open-source under the MIT License                     */
/*                                                                       */
/*    Authors: Julian Hall, Ivet Galabova, Qi Huangfu, Leona Gottwald    */
/*    and Michael Feldmeier                                              */
/*                                                                       */
/* * * * * * * * * * * * * * * * * * * * * * * * * * * * * * * * * * * * */
/**@file io/FilereaderMps.cpp
 * @brief
 */
#include "io/FilereaderMps.h"

#include "io/HMPSIO.h"
#include "io/HMpsFF.h"
#include "lp_data/HighsLp.h"
#include "lp_data/HighsLpUtils.h"
#include "lp_data/HighsModelUtils.h"

using free_format_parser::HMpsFF;

FilereaderRetcode FilereaderMps::readModelFromFile(const HighsOptions& options,
                                                   const std::string filename,
                                                   HighsLp& model) {
  // if free format parser
  // Parse file and return status.
  if (options.mps_parser_type_free) {
    HMpsFF parser{};
    if (options.time_limit < kHighsInf && options.time_limit > 0)
      parser.time_limit = options.time_limit;

    FreeFormatParserReturnCode result =
        parser.loadProblem(options.log_options, filename, model);
    switch (result) {
      case FreeFormatParserReturnCode::kSuccess:
        setOrientation(model);
        return FilereaderRetcode::kOk;
      case FreeFormatParserReturnCode::kParserError:
        return FilereaderRetcode::kParserError;
      case FreeFormatParserReturnCode::kFileNotFound:
        return FilereaderRetcode::kFileNotFound;
      case FreeFormatParserReturnCode::kFixedFormat:
        highsLogUser(options.log_options, HighsLogType::kWarning,
                     "Free format reader has detected row/col names with "
                     "spaces: switching to fixed format parser\n");
        break;
      case FreeFormatParserReturnCode::kTimeout:
        highsLogUser(options.log_options, HighsLogType::kWarning,
                     "Free format reader reached time_limit while parsing "
                     "the input file\n");
        return FilereaderRetcode::kTimeout;
    }
  }

  // else use fixed format parser
  FilereaderRetcode return_code = readMPS(
      options.log_options, filename, -1, -1, model.numRow_, model.numCol_,
      model.sense_, model.offset_, model.Astart_, model.Aindex_, model.Avalue_,
      model.colCost_, model.colLower_, model.colUpper_, model.rowLower_,
      model.rowUpper_, model.integrality_, model.col_names_, model.row_names_,
      options.keep_n_rows);
  if (return_code == FilereaderRetcode::kOk) setOrientation(model);
  if (namesWithSpaces(model.numCol_, model.col_names_)) {
    highsLogUser(options.log_options, HighsLogType::kWarning,
                 "Model has column names with spaces\n");
#ifdef HiGHSDEV
    namesWithSpaces(model.numCol_, model.col_names_, true);
#endif
  }
  if (namesWithSpaces(model.numRow_, model.row_names_)) {
    highsLogUser(options.log_options, HighsLogType::kWarning,
                 "Model has row names with spaces\n");
#ifdef HiGHSDEV
    namesWithSpaces(model.numRow_, model.row_names_, true);
#endif
  }
  return return_code;
}

HighsStatus FilereaderMps::writeModelToFile(const HighsOptions& options,
                                            const std::string filename,
                                            const HighsLp& model) {
<<<<<<< HEAD
=======
  assert(model.orientation_ != MatrixOrientation::kRowwise);
>>>>>>> ed66d31c
  return writeLpAsMPS(options, filename, model);
}<|MERGE_RESOLUTION|>--- conflicted
+++ resolved
@@ -84,9 +84,6 @@
 HighsStatus FilereaderMps::writeModelToFile(const HighsOptions& options,
                                             const std::string filename,
                                             const HighsLp& model) {
-<<<<<<< HEAD
-=======
   assert(model.orientation_ != MatrixOrientation::kRowwise);
->>>>>>> ed66d31c
   return writeLpAsMPS(options, filename, model);
 }