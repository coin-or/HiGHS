--- conflicted
+++ resolved
@@ -17,17 +17,11 @@
 #include <stdio.h>
 #include <time.h>
 
-<<<<<<< HEAD
-void HighsPrintMessage(unsigned int level, const char* format, ...) {
-  FILE* output = stdout; // TODO: read from options
-  int messageLevel = 2; // TODO: read from options
-=======
 #include "HighsLp.h"
 
 FILE* logfile = stdout;
 FILE* output = stdout;
 unsigned int messageLevel = ML_MINIMAL;
->>>>>>> 54df3398
 
 void HighsPrintMessage(unsigned int level, const char* format, ...) {
   if (messageLevel & level) {
