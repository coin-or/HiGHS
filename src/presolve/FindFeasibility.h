#ifndef PRESOVLE_FINDFEASIBILITY_H_
#define PRESOVLE_FINDFEASIBILITY_H_

#include "lp_data/HighsLp.h"
#include "lp_data/HighsStatus.h"

enum class MinimizationType {
  kComponentWise,
<<<<<<< HEAD
  kComponentWisePenalty,
  kComponentWiseAdmm,
=======
  kComponentWiseBreakpoints,
>>>>>>> 7f8f255f
  kExact,
  kExactPenalty,
  kExactAdmm,
};

HighsStatus runFeasibility(const HighsLp& lp, HighsSolution& solution,
                           const MinimizationType type);

#endif<|MERGE_RESOLUTION|>--- conflicted
+++ resolved
@@ -6,15 +6,12 @@
 
 enum class MinimizationType {
   kComponentWise,
-<<<<<<< HEAD
   kComponentWisePenalty,
   kComponentWiseAdmm,
-=======
   kComponentWiseBreakpoints,
->>>>>>> 7f8f255f
   kExact,
   kExactPenalty,
-  kExactAdmm,
+  kExactAdmm
 };
 
 HighsStatus runFeasibility(const HighsLp& lp, HighsSolution& solution,
