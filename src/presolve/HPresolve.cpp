/* * * * * * * * * * * * * * * * * * * * * * * * * * * * * * * * * * * * */
/*                                                                       */
/*    This file is part of the HiGHS linear optimization suite           */
/*                                                                       */
/*    Written and engineered 2008-2023 by Julian Hall, Ivet Galabova,    */
/*    Leona Gottwald and Michael Feldmeier                               */
/*                                                                       */
/*    Available as open-source under the MIT License                     */
/*                                                                       */
/* * * * * * * * * * * * * * * * * * * * * * * * * * * * * * * * * * * * */
#include "presolve/HPresolve.h"

#include <algorithm>
#include <atomic>
#include <cmath>
#include <limits>

#include "Highs.h"
#include "io/HighsIO.h"
#include "lp_data/HConst.h"
#include "lp_data/HStruct.h"
#include "lp_data/HighsLpUtils.h"
#include "lp_data/HighsSolution.h"
#include "mip/HighsCliqueTable.h"
#include "mip/HighsImplications.h"
#include "mip/HighsMipSolverData.h"
#include "mip/HighsObjectiveFunction.h"
#include "pdqsort/pdqsort.h"
#include "presolve/HighsPostsolveStack.h"
#include "test/DevKkt.h"
#include "util/HFactor.h"
#include "util/HighsCDouble.h"
#include "util/HighsIntegers.h"
#include "util/HighsLinearSumBounds.h"
#include "util/HighsSplay.h"
#include "util/HighsUtils.h"

#define ENABLE_SPARSIFY_FOR_LP 0

#define HPRESOLVE_CHECKED_CALL(presolveCall)                           \
  do {                                                                 \
    HPresolve::Result __result = presolveCall;                         \
    if (__result != presolve::HPresolve::Result::kOk) return __result; \
  } while (0)

namespace presolve {

#ifndef NDEBUG
void HPresolve::debugPrintRow(HighsPostsolveStack& postsolve_stack,
                              HighsInt row) {
  printf("(row %" HIGHSINT_FORMAT ") %.15g (impl: %.15g) <= ",
         postsolve_stack.getOrigRowIndex(row), model->row_lower_[row],
         impliedRowBounds.getSumLower(row));

  for (const HighsSliceNonzero& nonzero : getSortedRowVector(row)) {
    // for (HighsInt rowiter = rowhead[row]; rowiter != -1; rowiter =
    // ARnext[rowiter]) {
    char colchar =
        model->integrality_[nonzero.index()] == HighsVarType::kInteger ? 'y'
                                                                       : 'x';
    char signchar = nonzero.value() < 0 ? '-' : '+';
    printf("%c%g %c%" HIGHSINT_FORMAT " ", signchar, std::abs(nonzero.value()),
           colchar, postsolve_stack.getOrigColIndex(nonzero.index()));
  }

  printf("<= %.15g (impl: %.15g)\n", model->row_upper_[row],
         impliedRowBounds.getSumUpper(row));
}
#endif

void HPresolve::setInput(HighsLp& model_, const HighsOptions& options_,
                         HighsTimer* timer) {
  model = &model_;
  options = &options_;
  this->timer = timer;

  colLowerSource.resize(model->num_col_, -1);
  colUpperSource.resize(model->num_col_, -1);
  implColLower.resize(model->num_col_, -kHighsInf);
  implColUpper.resize(model->num_col_, kHighsInf);

  rowDualLower.resize(model->num_row_, -kHighsInf);
  rowDualUpper.resize(model->num_row_, kHighsInf);
  implRowDualLower.resize(model->num_row_, -kHighsInf);
  implRowDualUpper.resize(model->num_row_, kHighsInf);
  rowDualUpperSource.resize(model->num_row_, -1);
  rowDualLowerSource.resize(model->num_row_, -1);

  for (HighsInt i = 0; i != model->num_row_; ++i) {
    if (model->row_lower_[i] == -kHighsInf) rowDualUpper[i] = 0;
    if (model->row_upper_[i] == kHighsInf) rowDualLower[i] = 0;
  }

  if (mipsolver == nullptr) {
    primal_feastol = options->primal_feasibility_tolerance;
    model->integrality_.assign(model->num_col_, HighsVarType::kContinuous);
  } else
    primal_feastol = options->mip_feasibility_tolerance;

  if (model_.a_matrix_.isRowwise())
    fromCSR(model->a_matrix_.value_, model->a_matrix_.index_,
            model->a_matrix_.start_);
  else
    fromCSC(model->a_matrix_.value_, model->a_matrix_.index_,
            model->a_matrix_.start_);

  // initialize everything as changed, but do not add all indices
  // since the first thing presolve will do is a scan for easy reductions
  // of each row and column and set the flag of processed columns to false
  // from then on they are added to the vector whenever there are changes
  changedRowFlag.resize(model->num_row_, true);
  rowDeleted.resize(model->num_row_, false);
  changedRowIndices.reserve(model->num_row_);
  changedColFlag.resize(model->num_col_, true);
  colDeleted.resize(model->num_col_, false);
  changedColIndices.reserve(model->num_col_);
  numDeletedCols = 0;
  numDeletedRows = 0;
  reductionLimit = std::numeric_limits<size_t>::max();
}

// for MIP presolve
void HPresolve::setInput(HighsMipSolver& mipsolver) {
  this->mipsolver = &mipsolver;

  probingContingent = 1000;
  probingNumDelCol = 0;
  numProbed = 0;
  numProbes.assign(mipsolver.numCol(), 0);

  if (mipsolver.model_ != &mipsolver.mipdata_->presolvedModel) {
    mipsolver.mipdata_->presolvedModel = *mipsolver.model_;
    mipsolver.model_ = &mipsolver.mipdata_->presolvedModel;
  } else {
    mipsolver.mipdata_->presolvedModel.col_lower_ =
        mipsolver.mipdata_->domain.col_lower_;
    mipsolver.mipdata_->presolvedModel.col_upper_ =
        mipsolver.mipdata_->domain.col_upper_;
  }

  setInput(mipsolver.mipdata_->presolvedModel, *mipsolver.options_mip_,
           &mipsolver.timer_);
}

bool HPresolve::rowCoefficientsIntegral(HighsInt row, double scale) const {
  for (const HighsSliceNonzero& nz : getRowVector(row)) {
    double val = nz.value() * scale;
    if (std::abs(val - std::round(val)) > options->small_matrix_value)
      return false;
  }

  return true;
}

bool HPresolve::isLowerImplied(HighsInt col) const {
  return (model->col_lower_[col] == -kHighsInf ||
          implColLower[col] >= model->col_lower_[col] - primal_feastol);
}

bool HPresolve::isUpperImplied(HighsInt col) const {
  return (model->col_upper_[col] == kHighsInf ||
          implColUpper[col] <= model->col_upper_[col] + primal_feastol);
}

bool HPresolve::isImpliedFree(HighsInt col) const {
  return (model->col_lower_[col] == -kHighsInf ||
          implColLower[col] >= model->col_lower_[col] - primal_feastol) &&
         (model->col_upper_[col] == kHighsInf ||
          implColUpper[col] <= model->col_upper_[col] + primal_feastol);
}

bool HPresolve::isDualImpliedFree(HighsInt row) const {
  return model->row_lower_[row] == model->row_upper_[row] ||
         (model->row_upper_[row] != kHighsInf &&
          implRowDualUpper[row] <= options->dual_feasibility_tolerance) ||
         (model->row_lower_[row] != -kHighsInf &&
          implRowDualLower[row] >= -options->dual_feasibility_tolerance);
}

bool HPresolve::isImpliedIntegral(HighsInt col) {
  bool runDualDetection = true;

  assert(model->integrality_[col] == HighsVarType::kInteger);

  for (const HighsSliceNonzero& nz : getColumnVector(col)) {
    // if not all other columns are integer, skip row and also do not try the
    // dual detection in the second loop as it must hold for all rows
    if (rowsize[nz.index()] < 2 ||
        rowsizeInteger[nz.index()] < rowsize[nz.index()]) {
      runDualDetection = false;
      continue;
    }

    double rowLower =
        implRowDualUpper[nz.index()] < -options->dual_feasibility_tolerance
            ? model->row_upper_[nz.index()]
            : model->row_lower_[nz.index()];

    double rowUpper =
        implRowDualLower[nz.index()] > options->dual_feasibility_tolerance
            ? model->row_lower_[nz.index()]
            : model->row_upper_[nz.index()];

    if (rowUpper == rowLower) {
      // if there is an equation the dual detection does not need to be tried
      runDualDetection = false;
      double scale = 1.0 / nz.value();
      if (!rowCoefficientsIntegral(nz.index(), scale)) continue;

      double rhs = model->row_lower_[nz.index()] * scale;

      if (std::abs(rhs - std::round(rhs)) > primal_feastol) {
        // todo infeasible
      }

      return true;
    }
  }

  if (!runDualDetection) return false;

  for (const HighsSliceNonzero& nz : getColumnVector(col)) {
    double scale = 1.0 / nz.value();
    if (!rowCoefficientsIntegral(nz.index(), scale)) return false;
    if (model->row_upper_[nz.index()] != kHighsInf) {
      double rUpper =
          std::abs(nz.value()) *
          std::floor(model->row_upper_[nz.index()] * std::abs(scale) +
                     primal_feastol);
      if (std::abs(model->row_upper_[nz.index()] - rUpper) >
          options->small_matrix_value) {
        model->row_upper_[nz.index()] = rUpper;
        markChangedRow(nz.index());
      }
    } else {
      assert(model->row_lower_[nz.index()] != -kHighsInf);
      double rLower =
          std::abs(nz.value()) *
          std::ceil(model->row_upper_[nz.index()] * std::abs(scale) -
                    primal_feastol);
      if (std::abs(model->row_lower_[nz.index()] - rLower) >
          options->small_matrix_value) {
        model->row_upper_[nz.index()] = rLower;
        markChangedRow(nz.index());
      }
    }
  }

  return true;
}

bool HPresolve::isImpliedInteger(HighsInt col) {
  bool runDualDetection = true;

  assert(model->integrality_[col] == HighsVarType::kContinuous);

  for (const HighsSliceNonzero& nz : getColumnVector(col)) {
    // if not all other columns are integer, skip row and also do not try the
    // dual detection in the second loop as it must hold for all rows
    if (rowsize[nz.index()] < 2 ||
        rowsizeInteger[nz.index()] + rowsizeImplInt[nz.index()] <
            rowsize[nz.index()] - 1) {
      runDualDetection = false;
      continue;
    }

    double rowLower =
        implRowDualUpper[nz.index()] < -options->dual_feasibility_tolerance
            ? model->row_upper_[nz.index()]
            : model->row_lower_[nz.index()];

    double rowUpper =
        implRowDualLower[nz.index()] > options->dual_feasibility_tolerance
            ? model->row_lower_[nz.index()]
            : model->row_upper_[nz.index()];

    if (rowUpper == rowLower) {
      // if there is an equation the dual detection does not need to be tried
      runDualDetection = false;
      double scale = 1.0 / nz.value();
      double rhs = model->row_lower_[nz.index()] * scale;

      if (std::abs(rhs - std::round(rhs)) > primal_feastol) {
        continue;
      }

      if (!rowCoefficientsIntegral(nz.index(), scale)) continue;

      return true;
    }
  }

  if (!runDualDetection) return false;

  if ((model->col_lower_[col] != -kHighsInf &&
       std::abs(std::round(model->col_lower_[col]) - model->col_lower_[col]) >
           options->small_matrix_value) ||
      (model->col_upper_[col] != -kHighsInf &&
       std::abs(std::round(model->col_upper_[col]) - model->col_upper_[col]) >
           options->small_matrix_value))
    return false;

  for (const HighsSliceNonzero& nz : getColumnVector(col)) {
    double scale = 1.0 / nz.value();
    if (model->row_upper_[nz.index()] != kHighsInf) {
      double rhs = model->row_upper_[nz.index()];
      if (std::abs(rhs - std::round(rhs)) > primal_feastol) return false;
    }

    if (model->row_lower_[nz.index()] != -kHighsInf) {
      double rhs = model->row_lower_[nz.index()];
      if (std::abs(rhs - std::round(rhs)) > primal_feastol) return false;
    }

    if (!rowCoefficientsIntegral(nz.index(), scale)) return false;
  }

  return true;
}

void HPresolve::link(HighsInt pos) {
  Anext[pos] = colhead[Acol[pos]];
  Aprev[pos] = -1;
  colhead[Acol[pos]] = pos;
  if (Anext[pos] != -1) Aprev[Anext[pos]] = pos;

  ++colsize[Acol[pos]];

  ARleft[pos] = -1;
  ARright[pos] = -1;
  auto get_row_left = [&](HighsInt pos) -> HighsInt& { return ARleft[pos]; };
  auto get_row_right = [&](HighsInt pos) -> HighsInt& { return ARright[pos]; };
  auto get_row_key = [&](HighsInt pos) { return Acol[pos]; };
  highs_splay_link(pos, rowroot[Arow[pos]], get_row_left, get_row_right,
                   get_row_key);

  impliedRowBounds.add(Arow[pos], Acol[pos], Avalue[pos]);
  impliedDualRowBounds.add(Acol[pos], Arow[pos], Avalue[pos]);
  ++rowsize[Arow[pos]];
  if (model->integrality_[Acol[pos]] == HighsVarType::kInteger)
    ++rowsizeInteger[Arow[pos]];
  else if (model->integrality_[Acol[pos]] == HighsVarType::kImplicitInteger)
    ++rowsizeImplInt[Arow[pos]];
}

void HPresolve::unlink(HighsInt pos) {
  HighsInt next = Anext[pos];
  HighsInt prev = Aprev[pos];

  if (next != -1) Aprev[next] = prev;

  if (prev != -1)
    Anext[prev] = next;
  else
    colhead[Acol[pos]] = next;
  --colsize[Acol[pos]];

  if (!colDeleted[Acol[pos]]) {
    if (colsize[Acol[pos]] == 1)
      singletonColumns.push_back(Acol[pos]);
    else
      markChangedCol(Acol[pos]);

    impliedDualRowBounds.remove(Acol[pos], Arow[pos], Avalue[pos]);
    if (colUpperSource[Acol[pos]] == Arow[pos])
      changeImplColUpper(Acol[pos], kHighsInf, -1);

    if (colLowerSource[Acol[pos]] == Arow[pos])
      changeImplColLower(Acol[pos], -kHighsInf, -1);
  }

  auto get_row_left = [&](HighsInt pos) -> HighsInt& { return ARleft[pos]; };
  auto get_row_right = [&](HighsInt pos) -> HighsInt& { return ARright[pos]; };
  auto get_row_key = [&](HighsInt pos) { return Acol[pos]; };
  highs_splay_unlink(pos, rowroot[Arow[pos]], get_row_left, get_row_right,
                     get_row_key);
  --rowsize[Arow[pos]];
  if (model->integrality_[Acol[pos]] == HighsVarType::kInteger)
    --rowsizeInteger[Arow[pos]];
  else if (model->integrality_[Acol[pos]] == HighsVarType::kImplicitInteger)
    --rowsizeImplInt[Arow[pos]];

  if (!rowDeleted[Arow[pos]]) {
    if (rowsize[Arow[pos]] == 1)
      singletonRows.push_back(Arow[pos]);
    else
      markChangedRow(Arow[pos]);
    impliedRowBounds.remove(Arow[pos], Acol[pos], Avalue[pos]);

    if (rowDualUpperSource[Arow[pos]] == Acol[pos])
      changeImplRowDualUpper(Arow[pos], kHighsInf, -1);

    if (rowDualLowerSource[Arow[pos]] == Acol[pos])
      changeImplRowDualLower(Arow[pos], -kHighsInf, -1);
  }

  Avalue[pos] = 0;

  freeslots.push_back(pos);
}

void HPresolve::markChangedRow(HighsInt row) {
  if (!changedRowFlag[row]) {
    changedRowIndices.push_back(row);
    changedRowFlag[row] = true;
  }
}

void HPresolve::markChangedCol(HighsInt col) {
  if (!changedColFlag[col]) {
    changedColIndices.push_back(col);
    changedColFlag[col] = true;
  }
}

double HPresolve::getMaxAbsColVal(HighsInt col) const {
  double maxVal = 0.0;

  for (const auto& nz : getColumnVector(col))
    maxVal = std::max(std::abs(nz.value()), maxVal);

  return maxVal;
}

double HPresolve::getMaxAbsRowVal(HighsInt row) const {
  double maxVal = 0.0;

  for (const auto& nz : getRowVector(row))
    maxVal = std::max(std::abs(nz.value()), maxVal);

  return maxVal;
}

void HPresolve::updateRowDualImpliedBounds(HighsInt row, HighsInt col,
                                           double val) {
  // propagate implied row dual bound bound
  // if the column has an infinite lower bound the reduced cost cannot be
  // positive, i.e. the column corresponds to a <= constraint in the dual with
  // right hand side -cost which becomes a >= constraint with side +cost.
  // Furthermore, we can ignore strictly redundant primal
  // column bounds and treat them as if they are infinite
  double impliedMargin = colsize[col] != 1 ? primal_feastol : -primal_feastol;
  double dualRowLower =
      (model->col_lower_[col] == -kHighsInf) ||
              (implColLower[col] > model->col_lower_[col] + impliedMargin)
          ? model->col_cost_[col]
          : -kHighsInf;

  double dualRowUpper =
      (model->col_upper_[col] == kHighsInf) ||
              (implColUpper[col] < model->col_upper_[col] - impliedMargin)
          ? model->col_cost_[col]
          : kHighsInf;

  if (dualRowUpper != kHighsInf) {
    // get minimal value of other row duals in the column
    double residualMinAct =
        impliedDualRowBounds.getResidualSumLowerOrig(col, row, val);
    if (residualMinAct != -kHighsInf) {
      double impliedBound =
          double((HighsCDouble(dualRowUpper) - residualMinAct) / val);

      if (std::abs(impliedBound) * kHighsTiny <=
          options->dual_feasibility_tolerance) {
        if (val > 0) {
          // only tighten bound if it is tighter by a wide enough margin
          if (impliedBound < implRowDualUpper[row] -
                                 1000 * options->dual_feasibility_tolerance)
            changeImplRowDualUpper(row, impliedBound, col);
        } else {
          if (impliedBound > implRowDualLower[row] + 1000 * primal_feastol)
            changeImplRowDualLower(row, impliedBound, col);
        }
      }
    }
  }

  if (dualRowLower != -kHighsInf) {
    // get maximal value of other columns in the row
    double residualMaxAct =
        impliedDualRowBounds.getResidualSumUpperOrig(col, row, val);
    if (residualMaxAct != kHighsInf) {
      double impliedBound =
          double((HighsCDouble(dualRowLower) - residualMaxAct) / val);

      if (std::abs(impliedBound) * kHighsTiny <=
          options->dual_feasibility_tolerance) {
        if (val > 0) {
          // only tighten bound if it is tighter by a wide enough margin
          if (impliedBound > implRowDualLower[row] + 1000 * primal_feastol)
            changeImplRowDualLower(row, impliedBound, col);
        } else {
          if (impliedBound < implRowDualUpper[row] -
                                 1000 * options->dual_feasibility_tolerance)
            changeImplRowDualUpper(row, impliedBound, col);
        }
      }
    }
  }
}

void HPresolve::updateColImpliedBounds(HighsInt row, HighsInt col, double val) {
  // propagate implied column bound upper bound if row has an upper bound
  double rowUpper = implRowDualLower[row] > options->dual_feasibility_tolerance
                        ? model->row_lower_[row]
                        : model->row_upper_[row];
  double rowLower = implRowDualUpper[row] < -options->dual_feasibility_tolerance
                        ? model->row_upper_[row]
                        : model->row_lower_[row];

  assert(rowLower != kHighsInf);
  assert(rowUpper != -kHighsInf);

  if (rowUpper != kHighsInf) {
    // get minimal value of other columns in the row
    double residualMinAct =
        impliedRowBounds.getResidualSumLowerOrig(row, col, val);
    if (residualMinAct != -kHighsInf) {
      double impliedBound =
          double((HighsCDouble(rowUpper) - residualMinAct) / val);

      if (std::abs(impliedBound) * kHighsTiny <= primal_feastol) {
        if (val > 0) {
          // bound is an upper bound
          // check if we may round the bound due to integrality restrictions
          if (mipsolver != nullptr) {
            if (model->integrality_[col] != HighsVarType::kContinuous) {
              double roundedBound = std::floor(impliedBound + primal_feastol);

              if (roundedBound < model->col_upper_[col])
                changeColUpper(col, roundedBound);
            }

            if (mipsolver->mipdata_->postSolveStack.getOrigRowIndex(row) >=
                mipsolver->orig_model_->num_row_) {
              if (impliedBound < model->col_upper_[col] - 1000 * primal_feastol)
                changeColUpper(col, impliedBound);

              impliedBound = kHighsInf;
            }
          }

          // only tighten bound if it is tighter by a wide enough margin
          if (impliedBound < implColUpper[col] - 1000 * primal_feastol)
            changeImplColUpper(col, impliedBound, row);
        } else {
          // bound is a lower bound
          // check if we may round the bound due to integrality restrictions
          if (mipsolver != nullptr) {
            if (model->integrality_[col] != HighsVarType::kContinuous) {
              double roundedBound = std::ceil(impliedBound - primal_feastol);

              if (roundedBound > model->col_lower_[col])
                changeColLower(col, roundedBound);
            }

            // do not use the implied bound if this a not a model row, since the
            // row can be removed and should not be used, e.g., to identify a
            // column as implied free
            if (mipsolver->mipdata_->postSolveStack.getOrigRowIndex(row) >=
                mipsolver->orig_model_->num_row_) {
              if (impliedBound > model->col_lower_[col] + 1000 * primal_feastol)
                changeColLower(col, impliedBound);

              impliedBound = -kHighsInf;
            }
          }

          // only tighten bound if it is tighter by a wide enough margin
          if (impliedBound > implColLower[col] + 1000 * primal_feastol)
            changeImplColLower(col, impliedBound, row);
        }
      }
    }
  }

  if (rowLower != -kHighsInf) {
    // get maximal value of other columns in the row
    double residualMaxAct =
        impliedRowBounds.getResidualSumUpperOrig(row, col, val);
    if (residualMaxAct != kHighsInf) {
      double impliedBound =
          double((HighsCDouble(rowLower) - residualMaxAct) / val);

      if (std::abs(impliedBound) * kHighsTiny <= primal_feastol) {
        if (val > 0) {
          // bound is a lower bound
          // check if we may round the bound due to integrality restrictions
          if (mipsolver != nullptr) {
            if (model->integrality_[col] != HighsVarType::kContinuous) {
              double roundedBound = std::ceil(impliedBound - primal_feastol);

              // change bounds of integers immediately
              if (roundedBound > model->col_lower_[col])
                changeColLower(col, roundedBound);
            }

            if (mipsolver->mipdata_->postSolveStack.getOrigRowIndex(row) >=
                mipsolver->orig_model_->num_row_) {
              if (impliedBound > model->col_lower_[col] + 1000 * primal_feastol)
                changeColLower(col, impliedBound);

              impliedBound = -kHighsInf;
            }
          }

          // only tighten bound if it is tighter by a wide enough margin
          if (impliedBound > implColLower[col] + 1000 * primal_feastol)
            changeImplColLower(col, impliedBound, row);
        } else {
          // bound is an upper bound
          // check if we may round the bound due to integrality restrictions
          if (mipsolver != nullptr) {
            if (model->integrality_[col] != HighsVarType::kContinuous) {
              double roundedBound = std::floor(impliedBound + primal_feastol);

              // change bounds of integers immediately
              if (roundedBound < model->col_upper_[col])
                changeColUpper(col, roundedBound);
            }

            if (mipsolver->mipdata_->postSolveStack.getOrigRowIndex(row) >=
                mipsolver->orig_model_->num_row_) {
              if (impliedBound < model->col_upper_[col] - 1000 * primal_feastol)
                changeColUpper(col, impliedBound);

              impliedBound = kHighsInf;
            }
          }

          // only tighten bound if it is tighter by a wide enough margin
          if (impliedBound < implColUpper[col] - 1000 * primal_feastol)
            changeImplColUpper(col, impliedBound, row);
        }
      }
    }
  }
}

HighsInt HPresolve::findNonzero(HighsInt row, HighsInt col) {
  if (rowroot[row] == -1) return -1;

  auto get_row_left = [&](HighsInt pos) -> HighsInt& { return ARleft[pos]; };
  auto get_row_right = [&](HighsInt pos) -> HighsInt& { return ARright[pos]; };
  auto get_row_key = [&](HighsInt pos) { return Acol[pos]; };
  rowroot[row] =
      highs_splay(col, rowroot[row], get_row_left, get_row_right, get_row_key);

  if (Acol[rowroot[row]] == col) return rowroot[row];

  return -1;
}

void HPresolve::shrinkProblem(HighsPostsolveStack& postsolve_stack) {
  HighsInt oldNumCol = model->num_col_;
  model->num_col_ = 0;
  std::vector<HighsInt> newColIndex(oldNumCol);
  for (HighsInt i = 0; i != oldNumCol; ++i) {
    if (colDeleted[i])
      newColIndex[i] = -1;
    else {
      newColIndex[i] = model->num_col_++;
      model->col_cost_[newColIndex[i]] = model->col_cost_[i];
      model->col_lower_[newColIndex[i]] = model->col_lower_[i];
      model->col_upper_[newColIndex[i]] = model->col_upper_[i];
      assert(!std::isnan(model->col_lower_[newColIndex[i]]));
      assert(!std::isnan(model->col_upper_[newColIndex[i]]));
      model->integrality_[newColIndex[i]] = model->integrality_[i];
      implColLower[newColIndex[i]] = implColLower[i];
      implColUpper[newColIndex[i]] = implColUpper[i];
      colLowerSource[newColIndex[i]] = colLowerSource[i];
      colUpperSource[newColIndex[i]] = colUpperSource[i];
      colhead[newColIndex[i]] = colhead[i];
      colsize[newColIndex[i]] = colsize[i];
      if ((HighsInt)model->col_names_.size() > 0)
        model->col_names_[newColIndex[i]] = std::move(model->col_names_[i]);
      changedColFlag[newColIndex[i]] = changedColFlag[i];
    }
  }
  colDeleted.assign(model->num_col_, false);
  model->col_cost_.resize(model->num_col_);
  model->col_lower_.resize(model->num_col_);
  model->col_upper_.resize(model->num_col_);
  model->integrality_.resize(model->num_col_);
  implColLower.resize(model->num_col_);
  implColUpper.resize(model->num_col_);
  colLowerSource.resize(model->num_col_);
  colUpperSource.resize(model->num_col_);
  colhead.resize(model->num_col_);
  colsize.resize(model->num_col_);
  if ((HighsInt)model->col_names_.size() > 0)
    model->col_names_.resize(model->num_col_);
  changedColFlag.resize(model->num_col_);
  numDeletedCols = 0;
  HighsInt oldNumRow = model->num_row_;
  model->num_row_ = 0;
  std::vector<HighsInt> newRowIndex(oldNumRow);
  for (HighsInt i = 0; i != oldNumRow; ++i) {
    if (rowDeleted[i])
      newRowIndex[i] = -1;
    else {
      newRowIndex[i] = model->num_row_++;
      model->row_lower_[newRowIndex[i]] = model->row_lower_[i];
      model->row_upper_[newRowIndex[i]] = model->row_upper_[i];
      assert(!std::isnan(model->row_lower_[newRowIndex[i]]));
      assert(!std::isnan(model->row_upper_[newRowIndex[i]]));
      rowDualLower[newRowIndex[i]] = rowDualLower[i];
      rowDualUpper[newRowIndex[i]] = rowDualUpper[i];
      implRowDualLower[newRowIndex[i]] = implRowDualLower[i];
      implRowDualUpper[newRowIndex[i]] = implRowDualUpper[i];
      rowDualLowerSource[newRowIndex[i]] = rowDualLowerSource[i];
      rowDualUpperSource[newRowIndex[i]] = rowDualUpperSource[i];
      rowroot[newRowIndex[i]] = rowroot[i];
      rowsize[newRowIndex[i]] = rowsize[i];
      rowsizeInteger[newRowIndex[i]] = rowsizeInteger[i];
      rowsizeImplInt[newRowIndex[i]] = rowsizeImplInt[i];
      if ((HighsInt)model->row_names_.size() > 0)
        model->row_names_[newRowIndex[i]] = std::move(model->row_names_[i]);
      changedRowFlag[newRowIndex[i]] = changedRowFlag[i];
    }
  }

  for (HighsInt i = 0; i != model->num_col_; ++i) {
    if (colLowerSource[i] != -1)
      colLowerSource[i] = newRowIndex[colLowerSource[i]];
    if (colUpperSource[i] != -1)
      colUpperSource[i] = newRowIndex[colUpperSource[i]];
  }

  for (HighsInt i = 0; i != model->num_row_; ++i) {
    if (rowDualLowerSource[i] != -1)
      rowDualLowerSource[i] = newColIndex[rowDualLowerSource[i]];
    if (rowDualUpperSource[i] != -1)
      rowDualUpperSource[i] = newColIndex[rowDualUpperSource[i]];
  }

  rowDeleted.assign(model->num_row_, false);
  model->row_lower_.resize(model->num_row_);
  model->row_upper_.resize(model->num_row_);
  rowDualLower.resize(model->num_row_);
  rowDualUpper.resize(model->num_row_);
  implRowDualLower.resize(model->num_row_);
  implRowDualUpper.resize(model->num_row_);
  rowDualLowerSource.resize(model->num_row_);
  rowDualUpperSource.resize(model->num_row_);
  rowroot.resize(model->num_row_);
  rowsize.resize(model->num_row_);
  rowsizeInteger.resize(model->num_row_);
  rowsizeImplInt.resize(model->num_row_);
  if ((HighsInt)model->row_names_.size() > 0)
    model->row_names_.resize(model->num_row_);
  changedRowFlag.resize(model->num_row_);

  numDeletedRows = 0;
  postsolve_stack.compressIndexMaps(newRowIndex, newColIndex);
  impliedRowBounds.shrink(newRowIndex, model->num_row_);
  impliedDualRowBounds.shrink(newColIndex, model->num_col_);

  HighsInt numNnz = Avalue.size();
  for (HighsInt i = 0; i != numNnz; ++i) {
    if (Avalue[i] == 0) continue;
    assert(newColIndex[Acol[i]] != -1);
    assert(newRowIndex[Arow[i]] != -1);
    Acol[i] = newColIndex[Acol[i]];
    Arow[i] = newRowIndex[Arow[i]];
  }

  // update index sets
  for (HighsInt& singCol : singletonColumns) singCol = newColIndex[singCol];
  singletonColumns.erase(
      std::remove(singletonColumns.begin(), singletonColumns.end(), -1),
      singletonColumns.end());

  for (HighsInt& chgCol : changedColIndices) chgCol = newColIndex[chgCol];
  changedColIndices.erase(
      std::remove(changedColIndices.begin(), changedColIndices.end(), -1),
      changedColIndices.end());

  for (HighsInt& singRow : singletonRows) singRow = newRowIndex[singRow];
  singletonRows.erase(
      std::remove(singletonRows.begin(), singletonRows.end(), -1),
      singletonRows.end());

  for (HighsInt& chgRow : changedRowIndices) chgRow = newRowIndex[chgRow];
  changedRowIndices.erase(
      std::remove(changedRowIndices.begin(), changedRowIndices.end(), -1),
      changedRowIndices.end());

  for (auto& rowColPair : substitutionOpportunities) {
    rowColPair.first = newRowIndex[rowColPair.first];
    rowColPair.second = newColIndex[rowColPair.second];
  }
  substitutionOpportunities.erase(
      std::remove_if(substitutionOpportunities.begin(),
                     substitutionOpportunities.end(),
                     [&](const std::pair<HighsInt, HighsInt>& p) {
                       return p.first == -1 || p.second == -1;
                     }),
      substitutionOpportunities.end());

  // todo remove equation set and replace with a vector of doubleton eqs
  equations.clear();
  eqiters.assign(model->num_row_, equations.end());
  for (HighsInt i = 0; i != model->num_row_; ++i) {
    if (model->row_lower_[i] == model->row_upper_[i])
      eqiters[i] = equations.emplace(rowsize[i], i).first;
  }

  if (mipsolver != nullptr) {
    mipsolver->mipdata_->rowMatrixSet = false;
    mipsolver->mipdata_->objectiveFunction = HighsObjectiveFunction(*mipsolver);
    mipsolver->mipdata_->domain = HighsDomain(*mipsolver);
    mipsolver->mipdata_->cliquetable.rebuild(model->num_col_, postsolve_stack,
                                             mipsolver->mipdata_->domain,
                                             newColIndex, newRowIndex);
    mipsolver->mipdata_->implications.rebuild(model->num_col_, newColIndex,
                                              newRowIndex);
    mipsolver->mipdata_->cutpool =
        HighsCutPool(mipsolver->model_->num_col_,
                     mipsolver->options_mip_->mip_pool_age_limit,
                     mipsolver->options_mip_->mip_pool_soft_limit);
    mipsolver->mipdata_->conflictPool =
        HighsConflictPool(5 * mipsolver->options_mip_->mip_pool_age_limit,
                          mipsolver->options_mip_->mip_pool_soft_limit);

    for (HighsInt i = 0; i != oldNumCol; ++i)
      if (newColIndex[i] != -1) numProbes[newColIndex[i]] = numProbes[i];

    mipsolver->mipdata_->debugSolution.shrink(newColIndex);
    numProbes.resize(model->num_col_);
    // Need to set the constraint matrix dimensions
    model->setMatrixDimensions();
  }
  // Need to set the constraint matrix dimensions
  model->setMatrixDimensions();
  // Need to reset current number of deleted rows and columns in logging
  analysis_.resetNumDeleted();
}

HPresolve::Result HPresolve::dominatedColumns(
    HighsPostsolveStack& postsolve_stack) {
  std::vector<std::pair<uint32_t, uint32_t>> signatures(model->num_col_);

  auto isBinary = [&](HighsInt i) {
    return model->integrality_[i] == HighsVarType::kInteger &&
           model->col_lower_[i] == 0.0 && model->col_upper_[i] == 1.0;
  };

  auto addSignature = [&](HighsInt row, HighsInt col, uint32_t rowLowerFinite,
                          uint32_t rowUpperFinite) {
    HighsInt rowHashedPos = (HighsHashHelpers::hash(row) >> 59);
    assert(rowHashedPos < 32);
    signatures[col].first |= rowLowerFinite << rowHashedPos;
    signatures[col].second |= rowUpperFinite << rowHashedPos;
  };

  auto checkDomination = [&](HighsInt scalj, HighsInt j, HighsInt scalk,
                             HighsInt k) {
    // rule out domination from integers to continuous variables
    if (model->integrality_[j] == HighsVarType::kInteger &&
        model->integrality_[k] != HighsVarType::kInteger)
      return false;

    // check the signatures
    uint32_t sjMinus = signatures[j].first;
    uint32_t sjPlus = signatures[j].second;
    if (scalj == -1) std::swap(sjPlus, sjMinus);

    uint32_t skMinus = signatures[k].first;
    uint32_t skPlus = signatures[k].second;
    if (scalk == -1) std::swap(skPlus, skMinus);

    // the set of rows with a negative coefficient must be a superset of the
    // dominated columns set of rows with a negative coefficient
    if ((~sjMinus & skMinus) != 0) return false;

    // the set of rows with a positive coefficient must be a subset of the
    // dominated columns set of rows with a positive coefficient
    if ((sjPlus & ~skPlus) != 0) return false;

    // next check if the columns cost allows for domination
    double cj = scalj * model->col_cost_[j];
    double ck = scalk * model->col_cost_[k];

    // the dominating columns cost must be smaller or equal to the dominated
    // columns cost
    if (cj > ck + options->small_matrix_value) return false;

    // finally check the column vectors
    for (const HighsSliceNonzero& nonz : getColumnVector(j)) {
      HighsInt row = nonz.index();
      double aj = scalj * nonz.value();

      HighsInt akPos = findNonzero(row, k);
      double ak = scalk * (akPos == -1 ? 0.0 : Avalue[akPos]);

      if (model->row_lower_[row] != -kHighsInf &&
          model->row_upper_[row] != kHighsInf) {
        // the row is an equality or ranged row, therefore the coefficients must
        // be parallel, otherwise one of the inequalities given by the row rules
        // out domination
        if (std::abs(aj - ak) > options->small_matrix_value) return false;
        continue;
      }

      // normalize row to a <= constraint
      if (model->row_upper_[row] == kHighsInf) {
        aj = -aj;
        ak = -ak;
      }

      // the coefficient of the dominating column needs to be smaller than or
      // equal to the coefficient of the dominated column
      if (aj > ak + options->small_matrix_value) return false;
    }

    // check row only occuring in the column vector of k
    for (const HighsSliceNonzero& nonz : getColumnVector(k)) {
      HighsInt row = nonz.index();
      double ak = scalk * nonz.value();

      HighsInt ajPos = findNonzero(row, j);
      // only rows in which aj does not occur are left to check
      if (ajPos != -1) continue;
      double aj = 0.0;

      if (model->row_lower_[row] != -kHighsInf &&
          model->row_upper_[row] != kHighsInf) {
        // the row is an equality or ranged row, therefore the coefficients must
        // be parallel, otherwise one of the inequalities given by the row rules
        // out domination
        if (std::abs(aj - ak) > options->small_matrix_value) return false;
        continue;
      }

      // normalize row to a <= constraint
      if (model->row_upper_[row] == kHighsInf) {
        aj = -aj;
        ak = -ak;
      }

      // the coefficient of the dominating column needs to be smaller than or
      // equal to the coefficient of the dominated column
      if (aj > ak + options->small_matrix_value) return false;
    }

    return true;
  };

  HighsInt numNz = Avalue.size();
  for (HighsInt i = 0; i < numNz; ++i) {
    if (Avalue[i] == 0) continue;

    HighsInt row = Arow[i];
    HighsInt col = Acol[i];
    bool rowLowerFinite = model->row_lower_[row] != -kHighsInf;
    bool rowUpperFinite = model->row_upper_[row] != kHighsInf;

    if (Avalue[i] > 0)
      addSignature(row, col, rowLowerFinite, rowUpperFinite);
    else
      addSignature(row, col, rowUpperFinite, rowLowerFinite);
  }

  HighsInt numFixedCols = 0;
  for (HighsInt j = 0; j < model->num_col_; ++j) {
    if (colDeleted[j]) continue;
    bool upperImplied = isUpperImplied(j);
    bool lowerImplied = isLowerImplied(j);
    bool hasPosCliques = false;
    bool hasNegCliques = false;
    bool colIsBinary = isBinary(j);
    if (colIsBinary) {
      hasPosCliques = mipsolver->mipdata_->cliquetable.numCliques(j, 1) > 0;
      hasNegCliques = mipsolver->mipdata_->cliquetable.numCliques(j, 0) > 0;
    } else if (!upperImplied && !lowerImplied)
      continue;

    HighsInt oldNumFixed = numFixedCols;

    HighsInt bestRowPlus = -1;
    HighsInt bestRowPlusLen = kHighsIInf;
    HighsInt bestRowPlusScale = 0;
    double ajBestRowPlus = 0.0;
    HighsInt bestRowMinus = -1;
    HighsInt bestRowMinusLen = kHighsIInf;
    HighsInt bestRowMinusScale = 0;
    double ajBestRowMinus = 0.0;

    double worstCaseLb = -kHighsInf;
    double worstCaseUb = kHighsInf;

    bool checkPosRow = upperImplied || colIsBinary;
    bool checkNegRow = lowerImplied || colIsBinary;
    for (const HighsSliceNonzero& nonz : getColumnVector(j)) {
      HighsInt row = nonz.index();
      HighsInt scale = model->row_upper_[row] != kHighsInf ? 1 : -1;

      if (colIsBinary) {
        if (model->row_upper_[row] != kHighsInf) {
          if (model->col_cost_[j] >= 0.0 && nonz.value() < 0.0) {
            double maxresact =
                impliedRowBounds.getResidualSumUpper(row, j, nonz.value());
            double wcBound =
                (model->row_upper_[row] - maxresact) / nonz.value();
            worstCaseLb = std::max(wcBound, worstCaseLb);
          } else if (model->col_cost_[j] <= 0.0 && nonz.value() > 0.0) {
            double maxresact =
                impliedRowBounds.getResidualSumUpper(row, j, nonz.value());
            double wcBound =
                (model->row_upper_[row] - maxresact) / nonz.value();
            worstCaseUb = std::min(wcBound, worstCaseUb);
          }
        }

        if (model->row_lower_[row] != -kHighsInf) {
          if (model->col_cost_[j] >= 0.0 && nonz.value() > 0.0) {
            double minresact =
                impliedRowBounds.getResidualSumLower(row, j, nonz.value());
            double wcBound =
                (model->row_lower_[row] - minresact) / nonz.value();
            worstCaseLb = std::max(wcBound, worstCaseLb);
          } else if (model->col_cost_[j] <= 0.0 && nonz.value() < 0.0) {
            double minresact =
                impliedRowBounds.getResidualSumLower(row, j, nonz.value());
            double wcBound =
                (model->row_lower_[row] - minresact) / nonz.value();
            worstCaseUb = std::min(wcBound, worstCaseUb);
          }
        }
      }

      double val = scale * nonz.value();
      if (checkPosRow && val > 0.0 && rowsize[row] < bestRowPlusLen) {
        bestRowPlus = row;
        bestRowPlusLen = rowsize[row];
        bestRowPlusScale = scale;
        ajBestRowPlus = val;
      }

      if (checkNegRow && val < 0.0 && rowsize[row] < bestRowMinusLen) {
        bestRowMinus = row;
        bestRowMinusLen = rowsize[row];
        bestRowMinusScale = scale;
        ajBestRowMinus = val;
      }
    }

    if (colIsBinary) {
      if (model->col_cost_[j] >= 0.0 && worstCaseLb <= 1 + primal_feastol) {
        upperImplied = true;
        if (!lowerImplied && bestRowMinus != -1) {
          storeRow(bestRowMinus);

          bool isEqOrRangedRow =
              model->row_lower_[bestRowMinus] != -kHighsInf &&
              model->row_upper_[bestRowMinus] != kHighsInf;

          for (const HighsSliceNonzero& nonz : getStoredRow()) {
            HighsInt k = nonz.index();
            if (k == j || colDeleted[k]) continue;

            double ak = nonz.value() * bestRowMinusScale;

            if (-ajBestRowMinus <= -ak + options->small_matrix_value &&
                (!isEqOrRangedRow ||
                 -ajBestRowMinus >= -ak - options->small_matrix_value) &&
                checkDomination(-1, j, -1, k)) {
              // case (iii)  lb(x_j) = -inf, -x_j > -x_k: set x_k = ub(x_k)
              ++numFixedCols;
              fixColToLower(postsolve_stack, j);
              HPRESOLVE_CHECKED_CALL(removeRowSingletons(postsolve_stack));
              break;
            } else if (-ajBestRowMinus <= ak + options->small_matrix_value &&
                       (!isEqOrRangedRow ||
                        -ajBestRowMinus >= ak - options->small_matrix_value) &&
                       checkDomination(-1, j, 1, k)) {
              // case (iv)  lb(x_j) = -inf, -x_j > x_k: set x_k = lb(x_k)
              ++numFixedCols;
              fixColToLower(postsolve_stack, j);
              HPRESOLVE_CHECKED_CALL(removeRowSingletons(postsolve_stack));
              break;
            }
          }

          if (colDeleted[j]) {
            HPRESOLVE_CHECKED_CALL(removeDoubletonEquations(postsolve_stack));
            continue;
          }
        }
      }

      if (model->col_cost_[j] <= 0.0 && worstCaseUb >= -primal_feastol) {
        lowerImplied = true;
        if (!upperImplied && bestRowPlus != -1) {
          storeRow(bestRowPlus);
          bool isEqOrRangedRow = model->row_lower_[bestRowPlus] != -kHighsInf &&
                                 model->row_upper_[bestRowPlus] != kHighsInf;
          for (const HighsSliceNonzero& nonz : getStoredRow()) {
            HighsInt k = nonz.index();
            if (k == j || colDeleted[k]) continue;

            double ak = nonz.value() * bestRowPlusScale;

            if (ajBestRowPlus <= ak + options->small_matrix_value &&
                (!isEqOrRangedRow ||
                 ajBestRowPlus >= ak - options->small_matrix_value) &&
                checkDomination(1, j, 1, k)) {
              // case (i)  ub(x_j) = inf, x_j > x_k: set x_k = lb(x_k)
              ++numFixedCols;
              fixColToUpper(postsolve_stack, j);
              HPRESOLVE_CHECKED_CALL(removeRowSingletons(postsolve_stack));
              break;
            } else if (ajBestRowPlus <= -ak + options->small_matrix_value &&
                       (!isEqOrRangedRow ||
                        ajBestRowPlus >= -ak - options->small_matrix_value) &&
                       checkDomination(1, j, -1, k)) {
              // case (ii)  ub(x_j) = inf, x_j > -x_k: set x_k = ub(x_k)
              ++numFixedCols;
              fixColToUpper(postsolve_stack, j);
              HPRESOLVE_CHECKED_CALL(removeRowSingletons(postsolve_stack));
              break;
            }
          }

          if (colDeleted[j]) {
            HPRESOLVE_CHECKED_CALL(removeDoubletonEquations(postsolve_stack));
            continue;
          }
        }
      }

      if (!upperImplied && !hasPosCliques) bestRowPlus = -1;

      if (!lowerImplied && !hasNegCliques) bestRowMinus = -1;
    }

    if (bestRowPlus != -1) {
      assert(upperImplied || hasPosCliques);
      storeRow(bestRowPlus);
      bool isEqOrRangedRow = model->row_lower_[bestRowPlus] != -kHighsInf &&
                             model->row_upper_[bestRowPlus] != kHighsInf;
      for (const HighsSliceNonzero& nonz : getStoredRow()) {
        HighsInt k = nonz.index();
        if (k == j || colDeleted[k]) continue;

        double ak = nonz.value() * bestRowPlusScale;

        if (model->col_lower_[k] != -kHighsInf &&
            (upperImplied || mipsolver->mipdata_->cliquetable.haveCommonClique(
                                 HighsCliqueTable::CliqueVar(j, 1),
                                 HighsCliqueTable::CliqueVar(k, 1))) &&
            ajBestRowPlus <= ak + options->small_matrix_value &&
            (!isEqOrRangedRow ||
             ajBestRowPlus >= ak - options->small_matrix_value) &&
            checkDomination(1, j, 1, k)) {
          // case (i)  ub(x_j) = inf, x_j > x_k: set x_k = lb(x_k)
          ++numFixedCols;
          fixColToLower(postsolve_stack, k);
          HPRESOLVE_CHECKED_CALL(removeRowSingletons(postsolve_stack));
        } else if (model->col_upper_[k] != kHighsInf &&
                   (upperImplied ||
                    mipsolver->mipdata_->cliquetable.haveCommonClique(
                        HighsCliqueTable::CliqueVar(j, 1),
                        HighsCliqueTable::CliqueVar(k, 0))) &&
                   ajBestRowPlus <= -ak + options->small_matrix_value &&
                   (!isEqOrRangedRow ||
                    ajBestRowPlus >= -ak - options->small_matrix_value) &&
                   checkDomination(1, j, -1, k)) {
          // case (ii)  ub(x_j) = inf, x_j > -x_k: set x_k = ub(x_k)
          ++numFixedCols;
          fixColToUpper(postsolve_stack, k);
          HPRESOLVE_CHECKED_CALL(removeRowSingletons(postsolve_stack));
        }
      }
    }

    if (bestRowMinus != -1) {
      assert(lowerImplied || hasNegCliques);
      storeRow(bestRowMinus);

      bool isEqOrRangedRow = model->row_lower_[bestRowMinus] != -kHighsInf &&
                             model->row_upper_[bestRowMinus] != kHighsInf;

      for (const HighsSliceNonzero& nonz : getStoredRow()) {
        HighsInt k = nonz.index();
        if (k == j || colDeleted[k]) continue;

        double ak = nonz.value() * bestRowMinusScale;

        if (model->col_upper_[k] != kHighsInf &&
            (lowerImplied || mipsolver->mipdata_->cliquetable.haveCommonClique(
                                 HighsCliqueTable::CliqueVar(j, 0),
                                 HighsCliqueTable::CliqueVar(k, 0))) &&
            -ajBestRowMinus <= -ak + options->small_matrix_value &&
            (!isEqOrRangedRow ||
             -ajBestRowMinus >= -ak - options->small_matrix_value) &&
            checkDomination(-1, j, -1, k)) {
          // case (iii)  lb(x_j) = -inf, -x_j > -x_k: set x_k = ub(x_k)
          ++numFixedCols;
          fixColToUpper(postsolve_stack, k);
          HPRESOLVE_CHECKED_CALL(removeRowSingletons(postsolve_stack));
        } else if (model->col_lower_[k] != -kHighsInf &&
                   (lowerImplied ||
                    mipsolver->mipdata_->cliquetable.haveCommonClique(
                        HighsCliqueTable::CliqueVar(j, 0),
                        HighsCliqueTable::CliqueVar(k, 1))) &&
                   -ajBestRowMinus <= ak + options->small_matrix_value &&
                   (!isEqOrRangedRow ||
                    -ajBestRowMinus >= ak - options->small_matrix_value) &&
                   checkDomination(-1, j, 1, k)) {
          // case (iv)  lb(x_j) = -inf, -x_j > x_k: set x_k = lb(x_k)
          ++numFixedCols;
          fixColToLower(postsolve_stack, k);
          HPRESOLVE_CHECKED_CALL(removeRowSingletons(postsolve_stack));
        }
      }
    }

    if (numFixedCols != oldNumFixed)
      HPRESOLVE_CHECKED_CALL(removeDoubletonEquations(postsolve_stack));
  }

  if (numFixedCols)
    highsLogDev(options->log_options, HighsLogType::kInfo,
                "Fixed %d dominated columns\n", numFixedCols);

  return Result::kOk;
}

HPresolve::Result HPresolve::runProbing(HighsPostsolveStack& postsolve_stack) {
  probingEarlyAbort = false;
  if (numDeletedCols + numDeletedRows != 0) shrinkProblem(postsolve_stack);

  toCSC(model->a_matrix_.value_, model->a_matrix_.index_,
        model->a_matrix_.start_);
  fromCSC(model->a_matrix_.value_, model->a_matrix_.index_,
          model->a_matrix_.start_);

  mipsolver->mipdata_->cliquetable.setMaxEntries(numNonzeros());

  // first tighten all bounds if they have an implied bound that is tighter
  // thatn their column bound before probing this is not done for continuous
  // columns since it may allow stronger dual presolve and more aggregations
  double hugeBound = primal_feastol / kHighsTiny;
  for (HighsInt i = 0; i != model->num_col_; ++i) {
    if (model->col_lower_[i] >= implColLower[i] &&
        model->col_upper_[i] <= implColUpper[i])
      continue;

    if (std::abs(implColLower[i]) <= hugeBound) {
      double newLb = implColLower[i];
      if (newLb > model->col_lower_[i]) changeColLower(i, newLb);
    }

    if (std::abs(implColUpper[i]) <= hugeBound) {
      double newUb = implColUpper[i];
      if (newUb < model->col_upper_[i]) changeColUpper(i, newUb);
    }
  }

  HighsInt oldNumProbed = numProbed;

  mipsolver->mipdata_->setupDomainPropagation();
  HighsDomain& domain = mipsolver->mipdata_->domain;

  domain.propagate();
  if (domain.infeasible()) return Result::kPrimalInfeasible;
  HighsCliqueTable& cliquetable = mipsolver->mipdata_->cliquetable;
  HighsImplications& implications = mipsolver->mipdata_->implications;
  bool firstCall = !mipsolver->mipdata_->cliquesExtracted;
  mipsolver->mipdata_->cliquesExtracted = true;

  // extract cliques that are part of the formulation every time before probing
  // after the first call we only add cliques that directly correspond to set
  // packing constraints so that the clique merging step can extend/delete them
  if (firstCall) {
    cliquetable.extractCliques(*mipsolver);
    if (domain.infeasible()) return Result::kPrimalInfeasible;

    // during presolve we keep the objective upper bound without the current
    // offset so we need to update it

    if (mipsolver->mipdata_->upper_limit != kHighsInf) {
      double tmpLimit = mipsolver->mipdata_->upper_limit;
      mipsolver->mipdata_->upper_limit = tmpLimit - model->offset_;
      cliquetable.extractObjCliques(*mipsolver);
      mipsolver->mipdata_->upper_limit = tmpLimit;

      if (domain.infeasible()) return Result::kPrimalInfeasible;
    }

    domain.propagate();
    if (domain.infeasible()) return Result::kPrimalInfeasible;
  }

  cliquetable.cleanupFixed(domain);
  if (domain.infeasible()) return Result::kPrimalInfeasible;

  // store binary variables in vector with their number of implications on
  // other binaries
  std::vector<std::tuple<int64_t, HighsInt, HighsInt, HighsInt>> binaries;

  if (!mipsolver->mipdata_->cliquetable.isFull()) {
    binaries.reserve(model->num_col_);
    HighsRandom random(options->random_seed);
    for (HighsInt i = 0; i != model->num_col_; ++i) {
      if (domain.isBinary(i)) {
        HighsInt implicsUp = cliquetable.getNumImplications(i, 1);
        HighsInt implicsDown = cliquetable.getNumImplications(i, 0);
        binaries.emplace_back(
            -std::min(int64_t{5000}, int64_t(implicsUp) * implicsDown) /
                (1.0 + numProbes[i]),
            -std::min(HighsInt{100}, implicsUp + implicsDown), random.integer(),
            i);
      }
    }
  }
  if (!binaries.empty()) {
    // sort variables with many implications on other binaries first
    pdqsort(binaries.begin(), binaries.end());

    size_t numChangedCols = 0;
    while (domain.getChangedCols().size() != numChangedCols) {
      if (domain.isFixed(domain.getChangedCols()[numChangedCols++]))
        ++probingNumDelCol;
    }

    HighsInt numCliquesStart = cliquetable.numCliques();
    HighsInt numImplicsStart = implications.getNumImplications();
    HighsInt numDelStart = probingNumDelCol;

    HighsInt numDel = probingNumDelCol - numDelStart +
                      implications.substitutions.size() +
                      cliquetable.getSubstitutions().size();
    int64_t splayContingent =
        cliquetable.numNeighborhoodQueries +
        std::max(mipsolver->submip ? HighsInt{0} : HighsInt{100000},
                 10 * numNonzeros());
    HighsInt numFail = 0;
    for (const std::tuple<int64_t, HighsInt, HighsInt, HighsInt>& binvar :
         binaries) {
      HighsInt i = std::get<3>(binvar);

      if (cliquetable.getSubstitution(i) != nullptr) continue;

      if (domain.isBinary(i)) {
        // when a large percentage of columns have been deleted, stop this round
        // of probing
        // if (numDel > std::max(model->num_col_ * 0.2, 1000.)) break;
        if (numDel >
            std::max(1000., (model->num_row_ + model->num_col_) * 0.05)) {
          probingEarlyAbort = true;
          break;
        }

        // break in case of too many new implications to not spent ages in
        // probing
        if (cliquetable.isFull() ||
            cliquetable.numCliques() - numCliquesStart >
                std::max(HighsInt{1000000}, 2 * numNonzeros()) ||
            implications.getNumImplications() - numImplicsStart >
                std::max(HighsInt{1000000}, 2 * numNonzeros()))
          break;

        // if (numProbed % 10 == 0)
        //   printf(
        //       "numprobed=%d  numDel=%d  newcliques=%d "
        //       "numNeighborhoodQueries=%ld  "
        //       "splayContingent=%ld\n",
        //       numProbed, numDel, cliquetable.numCliques() - numCliquesStart,
        //       cliquetable.numNeighborhoodQueries, splayContingent);
        if (cliquetable.numNeighborhoodQueries > splayContingent) break;

        if (probingContingent - numProbed < 0) break;

        HighsInt numBoundChgs = 0;
        HighsInt numNewCliques = -cliquetable.numCliques();
        if (!implications.runProbing(i, numBoundChgs)) continue;
        probingContingent += numBoundChgs;
        numNewCliques += cliquetable.numCliques();
        numNewCliques = std::max(numNewCliques, HighsInt{0});
        while (domain.getChangedCols().size() != numChangedCols) {
          if (domain.isFixed(domain.getChangedCols()[numChangedCols++]))
            ++probingNumDelCol;
        }
        HighsInt newNumDel = probingNumDelCol - numDelStart +
                             implications.substitutions.size() +
                             cliquetable.getSubstitutions().size();

        if (newNumDel > numDel) {
          probingContingent += numDel;
          if (!mipsolver->submip) {
            splayContingent += 100 * (newNumDel + numDelStart);
            splayContingent += 1000 * numNewCliques;
          }
          numDel = newNumDel;
          numFail = 0;
        } else if (mipsolver->submip || numNewCliques == 0) {
          splayContingent -= 100 * numFail;
          ++numFail;
        } else {
          splayContingent += 1000 * numNewCliques;
          numFail = 0;
        }

        ++numProbed;
        numProbes[i] += 1;

        // printf("nprobed: %" HIGHSINT_FORMAT ", numCliques: %" HIGHSINT_FORMAT
        // "\n", nprobed,
        //       cliquetable.numCliques());
        if (domain.infeasible()) {
          return Result::kPrimalInfeasible;
        }
      }
    }

    cliquetable.cleanupFixed(domain);

    if (!firstCall) cliquetable.extractCliques(*mipsolver, false);
    cliquetable.runCliqueMerging(domain);

    // apply changes from probing

    // first delete redundant clique inequalities
    for (HighsInt delrow : cliquetable.getDeletedRows())
      if (!rowDeleted[delrow]) removeRow(delrow);
    cliquetable.getDeletedRows().clear();

    // add nonzeros from clique lifting before removign fixed variables, since
    // this might lead to stronger constraint sides
    std::vector<std::pair<HighsInt, HighsCliqueTable::CliqueVar>>&
        extensionvars = cliquetable.getCliqueExtensions();
    HighsInt addednnz = extensionvars.size();
    for (std::pair<HighsInt, HighsCliqueTable::CliqueVar> cliqueextension :
         extensionvars) {
      if (rowDeleted[cliqueextension.first]) {
        --addednnz;
        continue;
      }
      double val;
      if (cliqueextension.second.val == 0) {
        model->row_lower_[cliqueextension.first] -= 1;
        model->row_upper_[cliqueextension.first] -= 1;
        val = -1.0;
      } else
        val = 1.0;
      addToMatrix(cliqueextension.first, cliqueextension.second.col, val);
    }
    extensionvars.clear();

    // now remove fixed columns and tighten domains
    for (HighsInt i = 0; i != model->num_col_; ++i) {
      if (colDeleted[i]) continue;
      if (model->col_lower_[i] < domain.col_lower_[i])
        changeColLower(i, domain.col_lower_[i]);
      if (model->col_upper_[i] > domain.col_upper_[i])
        changeColUpper(i, domain.col_upper_[i]);
      if (domain.isFixed(i)) {
        postsolve_stack.removedFixedCol(i, model->col_lower_[i], 0.0,
                                        HighsEmptySlice());
        removeFixedCol(i);
      }
      HPRESOLVE_CHECKED_CALL(checkLimits(postsolve_stack));
    }

    // finally apply substitutions
    HPRESOLVE_CHECKED_CALL(applyConflictGraphSubstitutions(postsolve_stack));

    highsLogDev(options->log_options, HighsLogType::kInfo,
                "%" HIGHSINT_FORMAT " probing evaluations: %" HIGHSINT_FORMAT
                " deleted rows, %" HIGHSINT_FORMAT
                " deleted "
                "columns, %" HIGHSINT_FORMAT " lifted nonzeros\n",
                numProbed - oldNumProbed, numDeletedRows, numDeletedCols,
                addednnz);
  }

  return checkLimits(postsolve_stack);
}

void HPresolve::addToMatrix(HighsInt row, HighsInt col, double val) {
  HighsInt pos = findNonzero(row, col);

  markChangedRow(row);
  markChangedCol(col);

  if (pos == -1) {
    if (freeslots.empty()) {
      pos = Avalue.size();
      Avalue.push_back(val);
      Arow.push_back(row);
      Acol.push_back(col);
      Anext.push_back(-1);
      Aprev.push_back(-1);
      ARleft.push_back(-1);
      ARright.push_back(-1);
    } else {
      pos = freeslots.back();
      freeslots.pop_back();
      Avalue[pos] = val;
      Arow[pos] = row;
      Acol[pos] = col;
      Aprev[pos] = -1;
    }

    link(pos);
  } else {
    double sum = Avalue[pos] + val;
    if (std::abs(sum) <= options->small_matrix_value) {
      unlink(pos);
    } else {
      // remove implied bounds on the row dual that where implied by this
      // columns dual constraint
      if (rowDualUpperSource[row] == col)
        changeImplRowDualUpper(row, kHighsInf, -1);

      if (rowDualLowerSource[row] == col)
        changeImplRowDualLower(row, -kHighsInf, -1);

      // remove implied bounds on the column that where implied by this row
      if (colUpperSource[col] == row) changeImplColUpper(col, kHighsInf, -1);

      if (colLowerSource[col] == row) changeImplColLower(col, -kHighsInf, -1);

      // remove the locks and contribution to implied (dual) row bounds, then
      // add then again
      impliedRowBounds.remove(row, col, Avalue[pos]);
      impliedDualRowBounds.remove(col, row, Avalue[pos]);
      Avalue[pos] = sum;
      // value not zero, add new contributions and locks with opposite sign
      impliedRowBounds.add(row, col, Avalue[pos]);
      impliedDualRowBounds.add(col, row, Avalue[pos]);
    }
  }
}

HighsTripletListSlice HPresolve::getColumnVector(HighsInt col) const {
  return HighsTripletListSlice(Arow.data(), Avalue.data(), Anext.data(),
                               colhead[col]);
}

HighsTripletTreeSlicePreOrder HPresolve::getRowVector(HighsInt row) const {
  return HighsTripletTreeSlicePreOrder(
      Acol.data(), Avalue.data(), ARleft.data(), ARright.data(), rowroot[row]);
}

HighsTripletTreeSliceInOrder HPresolve::getSortedRowVector(HighsInt row) const {
  return HighsTripletTreeSliceInOrder(Acol.data(), Avalue.data(), ARleft.data(),
                                      ARright.data(), rowroot[row]);
}

void HPresolve::markRowDeleted(HighsInt row) {
  assert(!rowDeleted[row]);

  // remove equations from set of equations
  if (model->row_lower_[row] == model->row_upper_[row] &&
      eqiters[row] != equations.end()) {
    equations.erase(eqiters[row]);
    eqiters[row] = equations.end();
  }

  // prevents row from being added to change vector
  changedRowFlag[row] = true;
  rowDeleted[row] = true;
  ++numDeletedRows;
}

void HPresolve::markColDeleted(HighsInt col) {
  assert(!colDeleted[col]);
  // prevents col from being added to change vector
  changedColFlag[col] = true;
  colDeleted[col] = true;
  ++numDeletedCols;
}

void HPresolve::changeColUpper(HighsInt col, double newUpper) {
  if (model->integrality_[col] != HighsVarType::kContinuous) {
    newUpper = std::floor(newUpper + primal_feastol);
    if (newUpper == model->col_upper_[col]) return;
  }

  double oldUpper = model->col_upper_[col];
  model->col_upper_[col] = newUpper;

  for (const HighsSliceNonzero& nonzero : getColumnVector(col)) {
    impliedRowBounds.updatedVarUpper(nonzero.index(), col, nonzero.value(),
                                     oldUpper);
    markChangedRow(nonzero.index());
  }
}

void HPresolve::changeColLower(HighsInt col, double newLower) {
  if (model->integrality_[col] != HighsVarType::kContinuous) {
    newLower = std::ceil(newLower - primal_feastol);
    if (newLower == model->col_lower_[col]) return;
  }

  double oldLower = model->col_lower_[col];
  model->col_lower_[col] = newLower;
  // printf("tightening lower bound of column %" HIGHSINT_FORMAT " from %.15g to
  // %.15g\n", col,
  //        oldLower, newLower);

  for (const HighsSliceNonzero& nonzero : getColumnVector(col)) {
    impliedRowBounds.updatedVarLower(nonzero.index(), col, nonzero.value(),
                                     oldLower);
    markChangedRow(nonzero.index());
  }
}

void HPresolve::changeRowDualUpper(HighsInt row, double newUpper) {
  double oldUpper = rowDualUpper[row];
  rowDualUpper[row] = newUpper;

  // printf("tightening upper bound of column %" HIGHSINT_FORMAT " from %.15g to
  // %.15g\n", col,
  //        oldUpper, newUpper);
  for (const HighsSliceNonzero& nonzero : getRowVector(row)) {
    impliedDualRowBounds.updatedVarUpper(nonzero.index(), row, nonzero.value(),
                                         oldUpper);
    markChangedCol(nonzero.index());
  }
}

void HPresolve::changeRowDualLower(HighsInt row, double newLower) {
  double oldLower = rowDualLower[row];
  rowDualLower[row] = newLower;
  // printf("tightening lower bound of column %" HIGHSINT_FORMAT " from %.15g to
  // %.15g\n", col,
  //        oldLower, newLower);

  for (const HighsSliceNonzero& nonzero : getRowVector(row)) {
    impliedDualRowBounds.updatedVarLower(nonzero.index(), row, nonzero.value(),
                                         oldLower);
    markChangedCol(nonzero.index());
  }
}

void HPresolve::changeImplColUpper(HighsInt col, double newUpper,
                                   HighsInt originRow) {
  double oldImplUpper = implColUpper[col];
  HighsInt oldUpperSource = colUpperSource[col];
  if (oldImplUpper >= model->col_upper_[col] - primal_feastol &&
      newUpper < model->col_upper_[col] - primal_feastol) {
    // the dual constraint can be considered a >= constraint and was free, or a
    // <= constraint before
    markChangedCol(col);
  }
  bool newImpliedFree =
      isLowerImplied(col) &&
      oldImplUpper > model->col_upper_[col] + primal_feastol &&
      newUpper <= model->col_upper_[col] + primal_feastol;

  // remember the source of this lower bound, so that we can correctly identify
  // weak domination
  colUpperSource[col] = originRow;
  implColUpper[col] = newUpper;

  // if the old and the new implied bound not better than the lower bound
  // nothing
  // needs to be updated
  if (!newImpliedFree &&
      std::min(oldImplUpper, newUpper) >= model->col_upper_[col])
    return;

  for (const HighsSliceNonzero& nonzero : getColumnVector(col)) {
    impliedRowBounds.updatedImplVarUpper(nonzero.index(), col, nonzero.value(),
                                         oldImplUpper, oldUpperSource);
    if (newImpliedFree && isDualImpliedFree(nonzero.index()))
      substitutionOpportunities.emplace_back(nonzero.index(), col);

    markChangedRow(nonzero.index());
  }
}

void HPresolve::changeImplColLower(HighsInt col, double newLower,
                                   HighsInt originRow) {
  double oldImplLower = implColLower[col];
  HighsInt oldLowerSource = colLowerSource[col];
  if (oldImplLower <= model->col_lower_[col] + primal_feastol &&
      newLower > model->col_lower_[col] + primal_feastol) {
    // the dual constraint can additionally be considered a <= constraint and
    // was free, or a
    // >= constraint before
    markChangedCol(col);
  }
  bool newImpliedFree =
      isUpperImplied(col) &&
      oldImplLower < model->col_lower_[col] - primal_feastol &&
      newLower >= model->col_lower_[col] - primal_feastol;

  // remember the source of this lower bound, so that we can correctly identify
  // weak domination
  colLowerSource[col] = originRow;
  implColLower[col] = newLower;

  // if the old and the new implied bound not better than the lower bound
  // nothing needs to be updated
  if (!newImpliedFree &&
      std::max(oldImplLower, newLower) <= model->col_lower_[col])
    return;

  for (const HighsSliceNonzero& nonzero : getColumnVector(col)) {
    impliedRowBounds.updatedImplVarLower(nonzero.index(), col, nonzero.value(),
                                         oldImplLower, oldLowerSource);
    if (newImpliedFree && isDualImpliedFree(nonzero.index()))
      substitutionOpportunities.emplace_back(nonzero.index(), col);

    markChangedRow(nonzero.index());
  }
}

void HPresolve::changeImplRowDualUpper(HighsInt row, double newUpper,
                                       HighsInt originCol) {
  double oldImplUpper = implRowDualUpper[row];
  HighsInt oldUpperSource = rowDualUpperSource[row];

  if (oldImplUpper >= -options->dual_feasibility_tolerance &&
      newUpper < -options->dual_feasibility_tolerance)
    markChangedRow(row);

  bool newDualImplied =
      !isDualImpliedFree(row) &&
      oldImplUpper > rowDualUpper[row] + options->dual_feasibility_tolerance &&
      newUpper <= rowDualUpper[row] + options->dual_feasibility_tolerance;

  // remember the source of this lower bound, so that we can correctly identify
  // weakdomination
  rowDualUpperSource[row] = originCol;
  implRowDualUpper[row] = newUpper;

  // nothing needs to be updated
  if (!newDualImplied && std::min(oldImplUpper, newUpper) >= rowDualUpper[row])
    return;

  for (const HighsSliceNonzero& nonzero : getRowVector(row)) {
    impliedDualRowBounds.updatedImplVarUpper(
        nonzero.index(), row, nonzero.value(), oldImplUpper, oldUpperSource);
    markChangedCol(nonzero.index());

    if (newDualImplied && isImpliedFree(nonzero.index()))
      substitutionOpportunities.emplace_back(row, nonzero.index());
  }
}

void HPresolve::changeImplRowDualLower(HighsInt row, double newLower,
                                       HighsInt originCol) {
  double oldImplLower = implRowDualLower[row];
  HighsInt oldLowerSource = rowDualLowerSource[row];

  if (oldImplLower <= options->dual_feasibility_tolerance &&
      newLower > options->dual_feasibility_tolerance)
    markChangedRow(row);

  bool newDualImplied =
      !isDualImpliedFree(row) &&
      oldImplLower < rowDualLower[row] - options->dual_feasibility_tolerance &&
      newLower >= rowDualLower[row] - options->dual_feasibility_tolerance;

  // remember the source of this lower bound, so that we can correctly identify
  // a weakly domination
  rowDualLowerSource[row] = originCol;
  implRowDualLower[row] = newLower;

  // nothing needs to be updated
  if (!newDualImplied && std::max(oldImplLower, newLower) <= rowDualLower[row])
    return;

  for (const HighsSliceNonzero& nonzero : getRowVector(row)) {
    impliedDualRowBounds.updatedImplVarLower(
        nonzero.index(), row, nonzero.value(), oldImplLower, oldLowerSource);
    markChangedCol(nonzero.index());

    if (newDualImplied && isImpliedFree(nonzero.index()))
      substitutionOpportunities.emplace_back(row, nonzero.index());
  }
}

void HPresolve::scaleMIP(HighsPostsolveStack& postsolve_stack) {
  for (HighsInt i = 0; i < model->num_row_; ++i) {
    if (rowDeleted[i] || rowsize[i] < 1 ||
        rowsizeInteger[i] + rowsizeImplInt[i] == rowsize[i])
      continue;

    storeRow(i);

    double maxAbsVal = 0.0;

    HighsInt rowlen = rowpositions.size();

    for (HighsInt j = 0; j < rowlen; ++j) {
      HighsInt nzPos = rowpositions[j];
      if (model->integrality_[Acol[nzPos]] != HighsVarType::kContinuous)
        continue;

      maxAbsVal = std::max(std::abs(Avalue[nzPos]), maxAbsVal);
    }

    assert(maxAbsVal != 0.0);

    double scale = std::exp2(std::round(-std::log2(maxAbsVal)));
    if (scale == 1.0) continue;

    if (model->row_upper_[i] == kHighsInf) scale = -scale;

    scaleStoredRow(i, scale);
  }

  for (HighsInt i = 0; i < model->num_col_; ++i) {
    if (colDeleted[i] || colsize[i] < 1 ||
        model->integrality_[i] != HighsVarType::kContinuous)
      continue;

    double maxAbsVal = 0;

    for (const HighsSliceNonzero& nonz : getColumnVector(i)) {
      maxAbsVal = std::max(std::abs(nonz.value()), maxAbsVal);
    }

    double scale = std::exp2(std::round(-std::log2(maxAbsVal)));
    if (scale == 1.0) continue;

    transformColumn(postsolve_stack, i, scale, 0.0);
  }
}

HPresolve::Result HPresolve::applyConflictGraphSubstitutions(
    HighsPostsolveStack& postsolve_stack) {
  HighsCliqueTable& cliquetable = mipsolver->mipdata_->cliquetable;
  HighsImplications& implications = mipsolver->mipdata_->implications;
  for (const auto& substitution : implications.substitutions) {
    if (colDeleted[substitution.substcol] || colDeleted[substitution.staycol])
      continue;

    ++probingNumDelCol;

    postsolve_stack.doubletonEquation(-1, substitution.substcol,
                                      substitution.staycol, 1.0,
                                      -substitution.scale, substitution.offset,
                                      model->col_lower_[substitution.substcol],
                                      model->col_upper_[substitution.substcol],
                                      0.0, false, false, HighsEmptySlice());
    markColDeleted(substitution.substcol);
    substitute(substitution.substcol, substitution.staycol, substitution.offset,
               substitution.scale);
    HPRESOLVE_CHECKED_CALL(checkLimits(postsolve_stack));
  }

  implications.substitutions.clear();

  for (HighsCliqueTable::Substitution subst : cliquetable.getSubstitutions()) {
    if (colDeleted[subst.substcol] || colDeleted[subst.replace.col]) continue;

    double scale;
    double offset;

    ++probingNumDelCol;

    if (subst.replace.val == 0) {
      scale = -1.0;
      offset = 1.0;
    } else {
      scale = 1.0;
      offset = 0.0;
    }

    postsolve_stack.doubletonEquation(
        -1, subst.substcol, subst.replace.col, 1.0, -scale, offset,
        model->col_lower_[subst.substcol], model->col_upper_[subst.substcol],
        0.0, false, false, HighsEmptySlice());
    markColDeleted(subst.substcol);
    substitute(subst.substcol, subst.replace.col, offset, scale);
    HPRESOLVE_CHECKED_CALL(checkLimits(postsolve_stack));
  }

  cliquetable.getSubstitutions().clear();

  return Result::kOk;
}

void HPresolve::storeRow(HighsInt row) {
  rowpositions.clear();

  auto rowVec = getSortedRowVector(row);
  auto rowVecEnd = rowVec.end();
  for (auto iter = rowVec.begin(); iter != rowVecEnd; ++iter)
    rowpositions.push_back(iter.position());
}

HighsTripletPositionSlice HPresolve::getStoredRow() const {
  return HighsTripletPositionSlice(Acol.data(), Avalue.data(),
                                   rowpositions.data(), rowpositions.size());
}

void HPresolve::fromCSC(const std::vector<double>& Aval,
                        const std::vector<HighsInt>& Aindex,
                        const std::vector<HighsInt>& Astart) {
  Avalue.clear();
  Acol.clear();
  Arow.clear();

  freeslots.clear();
  colhead.assign(model->num_col_, -1);
  rowroot.assign(model->num_row_, -1);
  colsize.assign(model->num_col_, 0);
  rowsize.assign(model->num_row_, 0);
  rowsizeInteger.assign(model->num_row_, 0);
  rowsizeImplInt.assign(model->num_row_, 0);

  impliedRowBounds.setNumSums(0);
  impliedDualRowBounds.setNumSums(0);
  impliedRowBounds.setBoundArrays(
      model->col_lower_.data(), model->col_upper_.data(), implColLower.data(),
      implColUpper.data(), colLowerSource.data(), colUpperSource.data());
  impliedRowBounds.setNumSums(model->num_row_);
  impliedDualRowBounds.setBoundArrays(
      rowDualLower.data(), rowDualUpper.data(), implRowDualLower.data(),
      implRowDualUpper.data(), rowDualLowerSource.data(),
      rowDualUpperSource.data());
  impliedDualRowBounds.setNumSums(model->num_col_);

  HighsInt ncol = Astart.size() - 1;
  assert(ncol == int(colhead.size()));
  HighsInt nnz = Aval.size();

  Avalue = Aval;
  Acol.reserve(nnz);
  Arow.reserve(nnz);

  for (HighsInt i = 0; i != ncol; ++i) {
    HighsInt collen = Astart[i + 1] - Astart[i];
    Acol.insert(Acol.end(), collen, i);
    Arow.insert(Arow.end(), Aindex.begin() + Astart[i],
                Aindex.begin() + Astart[i + 1]);
  }

  Anext.resize(nnz);
  Aprev.resize(nnz);
  ARleft.resize(nnz);
  ARright.resize(nnz);
  for (HighsInt pos = 0; pos != nnz; ++pos) link(pos);

  if (equations.empty()) {
    eqiters.assign(model->num_row_, equations.end());
    for (HighsInt i = 0; i != model->num_row_; ++i) {
      // register equation
      if (model->row_lower_[i] == model->row_upper_[i])
        eqiters[i] = equations.emplace(rowsize[i], i).first;
    }
  }
}

void HPresolve::fromCSR(const std::vector<double>& ARval,
                        const std::vector<HighsInt>& ARindex,
                        const std::vector<HighsInt>& ARstart) {
  Avalue.clear();
  Acol.clear();
  Arow.clear();

  freeslots.clear();
  colhead.assign(model->num_col_, -1);
  rowroot.assign(model->num_row_, -1);
  colsize.assign(model->num_col_, 0);
  rowsize.assign(model->num_row_, 0);
  rowsizeInteger.assign(model->num_row_, 0);
  rowsizeImplInt.assign(model->num_row_, 0);

  impliedRowBounds.setNumSums(0);
  impliedDualRowBounds.setNumSums(0);
  impliedRowBounds.setBoundArrays(
      model->col_lower_.data(), model->col_upper_.data(), implColLower.data(),
      implColUpper.data(), colLowerSource.data(), colUpperSource.data());
  impliedRowBounds.setNumSums(model->num_row_);
  impliedDualRowBounds.setBoundArrays(
      rowDualLower.data(), rowDualUpper.data(), implRowDualLower.data(),
      implRowDualUpper.data(), rowDualLowerSource.data(),
      rowDualUpperSource.data());
  impliedDualRowBounds.setNumSums(model->num_col_);

  HighsInt nrow = ARstart.size() - 1;
  assert(nrow == int(rowroot.size()));
  HighsInt nnz = ARval.size();

  Avalue = ARval;
  Acol.reserve(nnz);
  Arow.reserve(nnz);
  //  entries.reserve(nnz);

  for (HighsInt i = 0; i != nrow; ++i) {
    HighsInt rowlen = ARstart[i + 1] - ARstart[i];
    Arow.insert(Arow.end(), rowlen, i);
    Acol.insert(Acol.end(), ARindex.begin() + ARstart[i],
                ARindex.begin() + ARstart[i + 1]);
  }

  Anext.resize(nnz);
  Aprev.resize(nnz);
  ARleft.resize(nnz);
  ARright.resize(nnz);
  for (HighsInt pos = 0; pos != nnz; ++pos) link(pos);

  if (equations.empty()) {
    eqiters.assign(nrow, equations.end());
    for (HighsInt i = 0; i != nrow; ++i) {
      // register equation
      if (model->row_lower_[i] == model->row_upper_[i])
        eqiters[i] = equations.emplace(rowsize[i], i).first;
    }
  }
}

HighsInt HPresolve::countFillin(HighsInt row) {
  HighsInt fillin = 0;
  for (HighsInt rowiter : rowpositions) {
    if (findNonzero(row, Acol[rowiter]) == -1) fillin += 1;
  }

  return fillin;
}

bool HPresolve::checkFillin(HighsHashTable<HighsInt, HighsInt>& fillinCache,
                            HighsInt row, HighsInt col) {
  // check numerics against markowitz tolerance
  assert(int(rowpositions.size()) == rowsize[row]);

  // check fillin against max fillin
  HighsInt fillin = -(rowsize[row] + colsize[col] - 1);

#if 1
  // first use fillin for rows where it is already computed
  for (HighsInt coliter = colhead[col]; coliter != -1;
       coliter = Anext[coliter]) {
    if (Arow[coliter] == row) continue;

    auto cachedFillin = fillinCache.find(Arow[coliter]);
    if (cachedFillin == nullptr) continue;

    fillin += (*cachedFillin - 1);
    if (fillin > options->presolve_substitution_maxfillin) return false;
  }

  // iterate over rows of substituted column again to count the fillin for the
  // remaining rows
  for (HighsInt coliter = colhead[col]; coliter != -1;
       coliter = Anext[coliter]) {
    assert(Acol[coliter] == col);

    if (Arow[coliter] == row) continue;

    HighsInt& cachedFillin = fillinCache[Arow[coliter]];

    if (cachedFillin != 0) continue;

    HighsInt rowfillin = countFillin(Arow[coliter]);
    cachedFillin = rowfillin + 1;
    fillin += rowfillin;

    if (fillin > options->presolve_substitution_maxfillin) return false;
    // we count a fillin of 1 if the column is not present in the row and
    // a fillin of zero otherwise. the fillin for the substituted column
    // itself was already counted before the loop so we skip that entry.
  }
#else
  for (HighsInt rowiter : rowpositions) {
    if (rowiter == pos) continue;
    for (coliter = colhead[col]; coliter != -1; coliter = Anext[coliter]) {
      assert(Acol[coliter] == col);

      if (rowiter != coliter &&
          findNonzero(Arow[coliter], Acol[rowiter]) == -1) {
        if (fillin == maxfillin) return false;
        fillin += 1;
      }
    }
  }
#endif

  return true;
}

void HPresolve::transformColumn(HighsPostsolveStack& postsolve_stack,
                                HighsInt col, double scale, double constant) {
  if (mipsolver != nullptr)
    mipsolver->mipdata_->implications.columnTransformed(col, scale, constant);

  postsolve_stack.linearTransform(col, scale, constant);

  double oldLower = model->col_lower_[col];
  double oldUpper = model->col_upper_[col];
  model->col_upper_[col] -= constant;
  model->col_lower_[col] -= constant;

  for (const HighsSliceNonzero& nonzero : getColumnVector(col)) {
    impliedRowBounds.updatedVarLower(nonzero.index(), col, nonzero.value(),
                                     oldLower);
    impliedRowBounds.updatedVarUpper(nonzero.index(), col, nonzero.value(),
                                     oldUpper);
  }

  double oldImplLower = implColLower[col];
  double oldImplUpper = implColUpper[col];
  implColLower[col] -= constant;
  implColUpper[col] -= constant;

  for (const HighsSliceNonzero& nonzero : getColumnVector(col)) {
    impliedRowBounds.updatedImplVarLower(nonzero.index(), col, nonzero.value(),
                                         oldImplLower, colLowerSource[col]);
    impliedRowBounds.updatedImplVarUpper(nonzero.index(), col, nonzero.value(),
                                         oldImplUpper, colUpperSource[col]);
  }

  // now apply the scaling, which does not change the contributions to the
  // implied row bounds, but requires adjusting the implied bounds of the
  // columns dual constraint
  impliedDualRowBounds.sumScaled(col, scale);

  double boundScale = 1.0 / scale;
  model->col_lower_[col] *= boundScale;
  model->col_upper_[col] *= boundScale;
  implColLower[col] *= boundScale;
  implColUpper[col] *= boundScale;
  if (model->integrality_[col] != HighsVarType::kContinuous) {
    // we rely on the integrality status being already updated to the newly
    // scaled column by the caller, if necessary
    model->col_upper_[col] =
        std::floor(model->col_upper_[col] + primal_feastol);
    model->col_lower_[col] = std::ceil(model->col_lower_[col] - primal_feastol);
  }

  if (scale < 0) {
    std::swap(model->col_lower_[col], model->col_upper_[col]);
    std::swap(implColLower[col], implColUpper[col]);
    std::swap(colLowerSource[col], colUpperSource[col]);
  }

  model->offset_ += model->col_cost_[col] * constant;
  model->col_cost_[col] *= scale;

  for (HighsInt coliter = colhead[col]; coliter != -1;
       coliter = Anext[coliter]) {
    double val = Avalue[coliter];
    Avalue[coliter] *= scale;
    HighsInt row = Arow[coliter];
    double rowConstant = val * constant;
    if (model->row_lower_[row] != -kHighsInf)
      model->row_lower_[row] -= rowConstant;
    if (model->row_upper_[row] != kHighsInf)
      model->row_upper_[row] -= rowConstant;
  }

  markChangedCol(col);
}

void HPresolve::scaleRow(HighsInt row, double scale, bool integral) {
  storeRow(row);

  scaleStoredRow(row, scale, integral);
}

void HPresolve::scaleStoredRow(HighsInt row, double scale, bool integral) {
  HighsInt rowlen = rowpositions.size();

  model->row_upper_[row] *= scale;
  model->row_lower_[row] *= scale;
  implRowDualLower[row] /= scale;
  implRowDualUpper[row] /= scale;

  if (integral) {
    if (model->row_upper_[row] != kHighsInf)
      model->row_upper_[row] = std::round(model->row_upper_[row]);
    if (model->row_lower_[row] != kHighsInf)
      model->row_lower_[row] = std::round(model->row_lower_[row]);
    for (HighsInt j = 0; j < rowlen; ++j) {
      Avalue[rowpositions[j]] *= scale;
      if (std::abs(Avalue[rowpositions[j]]) <= options->small_matrix_value)
        unlink(rowpositions[j]);
    }
  } else
    for (HighsInt j = 0; j < rowlen; ++j) {
      Avalue[rowpositions[j]] *= scale;
      if (std::abs(Avalue[rowpositions[j]]) <= options->small_matrix_value)
        unlink(rowpositions[j]);
    }

  impliedRowBounds.sumScaled(row, scale);
  if (scale < 0) {
    std::swap(rowDualLower[row], rowDualUpper[row]);
    std::swap(implRowDualLower[row], implRowDualUpper[row]);
    std::swap(rowDualLowerSource[row], rowDualUpperSource[row]);
    std::swap(model->row_lower_[row], model->row_upper_[row]);
  }
}

void HPresolve::substitute(HighsInt row, HighsInt col, double rhs) {
  assert(!rowDeleted[row]);
  assert(!colDeleted[col]);
  HighsInt pos = findNonzero(row, col);
  assert(pos != -1);

  assert(Arow[pos] == row);
  assert(Acol[pos] == col);
  double substrowscale = -1.0 / Avalue[pos];
  assert(isImpliedFree(col));

  markRowDeleted(row);
  markColDeleted(col);

  // substitute the column in each row where it occurs
  for (HighsInt coliter = colhead[col]; coliter != -1;) {
    HighsInt colrow = Arow[coliter];
    double colval = Avalue[coliter];

    // walk to the next position before doing any modifications, because
    // the current position will be deleted in the loop below
    assert(Acol[coliter] == col);
    HighsInt colpos = coliter;
    coliter = Anext[coliter];

    // skip the row that is used for substitution
    if (row == colrow) continue;

    assert(findNonzero(colrow, col) != -1);

    // cancels out and bounds of dual row for this column do not need to be
    // updated
    unlink(colpos);

    // printf("\nbefore substitution: ");
    // debugPrintRow(colrow);

    // determine the scale for the substitution row for addition to this row
    double scale = colval * substrowscale;

    // adjust the sides
    if (model->row_lower_[colrow] != -kHighsInf)
      model->row_lower_[colrow] += scale * rhs;

    if (model->row_upper_[colrow] != kHighsInf)
      model->row_upper_[colrow] += scale * rhs;

    for (HighsInt rowiter : rowpositions) {
      assert(Arow[rowiter] == row);

      if (Acol[rowiter] != col)
        addToMatrix(colrow, Acol[rowiter], scale * Avalue[rowiter]);
    }

    // check if this is an equation row and it now has a different size
    if (model->row_lower_[colrow] == model->row_upper_[colrow] &&
        eqiters[colrow] != equations.end() &&
        eqiters[colrow]->first != rowsize[colrow]) {
      // if that is the case reinsert it into the equation set that is ordered
      // by sparsity
      equations.erase(eqiters[colrow]);
      eqiters[colrow] = equations.emplace(rowsize[colrow], colrow).first;
    }
    // printf("after substitution: ");
    // debugPrintRow(colrow);
  }

  assert(colsize[col] == 1);

  // substitute column in the objective function
  if (model->col_cost_[col] != 0.0) {
    HighsCDouble objscale = model->col_cost_[col] * substrowscale;
    model->offset_ = double(model->offset_ - objscale * rhs);
    assert(std::isfinite(model->offset_));
    for (HighsInt rowiter : rowpositions) {
      // printf("changing col cost to %g = %g + %g * %g\n",
      // double(model->col_cost_[Acol[rowiter]] + objscale * Avalue[rowiter]),
      // model->col_cost_[Acol[rowiter]], double(objscale), Avalue[rowiter]);
      model->col_cost_[Acol[rowiter]] =
          double(model->col_cost_[Acol[rowiter]] + objscale * Avalue[rowiter]);
      if (std::abs(model->col_cost_[Acol[rowiter]]) <=
          options->small_matrix_value)
        model->col_cost_[Acol[rowiter]] = 0.0;
    }
    assert(std::abs(model->col_cost_[col]) <=
           std::max(options->dual_feasibility_tolerance,
                    kHighsTiny * std::abs(double(objscale))));
    model->col_cost_[col] = 0.0;
  }

  // finally remove the entries of the row that was used for substitution
  for (HighsInt rowiter : rowpositions) unlink(rowiter);
}

void HPresolve::toCSC(std::vector<double>& Aval, std::vector<HighsInt>& Aindex,
                      std::vector<HighsInt>& Astart) {
  // set up the column starts using the column size array
  HighsInt numcol = colsize.size();
  Astart.resize(numcol + 1);
  HighsInt nnz = 0;
  for (HighsInt i = 0; i != numcol; ++i) {
    Astart[i] = nnz;
    nnz += colsize[i];
  }
  Astart[numcol] = nnz;

  // now setup the entries of the CSC matrix
  // we reuse the colsize array to count down to zero
  // for determining the position of each nonzero
  Aval.resize(nnz);
  Aindex.resize(nnz);
  HighsInt numslots = Avalue.size();
  assert(numslots - int(freeslots.size()) == nnz);
  for (HighsInt i = 0; i != numslots; ++i) {
    if (Avalue[i] == 0.0) continue;
    assert(Acol[i] >= 0 && Acol[i] < model->num_col_);
    HighsInt pos = Astart[Acol[i] + 1] - colsize[Acol[i]];
    --colsize[Acol[i]];
    assert(colsize[Acol[i]] >= 0);
    Aval[pos] = Avalue[i];
    Aindex[pos] = Arow[i];
  }
}

void HPresolve::toCSR(std::vector<double>& ARval,
                      std::vector<HighsInt>& ARindex,
                      std::vector<HighsInt>& ARstart) {
  // set up the row starts using the row size array
  HighsInt numrow = rowsize.size();
  ARstart.resize(numrow + 1);
  HighsInt nnz = 0;
  for (HighsInt i = 0; i != numrow; ++i) {
    ARstart[i] = nnz;
    nnz += rowsize[i];
  }
  ARstart[numrow] = nnz;

  // now setup the entries of the CSC matrix
  // we reuse the colsize array to count down to zero
  // for determining the position of each nonzero
  ARval.resize(nnz);
  ARindex.resize(nnz);
  for (HighsInt i = 0; i != nnz; ++i) {
    if (Avalue[i] == 0.0) continue;
    HighsInt pos = ARstart[Arow[i] + 1] - rowsize[Arow[i]];
    --rowsize[Arow[i]];
    assert(rowsize[Arow[i]] >= 0);
    ARval[pos] = Avalue[i];
    ARindex[pos] = Acol[i];
  }
}

HPresolve::Result HPresolve::doubletonEq(HighsPostsolveStack& postsolve_stack,
                                         HighsInt row) {
  assert(analysis_.allow_rule_[kPresolveRuleDoubletonEquation]);
  const bool logging_on = analysis_.logging_on_;
  if (logging_on)
    analysis_.startPresolveRuleLog(kPresolveRuleDoubletonEquation);
  assert(!rowDeleted[row]);
  assert(rowsize[row] == 2);
  assert(model->row_lower_[row] == model->row_upper_[row]);
  // printf("doubleton equation: ");
  // debugPrintRow(row);
  HighsInt nzPos1 = rowroot[row];
  HighsInt nzPos2 = ARright[nzPos1] != -1 ? ARright[nzPos1] : ARleft[nzPos1];

  HighsInt substcol;
  HighsInt staycol;
  double substcoef;
  double staycoef;
  double rhs = model->row_upper_[row];
  if (model->integrality_[Acol[nzPos1]] == HighsVarType::kInteger) {
    if (model->integrality_[Acol[nzPos2]] == HighsVarType::kInteger) {
      // both columns integer. For substitution choose smaller absolute
      // coefficient value, or sparser column if values are equal
      if (std::abs(Avalue[nzPos1]) <
          std::abs(Avalue[nzPos2]) - options->small_matrix_value) {
        substcol = Acol[nzPos1];
        staycol = Acol[nzPos2];

        substcoef = Avalue[nzPos1];
        staycoef = Avalue[nzPos2];
      } else if (std::abs(Avalue[nzPos2]) <
                 std::abs(Avalue[nzPos1]) - options->small_matrix_value) {
        substcol = Acol[nzPos2];
        staycol = Acol[nzPos1];

        substcoef = Avalue[nzPos2];
        staycoef = Avalue[nzPos1];
      } else if (colsize[Acol[nzPos1]] < colsize[Acol[nzPos2]]) {
        substcol = Acol[nzPos1];
        staycol = Acol[nzPos2];

        substcoef = Avalue[nzPos1];
        staycoef = Avalue[nzPos2];
      } else {
        substcol = Acol[nzPos2];
        staycol = Acol[nzPos1];

        substcoef = Avalue[nzPos2];
        staycoef = Avalue[nzPos1];
      }

      // check integrality conditions
      double roundCoef = std::round(staycoef / substcoef) * substcoef;
      if (std::abs(roundCoef - staycoef) > options->small_matrix_value)
        return Result::kOk;
      staycoef = roundCoef;
      double roundRhs = std::round(rhs / substcoef) * substcoef;
      if (std::abs(rhs - roundRhs) > primal_feastol)
        return Result::kPrimalInfeasible;
      rhs = roundRhs;
    } else {
      // one col is integral, substitute the continuous one
      substcol = Acol[nzPos2];
      staycol = Acol[nzPos1];

      substcoef = Avalue[nzPos2];
      staycoef = Avalue[nzPos1];
    }
  } else {
    if (model->integrality_[Acol[nzPos2]] == HighsVarType::kInteger) {
      // one col is integral, substitute the continuous one
      substcol = Acol[nzPos1];
      staycol = Acol[nzPos2];

      substcoef = Avalue[nzPos1];
      staycoef = Avalue[nzPos2];
    } else {
      // both columns continuous the one with a larger absolute coefficient
      // value if the difference is more than factor 2, and otherwise the one
      // with fewer nonzeros if those are equal
      bool colAtPos1Better;
      HighsInt col1Size = colsize[Acol[nzPos1]];
      if (col1Size == 1)
        colAtPos1Better = true;
      else {
        HighsInt col2Size = colsize[Acol[nzPos2]];
        if (col2Size == 1)
          colAtPos1Better = false;
        else {
          double abs1Val = std::fabs(Avalue[nzPos1]);
          double abs2Val = std::fabs(Avalue[nzPos2]);
          if (col1Size != col2Size &&
              std::max(abs1Val, abs2Val) <= 2.0 * std::min(abs1Val, abs2Val))
            colAtPos1Better = col1Size < col2Size;
          else if (abs1Val > abs2Val)
            colAtPos1Better = true;
          else
            colAtPos1Better = false;
        }
      }

      if (colAtPos1Better) {
        substcol = Acol[nzPos1];
        staycol = Acol[nzPos2];

        substcoef = Avalue[nzPos1];
        staycoef = Avalue[nzPos2];
      } else {
        substcol = Acol[nzPos2];
        staycol = Acol[nzPos1];

        substcoef = Avalue[nzPos2];
        staycoef = Avalue[nzPos1];
      }
    }
  }

  double oldStayLower = model->col_lower_[staycol];
  double oldStayUpper = model->col_upper_[staycol];
  double substLower = model->col_lower_[substcol];
  double substUpper = model->col_upper_[substcol];

  double stayImplLower;
  double stayImplUpper;
  if (std::signbit(substcoef) != std::signbit(staycoef)) {
    // coefficients have the opposite sign, therefore the implied lower bound of
    // the stay column is computed from the lower bound of the substituted
    // column:
    // staycol * staycoef + substcol * substcoef = rhs
    // staycol = (rhs - substcol * substcoef) / staycoef
    // staycol >= rhs / staycoef + lower(-substcoef/staycoef * substcol)
    // lower(-substcoef/staycoef * substcol) is (-substcoef/staycoef) *
    // substLower if (-substcoef/staycoef) is positive, i.e. if the coefficients
    // have opposite sign
    stayImplLower =
        substLower == -kHighsInf
            ? -kHighsInf
            : double((HighsCDouble(rhs) - substcoef * substLower) / staycoef);
    stayImplUpper =
        substUpper == kHighsInf
            ? kHighsInf
            : double((HighsCDouble(rhs) - substcoef * substUpper) / staycoef);
  } else {
    stayImplLower =
        substUpper == kHighsInf
            ? -kHighsInf
            : double((HighsCDouble(rhs) - substcoef * substUpper) / staycoef);
    stayImplUpper =
        substLower == -kHighsInf
            ? kHighsInf
            : double((HighsCDouble(rhs) - substcoef * substLower) / staycoef);
  }

  // possibly tighten bounds of the column that stays
  bool lowerTightened = false;
  bool upperTightened = false;
  if (stayImplLower > oldStayLower + primal_feastol) {
    lowerTightened = true;
    changeColLower(staycol, stayImplLower);
  }

  if (stayImplUpper < oldStayUpper - primal_feastol) {
    upperTightened = true;
    changeColUpper(staycol, stayImplUpper);
  }

  postsolve_stack.doubletonEquation(row, substcol, staycol, substcoef, staycoef,
                                    rhs, substLower, substUpper,
                                    model->col_cost_[substcol], lowerTightened,
                                    upperTightened, getColumnVector(substcol));

  // finally modify matrix
  markColDeleted(substcol);
  removeRow(row);
  substitute(substcol, staycol, rhs / substcoef, -staycoef / substcoef);

  analysis_.logging_on_ = logging_on;
  if (logging_on) analysis_.stopPresolveRuleLog(kPresolveRuleDoubletonEquation);

  // since a column was deleted we might have new row singletons which we
  // immediately remove
  HPRESOLVE_CHECKED_CALL(removeRowSingletons(postsolve_stack));

  return checkLimits(postsolve_stack);
}

HPresolve::Result HPresolve::singletonRow(HighsPostsolveStack& postsolve_stack,
                                          HighsInt row) {
  const bool logging_on = analysis_.logging_on_;
  if (logging_on) analysis_.startPresolveRuleLog(kPresolveRuleSingletonRow);
  assert(!rowDeleted[row]);
  assert(rowsize[row] == 1);

  // the tree of nonzeros of this row should just contain the single nonzero
  HighsInt nzPos = rowroot[row];
  assert(nzPos != -1);
  // nonzero should have the row in the row array
  assert(Arow[nzPos] == row);
  // tree with one element should not have children
  assert(ARleft[nzPos] == -1);
  assert(ARright[nzPos] == -1);

  HighsInt col = Acol[nzPos];
  double val = Avalue[nzPos];

  // printf("singleton row\n");
  // debugPrintRow(row);
  // delete row singleton nonzero directly, we have all information that we need
  // in local variables
  markRowDeleted(row);
  unlink(nzPos);

  // check for simple
  if (val > 0) {
    if (model->col_upper_[col] * val <=
            model->row_upper_[row] + primal_feastol &&
        model->col_lower_[col] * val >=
            model->row_lower_[row] - primal_feastol) {
      postsolve_stack.redundantRow(row);
      analysis_.logging_on_ = logging_on;
      if (logging_on) analysis_.stopPresolveRuleLog(kPresolveRuleSingletonRow);
      return checkLimits(postsolve_stack);
    }
  } else {
    if (model->col_lower_[col] * val <=
            model->row_upper_[row] + primal_feastol &&
        model->col_upper_[col] * val >=
            model->row_lower_[row] - primal_feastol) {
      postsolve_stack.redundantRow(row);
      analysis_.logging_on_ = logging_on;
      if (logging_on) analysis_.stopPresolveRuleLog(kPresolveRuleSingletonRow);
      return checkLimits(postsolve_stack);
    }
  }

  // zeros should not be linked in the matrix
  assert(std::fabs(val) > options->small_matrix_value);

  double newColUpper = kHighsInf;
  double newColLower = -kHighsInf;
  if (val > 0) {
    if (model->row_upper_[row] != kHighsInf)
      newColUpper = model->row_upper_[row] / val;
    if (model->row_lower_[row] != -kHighsInf)
      newColLower = model->row_lower_[row] / val;
  } else {
    if (model->row_upper_[row] != kHighsInf)
      newColLower = model->row_upper_[row] / val;
    if (model->row_lower_[row] != -kHighsInf)
      newColUpper = model->row_lower_[row] / val;
  }

  // use either the primal feasibility tolerance for the bound constraint or
  // for the singleton row including scaling, whichever is tighter.
  const double boundTol = primal_feastol / std::max(1.0, std::fabs(val));
  const bool isIntegral = model->integrality_[col] != HighsVarType::kContinuous;

  bool lowerTightened = newColLower > model->col_lower_[col] + boundTol;
  bool upperTightened = newColUpper < model->col_upper_[col] - boundTol;

  double lb, ub;
  if (lowerTightened) {
    if (isIntegral) newColLower = std::ceil(newColLower - boundTol);
    lb = newColLower;
  } else
    lb = model->col_lower_[col];

  if (upperTightened) {
    if (isIntegral) newColUpper = std::floor(newColUpper + boundTol);
    ub = newColUpper;
  } else
    ub = model->col_upper_[col];

  // printf("old bounds [%.15g,%.15g], new bounds [%.15g,%.15g] ... ",
  //        model->col_lower_[col], model->col_upper_[col], lb, ub);
  // check whether the bounds are equal in tolerances
  if (ub <= lb + primal_feastol) {
    // bounds could be infeasible or equal in tolerances, first check infeasible
    if (ub < lb - primal_feastol) return Result::kPrimalInfeasible;

    // bounds are equal in tolerances, if they have a slight infeasibility below
    // those tolerances or they have a slight numerical distance which changes
    // the largest contribution below feasibility tolerance then we can safely
    // set the bound to one of the values. To heuristically get rid of numerical
    // errors we choose the bound that was not tightened, or the midpoint if
    // both where tightened.
    if (ub < lb || (ub > lb && (ub - lb) * std::max(std::fabs(val),
                                                    getMaxAbsColVal(col)) <=
                                   primal_feastol)) {
      if (lowerTightened && upperTightened) {
        ub = 0.5 * (ub + lb);
        lb = ub;
        lowerTightened = lb > model->col_lower_[col];
        upperTightened = ub < model->col_upper_[col];
      } else if (lowerTightened) {
        lb = ub;
        lowerTightened = lb > model->col_lower_[col];
      } else {
        ub = lb;
        upperTightened = ub < model->col_upper_[col];
      }
    }
  }

  // printf("final bounds: [%.15g,%.15g]\n", lb, ub);

  postsolve_stack.singletonRow(row, col, val, lowerTightened, upperTightened);

  // just update bounds (and row activities)
  if (lowerTightened) changeColLower(col, lb);
  // update bounds, or remove as fixed column directly
  if (ub == lb) {
    postsolve_stack.removedFixedCol(col, lb, model->col_cost_[col],
                                    getColumnVector(col));
    removeFixedCol(col);
  } else if (upperTightened)
    changeColUpper(col, ub);

  if (!colDeleted[col] && colsize[col] == 0) {
    Result result = emptyCol(postsolve_stack, col);
    analysis_.logging_on_ = logging_on;
    if (logging_on) analysis_.stopPresolveRuleLog(kPresolveRuleSingletonRow);
    return result;
  }
  analysis_.logging_on_ = logging_on;
  if (logging_on) analysis_.stopPresolveRuleLog(kPresolveRuleSingletonRow);
  return checkLimits(postsolve_stack);
}

HPresolve::Result HPresolve::singletonCol(HighsPostsolveStack& postsolve_stack,
                                          HighsInt col) {
  assert(colsize[col] == 1);
  assert(!colDeleted[col]);
  HighsInt nzPos = colhead[col];
  HighsInt row = Arow[nzPos];
  double colCoef = Avalue[nzPos];

  if (rowsize[row] == 1) {
    HPRESOLVE_CHECKED_CALL(singletonRow(postsolve_stack, row););

    if (!colDeleted[col]) {
      assert(colsize[col] == 0);
      return emptyCol(postsolve_stack, col);
    }
    return Result::kOk;
  }

  double colDualUpper =
      -impliedDualRowBounds.getSumLower(col, -model->col_cost_[col]);
  double colDualLower =
      -impliedDualRowBounds.getSumUpper(col, -model->col_cost_[col]);

  const bool logging_on = analysis_.logging_on_;
  // check for dominated column
  if (colDualLower > options->dual_feasibility_tolerance) {
    if (model->col_lower_[col] == -kHighsInf) return Result::kDualInfeasible;
    if (logging_on) analysis_.startPresolveRuleLog(kPresolveRuleDominatedCol);
    fixColToLower(postsolve_stack, col);
    analysis_.logging_on_ = logging_on;
    if (logging_on) analysis_.stopPresolveRuleLog(kPresolveRuleDominatedCol);
    return checkLimits(postsolve_stack);
  }

  if (colDualUpper < -options->dual_feasibility_tolerance) {
    if (model->col_upper_[col] == kHighsInf) return Result::kDualInfeasible;
    if (logging_on) analysis_.startPresolveRuleLog(kPresolveRuleDominatedCol);
    fixColToUpper(postsolve_stack, col);
    analysis_.logging_on_ = logging_on;
    if (logging_on) analysis_.stopPresolveRuleLog(kPresolveRuleDominatedCol);
    return checkLimits(postsolve_stack);
  }

  // check for weakly dominated column
  if (colDualUpper <= options->dual_feasibility_tolerance) {
    if (model->col_upper_[col] != kHighsInf) {
      if (logging_on) analysis_.startPresolveRuleLog(kPresolveRuleDominatedCol);
      fixColToUpper(postsolve_stack, col);
      analysis_.logging_on_ = logging_on;
      if (logging_on) analysis_.stopPresolveRuleLog(kPresolveRuleDominatedCol);
    } else if (impliedDualRowBounds.getSumLowerOrig(col) == 0.0 &&
               analysis_.allow_rule_[kPresolveRuleForcingCol]) {
      // todo: forcing column, since this implies colDual >= 0 and we
      // already checked that colDual <= 0 and since the cost are 0.0
      // all the rows are at a dual multiplier of zero and we can determine
      // one nonbasic row in postsolve, and make the other rows and the column
      // basic. The columns primal value is computed from the non-basic row
      // which is chosen such that the values of all rows are primal feasible
      // printf("removing forcing column of size %" HIGHSINT_FORMAT "\n",
      // colsize[col]);
      if (logging_on) analysis_.startPresolveRuleLog(kPresolveRuleForcingCol);
      postsolve_stack.forcingColumn(col, getColumnVector(col),
                                    model->col_cost_[col],
                                    model->col_lower_[col], true);
      markColDeleted(col);
      HighsInt coliter = colhead[col];
      while (coliter != -1) {
        HighsInt row = Arow[coliter];
        double rhs = Avalue[coliter] > 0.0 ? model->row_lower_[row]
                                           : model->row_upper_[row];
        coliter = Anext[coliter];

        postsolve_stack.forcingColumnRemovedRow(col, row, rhs,
                                                getRowVector(row));
        removeRow(row);
      }
      analysis_.logging_on_ = logging_on;
      if (logging_on) analysis_.stopPresolveRuleLog(kPresolveRuleForcingCol);
    }
    return checkLimits(postsolve_stack);
  }
  if (colDualLower >= -options->dual_feasibility_tolerance) {
    if (model->col_lower_[col] != -kHighsInf) {
      if (logging_on) analysis_.startPresolveRuleLog(kPresolveRuleDominatedCol);
      fixColToLower(postsolve_stack, col);
      analysis_.logging_on_ = logging_on;
      if (logging_on) analysis_.stopPresolveRuleLog(kPresolveRuleDominatedCol);
    } else if (impliedDualRowBounds.getSumUpperOrig(col) == 0.0 &&
               analysis_.allow_rule_[kPresolveRuleForcingCol]) {
      // forcing column, since this implies colDual <= 0 and we already checked
      // that colDual >= 0
      // printf("removing forcing column of size %" HIGHSINT_FORMAT "\n",
      // colsize[col]);
      if (logging_on) analysis_.startPresolveRuleLog(kPresolveRuleForcingCol);
      postsolve_stack.forcingColumn(col, getColumnVector(col),
                                    model->col_cost_[col],
                                    model->col_upper_[col], false);
      markColDeleted(col);
      HighsInt coliter = colhead[col];
      while (coliter != -1) {
        HighsInt row = Arow[coliter];
        double rhs = Avalue[coliter] > 0.0 ? model->row_upper_[row]
                                           : model->row_lower_[row];
        coliter = Anext[coliter];

        postsolve_stack.forcingColumnRemovedRow(col, row, rhs,
                                                getRowVector(row));
        removeRow(row);
      }
      analysis_.logging_on_ = logging_on;
      if (logging_on) analysis_.stopPresolveRuleLog(kPresolveRuleForcingCol);
    }
    return checkLimits(postsolve_stack);
  }

  if (mipsolver != nullptr &&
      model->integrality_[col] == HighsVarType::kContinuous &&
      isImpliedInteger(col)) {
    model->integrality_[col] = HighsVarType::kImplicitInteger;
    ++rowsizeImplInt[row];
    double ceilLower = std::ceil(model->col_lower_[col] - primal_feastol);
    double floorUpper = std::floor(model->col_upper_[col] + primal_feastol);

    if (ceilLower > model->col_lower_[col]) changeColLower(col, ceilLower);
    if (floorUpper < model->col_upper_[col]) changeColUpper(col, floorUpper);
  }

  updateColImpliedBounds(row, col, colCoef);

  if (model->integrality_[col] != HighsVarType::kInteger)
    updateRowDualImpliedBounds(row, col, colCoef);

  // now check if column is implied free within an equation and substitute the
  // column if that is the case
  if (isDualImpliedFree(row) && isImpliedFree(col) &&
      analysis_.allow_rule_[kPresolveRuleFreeColSubstitution]) {
    if (model->integrality_[col] == HighsVarType::kInteger &&
        !isImpliedIntegral(col))
      return Result::kOk;

    if (logging_on)
      analysis_.startPresolveRuleLog(kPresolveRuleFreeColSubstitution);
    // todo, store which side of an implied free dual variable needs to be used
    // for substitution
    storeRow(row);

    HighsPostsolveStack::RowType rowType = HighsPostsolveStack::RowType::kEq;
    double rhs;
    if (model->row_lower_[row] == model->row_upper_[row]) {
      rhs = model->row_upper_[row];
      rowType = HighsPostsolveStack::RowType::kEq;
    } else if ((model->row_upper_[row] != kHighsInf &&
                implRowDualUpper[row] <= options->dual_feasibility_tolerance)) {
      rhs = model->row_upper_[row];
      rowType = HighsPostsolveStack::RowType::kLeq;
    } else {
      rhs = model->row_lower_[row];
      rowType = HighsPostsolveStack::RowType::kGeq;
    }

    postsolve_stack.freeColSubstitution(row, col, rhs, model->col_cost_[col],
                                        rowType, getStoredRow(),
                                        getColumnVector(col));
    // todo, check integrality of coefficients and allow this
    substitute(row, col, rhs);

    analysis_.logging_on_ = logging_on;
    if (logging_on)
      analysis_.stopPresolveRuleLog(kPresolveRuleFreeColSubstitution);
    return checkLimits(postsolve_stack);
  }

  // todo: check for zero cost singleton and remove
  return Result::kOk;
}

HPresolve::Result HPresolve::rowPresolve(HighsPostsolveStack& postsolve_stack,
                                         HighsInt row) {
  assert(!rowDeleted[row]);

  const bool logging_on = analysis_.logging_on_;
  // handle special cases directly via a call to the specialized procedure
  switch (rowsize[row]) {
    default:
      break;
    case 0:
      if (model->row_upper_[row] < -primal_feastol ||
          model->row_lower_[row] > primal_feastol)
        // model infeasible
        return Result::kPrimalInfeasible;
      if (logging_on) analysis_.startPresolveRuleLog(kPresolveRuleEmptyRow);
      postsolve_stack.redundantRow(row);
      markRowDeleted(row);
      analysis_.logging_on_ = logging_on;
      if (logging_on) analysis_.stopPresolveRuleLog(kPresolveRuleEmptyRow);
      return checkLimits(postsolve_stack);
    case 1:
      return singletonRow(postsolve_stack, row);
  }

  // printf("row presolve: ");
  // debugPrintRow(row);
  double impliedRowUpper = impliedRowBounds.getSumUpper(row);
  double impliedRowLower = impliedRowBounds.getSumLower(row);

  // Allow removal of redundant rows
  if (impliedRowLower > model->row_upper_[row] + primal_feastol ||
      impliedRowUpper < model->row_lower_[row] - primal_feastol) {
    // model infeasible
    return Result::kPrimalInfeasible;
  }

  if (impliedRowLower >= model->row_lower_[row] - primal_feastol &&
      impliedRowUpper <= model->row_upper_[row] + primal_feastol) {
    // row is redundant
    if (logging_on) analysis_.startPresolveRuleLog(kPresolveRuleRedundantRow);
    postsolve_stack.redundantRow(row);
    removeRow(row);
    analysis_.logging_on_ = logging_on;
    if (logging_on) analysis_.stopPresolveRuleLog(kPresolveRuleRedundantRow);
    return checkLimits(postsolve_stack);
  }

  if (model->row_lower_[row] != model->row_upper_[row]) {
    if (implRowDualLower[row] > options->dual_feasibility_tolerance) {
      model->row_upper_[row] = model->row_lower_[row];
      if (mipsolver == nullptr) {
        HighsInt col = rowDualLowerSource[row];
        assert(model->col_cost_[col] != 0.0);
        if (colsize[col] == 1) {
          double colCoef = Avalue[colhead[col]];
          if (model->col_cost_[col] > 0) {
            assert(
                model->col_lower_[col] == -kHighsInf ||
                (model->col_lower_[col] <= implColLower[col] + primal_feastol &&
                 colLowerSource[col] == row));
            if (model->col_lower_[col] > implColLower[col] - primal_feastol)
              changeColLower(col, -kHighsInf);
          } else {
            assert(
                model->col_upper_[col] == kHighsInf ||
                (model->col_upper_[col] >= implColUpper[col] - primal_feastol &&
                 colUpperSource[col] == row));
            if (model->col_upper_[col] < implColUpper[col] + primal_feastol)
              changeColUpper(col, kHighsInf);
          }
        }
      }
    }

    if (implRowDualUpper[row] < -options->dual_feasibility_tolerance) {
      model->row_lower_[row] = model->row_upper_[row];
      if (mipsolver == nullptr) {
        HighsInt col = rowDualUpperSource[row];
        assert(model->col_cost_[col] != 0.0);
        if (colsize[col] == 1) {
          if (model->col_cost_[col] > 0) {
            assert(
                model->col_lower_[col] == -kHighsInf ||
                (model->col_lower_[col] <= implColLower[col] + primal_feastol &&
                 colLowerSource[col] == row));
            if (model->col_lower_[col] > implColLower[col] - primal_feastol)
              changeColLower(col, -kHighsInf);
          } else {
            assert(
                model->col_upper_[col] == kHighsInf ||
                (model->col_upper_[col] >= implColUpper[col] - primal_feastol &&
                 colUpperSource[col] == row));
            if (model->col_upper_[col] < implColUpper[col] + primal_feastol)
              changeColUpper(col, kHighsInf);
          }
        }
      }
    }
  }

  double rowUpper = model->row_upper_[row];
  double rowLower = model->row_lower_[row];

  if (rowsize[row] == 2 && rowLower == rowUpper) {
    if (analysis_.allow_rule_[kPresolveRuleDoubletonEquation])
      return doubletonEq(postsolve_stack, row);
  }

  // todo: do additional single row presolve for mip here. It may assume a
  // non-redundant and non-infeasible row when considering variable and implied
  // bounds
  if (rowsizeInteger[row] != 0 || rowsizeImplInt[row] != 0) {
    if (rowLower == rowUpper) {
      // equation
      if (impliedRowLower != -kHighsInf && impliedRowUpper != kHighsInf &&
          std::abs(impliedRowLower + impliedRowUpper - 2 * rowUpper) <=
              options->small_matrix_value) {
        double binCoef = std::abs(impliedRowUpper - rowUpper);
        // simple probing on equation case
        HighsInt binCol = -1;
        storeRow(row);
        for (const HighsSliceNonzero& nonz : getStoredRow()) {
          if (std::abs(std::abs(nonz.value()) - binCoef) <=
                  options->small_matrix_value &&
              model->integrality_[nonz.index()] == HighsVarType::kInteger &&
              std::abs(model->col_upper_[nonz.index()] -
                       model->col_lower_[nonz.index()] - 1.0) <=
                  primal_feastol) {
            // found a binary variable that implies all other variables to be
            // fixed when it sits at one of its bounds therefore we can
            // substitute all other variables in the row
            binCol = nonz.index();
            // store the binary coefficient with its actual sign
            binCoef = nonz.value();
            break;
          }
        }

        if (binCol != -1) {
          // found binary column for substituting all other columns
          // printf("simple probing case on row of size %" HIGHSINT_FORMAT "\n",
          // rowsize[row]);
          for (const HighsSliceNonzero& nonz : getStoredRow()) {
            if (nonz.index() == binCol) continue;

            if (model->col_lower_[nonz.index()] ==
                model->col_upper_[nonz.index()]) {
              postsolve_stack.removedFixedCol(nonz.index(),
                                              model->col_lower_[nonz.index()],
                                              0.0, HighsEmptySlice());
              removeFixedCol(nonz.index());
              continue;
            }

            if (std::signbit(binCoef) == std::signbit(nonz.value())) {
              // binary coefficient is positive:
              // setting the binary to its upper bound
              // increases the minimal activity to be equal to the row upper
              // bound and there for all other variables are fixed to the bound
              // that contributes to the rows minimal activity, i.e. the lower
              // bound for a positive coefficient

              // This case yields the following implications:
              // binCol = ub -> nonzCol = lb
              // binCol = lb -> nonzCol = ub
              // as linear equation:
              // nonzCol = colUb - (colUb - colLb)(binCol - binLb)
              // nonzCol = colUb + binLb * (colUb - colLb) - (colUb - colLb) *
              // binCol
              double scale = model->col_lower_[nonz.index()] -
                             model->col_upper_[nonz.index()];
              double offset = model->col_upper_[nonz.index()] -
                              model->col_lower_[binCol] * scale;
              postsolve_stack.doubletonEquation(
                  -1, nonz.index(), binCol, 1.0, -scale, offset,
                  model->col_lower_[nonz.index()],
                  model->col_upper_[nonz.index()], 0.0, false, false,
                  HighsEmptySlice());
              substitute(nonz.index(), binCol, offset, scale);
            } else {
              // This case yields the following implications:
              // binCol = lb -> nonzCol = lb
              // binCol = ub -> nonzCol = ub
              // as linear equation:
              // nonzCol = colLb + (colUb - colLb)(binCol - binLb)
              // nonzCol =
              //    colLb - binLb*(colUb - colLb) + (colUb - colLb)*binCol
              double scale = model->col_upper_[nonz.index()] -
                             model->col_lower_[nonz.index()];
              double offset = model->col_lower_[nonz.index()] -
                              model->col_lower_[binCol] * scale;
              postsolve_stack.doubletonEquation(
                  -1, nonz.index(), binCol, 1.0, -scale, offset,
                  model->col_lower_[nonz.index()],
                  model->col_upper_[nonz.index()], 0.0, false, false,
                  HighsEmptySlice());
              substitute(nonz.index(), binCol, offset, scale);
            }
          }

          removeRow(row);
          HPRESOLVE_CHECKED_CALL(checkLimits(postsolve_stack));
          return removeRowSingletons(postsolve_stack);
        }
      }

      if (rowsizeInteger[row] + rowsizeImplInt[row] >= rowsize[row] - 1) {
        HighsInt continuousCol = -1;
        double continuousCoef = 0.0;
        std::vector<double> rowCoefsInt;
        rowCoefsInt.reserve(rowsize[row]);
        storeRow(row);

        for (const HighsSliceNonzero& nonz : getStoredRow()) {
          if (model->integrality_[nonz.index()] == HighsVarType::kContinuous) {
            assert(continuousCoef == 0.0);
            continuousCoef = nonz.value();
            continuousCol = nonz.index();
            continue;
          }

          rowCoefsInt.push_back(nonz.value());
        }

        if (continuousCoef != 0.0) {
          rowCoefsInt.push_back(rowUpper);

          double intScale = HighsIntegers::integralScale(
              rowCoefsInt, options->small_matrix_value,
              options->small_matrix_value);

          if (intScale != 0 && intScale <= 1e3) {
            double scale = 1.0 / std::abs(continuousCoef * intScale);
            if (scale != 1.0) {
              // printf(
              //     "transform continuous column x to implicit integer z with x
              //     "
              //     "= %g * z\n",
              //     scale);
              transformColumn(postsolve_stack, continuousCol, scale, 0.0);
              model->integrality_[continuousCol] =
                  HighsVarType::kImplicitInteger;
              for (const HighsSliceNonzero& nonzero :
                   getColumnVector(continuousCol))
                ++rowsizeImplInt[nonzero.index()];
              double ceilLower =
                  std::ceil(model->col_lower_[continuousCol] - primal_feastol);
              double floorUpper =
                  std::floor(model->col_upper_[continuousCol] + primal_feastol);

              if (ceilLower > model->col_lower_[continuousCol])
                changeColLower(continuousCol, ceilLower);
              if (floorUpper < model->col_upper_[continuousCol])
                changeColUpper(continuousCol, floorUpper);

              if (intScale != 1.0) scaleStoredRow(row, intScale, true);
            }
          }
        } else {
          double intScale = HighsIntegers::integralScale(
              rowCoefsInt, options->small_matrix_value,
              options->small_matrix_value);

          if (intScale != 0.0 && intScale <= 1e3) {
            double rhs = rowUpper * intScale;
            if (std::abs(rhs - std::round(rhs)) > primal_feastol)
              return Result::kPrimalInfeasible;

            rhs = std::round(rhs);

            HighsInt rowlen = rowpositions.size();
            HighsInt x1Cand = -1;
            int64_t d = 0;

            for (HighsInt i = 0; i < rowlen; ++i) {
              int64_t newgcd =
                  d == 0 ? int64_t(std::abs(
                               std::round(intScale * Avalue[rowpositions[i]])))
                         : HighsIntegers::gcd(
                               std::abs(std::round(intScale *
                                                   Avalue[rowpositions[i]])),
                               d);
              if (newgcd == 1) {
                // adding this variable would set the gcd to 1, therefore it
                // must be our candidate x1 for substitution. If another
                // candidate already exists no reduction is possible except for
                // scaling the equation
                if (x1Cand != -1) {
                  x1Cand = -1;
                  break;
                }
                x1Cand = i;
              } else {
                d = newgcd;
              }
            }

            if (x1Cand != -1) {
              HighsInt x1Pos = rowpositions[x1Cand];
              HighsInt x1 = Acol[x1Pos];
              double rhs2 = rhs / d;
              if (std::abs(std::round(rhs2) - rhs2) <=
                  mipsolver->mipdata_->epsilon) {
                // the right hand side is integral, so we can substitute
                // x1 = d * z

                // printf(
                //    "substitute integral column x with integral column z with
                //    " "x = %ld * z\n", d);
                transformColumn(postsolve_stack, x1, d, 0.0);
              } else {
                // we can substitute x1 = d * z + b, with b = a1^-1 rhs (mod d)

                // first compute the modular multiplciative inverse of a1^-1
                // (mod d) of a1
                int64_t a1 = std::round(intScale * Avalue[x1Pos]);
                a1 = HighsIntegers::mod(a1, d);
                int64_t a1Inverse = HighsIntegers::modularInverse(a1, d);

                // now compute b = a1^-1 rhs (mod d)
                double b = HighsIntegers::mod(a1Inverse * rhs, (double)d);

                // printf(
                //     "substitute integral column x with integral column z with
                //     " "x = %ld * z + %g\n", d, b);

                // before we substitute, we check whether the resulting variable
                // z is fixed after rounding its new bounds. If that is the case
                // we directly fix x1 instead of first substituting with d * z +
                // b.
                double zLower =
                    std::ceil((model->col_lower_[x1] - b) / d - primal_feastol);
                double zUpper = std::floor((model->col_upper_[x1] - b) / d +
                                           primal_feastol);

                if (zLower == zUpper) {
                  // Rounded bounds are equal
                  //
                  // Adjust bounds if variable is fixed to a value in between
                  // its bounds
                  double fixVal = zLower * d + b;
                  assert(fixVal > model->col_lower_[x1] - primal_feastol);
                  assert(fixVal < model->col_upper_[x1] + primal_feastol);
                  if (fixVal > model->col_lower_[x1])
                    changeColLower(x1, fixVal);
                  if (fixVal < model->col_upper_[x1])
                    changeColUpper(x1, fixVal);
                  // Fix variable
                  if (std::abs(model->col_lower_[x1] - fixVal) <=
                      primal_feastol) {
                    fixColToLower(postsolve_stack, x1);
                  } else {
                    assert(std::abs(model->col_upper_[x1] - fixVal) <=
                           primal_feastol);
                    fixColToUpper(postsolve_stack, x1);
                  }
                  rowpositions.erase(rowpositions.begin() + x1Cand);
                } else {
                  transformColumn(postsolve_stack, x1, d, b);
                }
              }

              intScale /= d;
            }

            if (intScale != 1.0) scaleStoredRow(row, intScale, true);
          }
        }
      }
    } else {
      // inequality or ranged row, first store row posititions
      storeRow(row);

      if (rowsize[row] == rowsizeInteger[row] + rowsizeImplInt[row]) {
        std::vector<double> rowCoefs;
        std::vector<HighsInt> rowIndex;
        rowCoefs.reserve(rowsize[row]);
        rowIndex.reserve(rowsize[row]);

        double deltaDown = model->row_lower_[row] == -kHighsInf
                               ? primal_feastol
                               : options->small_matrix_value;
        double deltaUp = model->row_upper_[row] == kHighsInf
                             ? primal_feastol
                             : options->small_matrix_value;

        for (const HighsSliceNonzero& nonz : getStoredRow()) {
          assert(nonz.value() != 0.0);
          rowCoefs.push_back(nonz.value());
          rowIndex.push_back(nonz.index());
        }

        double intScale =
            HighsIntegers::integralScale(rowCoefs, deltaDown, deltaUp);

        if (intScale != 0.0) {
          HighsInt numRowCoefs = rowCoefs.size();
          if (model->row_lower_[row] == -kHighsInf) {
            // <= inequality
            HighsCDouble rhs = model->row_upper_[row] * intScale;
            bool success = true;
            double minRhsTightening = 0.0;
            double maxVal = 0.0;
            for (HighsInt i = 0; i < numRowCoefs; ++i) {
              double coef = rowCoefs[i];
              HighsCDouble scaleCoef = HighsCDouble(coef) * intScale;
              HighsCDouble intCoef = floor(scaleCoef + 0.5);
              HighsCDouble coefDelta = intCoef - scaleCoef;
              rowCoefs[i] = double(intCoef);
              maxVal = std::max(std::abs(rowCoefs[i]), maxVal);
              if (coefDelta < -options->small_matrix_value) {
                minRhsTightening =
                    std::max(-double(coefDelta), minRhsTightening);
              } else if (coefDelta > options->small_matrix_value) {
                if (model->col_upper_[rowIndex[i]] == kHighsInf) {
                  success = false;
                  break;
                }

                rhs += model->col_upper_[rowIndex[i]] * coefDelta;
              }
            }

            if (success) {
              HighsCDouble roundRhs = floor(rhs + primal_feastol);
              if (rhs - roundRhs >=
                  minRhsTightening - options->small_matrix_value) {
                // scaled and rounded is not weaker than the original constraint
                if (maxVal <= 1000.0 || intScale <= 100.0) {
                  // printf(
                  //     "scaling constraint to integral values with scale %g, "
                  //     "rounded scaled side from %g to %g\n",
                  //     intScale, double(rhs), double(roundRhs));
                  // the scale value is reasonably small, change the row values
                  // to be integral
                  model->row_upper_[row] = double(roundRhs);
                  for (HighsInt i = 0; i < numRowCoefs; ++i) {
                    addToMatrix(row, rowIndex[i],
                                rowCoefs[i] - Avalue[rowpositions[i]]);
                  }
                } else if (rhs - roundRhs < minRhsTightening - primal_feastol) {
                  // printf(
                  //     "tightening right hand side from %g to %g due to "
                  //     "rounding with integral scale %g\n",
                  //     model->row_upper_[row], double(roundRhs / intScale),
                  //     intScale);
                  // scale value is large, so we scale back the altered
                  // constraint the scaled back constraint must be stronger than
                  // the original constraint for this to make sense with is
                  // checked with the condition above
                  model->row_upper_[row] = double(roundRhs / intScale);
                  for (HighsInt i = 0; i < numRowCoefs; ++i) {
                    double delta = double(HighsCDouble(rowCoefs[i]) / intScale -
                                          Avalue[rowpositions[i]]);
                    if (std::abs(delta) > options->small_matrix_value)
                      addToMatrix(row, rowIndex[i], delta);
                  }
                }
              }
            }
          } else if (model->row_upper_[row] == kHighsInf) {
            // >= inequality
            HighsCDouble rhs = model->row_lower_[row] * intScale;
            bool success = true;
            double minRhsTightening = 0.0;
            double maxVal = 0.0;
            for (HighsInt i = 0; i < numRowCoefs; ++i) {
              double coef = rowCoefs[i];
              HighsCDouble scaleCoef = HighsCDouble(coef) * intScale;
              HighsCDouble intCoef = floor(scaleCoef + 0.5);
              HighsCDouble coefDelta = intCoef - scaleCoef;
              rowCoefs[i] = double(intCoef);
              maxVal = std::max(std::abs(rowCoefs[i]), maxVal);
              if (coefDelta < -options->small_matrix_value) {
                if (model->col_upper_[rowIndex[i]] == kHighsInf) {
                  success = false;
                  break;
                }

                rhs += model->col_upper_[rowIndex[i]] * coefDelta;
              } else if (coefDelta > options->small_matrix_value) {
                minRhsTightening =
                    std::max(-double(coefDelta), minRhsTightening);
              }
            }

            if (success) {
              HighsCDouble roundRhs = ceil(rhs - primal_feastol);
              if (rhs - roundRhs <=
                  minRhsTightening + options->small_matrix_value) {
                // scaled and rounded is not weaker than the original constraint
                if (maxVal <= 1000.0 || intScale <= 100.0) {
                  // printf(
                  //     "scaling constraint to integral values with scale %g, "
                  //     "rounded scaled side from %g to %g\n",
                  //     intScale, double(rhs), double(roundRhs));
                  // the scale value is reasonably small, change the row values
                  // to be integral
                  model->row_lower_[row] = double(roundRhs);
                  for (HighsInt i = 0; i < numRowCoefs; ++i)
                    addToMatrix(row, rowIndex[i],
                                rowCoefs[i] - Avalue[rowpositions[i]]);
                } else if (rhs - roundRhs > minRhsTightening + primal_feastol) {
                  // scale value is large, so we scale back the altered
                  // constraint the scaled back constraint must be stronger than
                  // the original constraint for this to make sense with is
                  // checked with the condition above
                  // printf(
                  //     "tightening left hand side from %g to %g due to
                  //     rounding " "with integral scale %g\n",
                  //     model->row_lower_[row], double(roundRhs / intScale),
                  //     intScale);
                  model->row_lower_[row] = double(roundRhs / intScale);
                  for (HighsInt i = 0; i < numRowCoefs; ++i) {
                    double delta = double(HighsCDouble(rowCoefs[i]) / intScale -
                                          Avalue[rowpositions[i]]);
                    if (std::abs(delta) > options->small_matrix_value)
                      addToMatrix(row, rowIndex[i], delta);
                  }
                }
              }
            }
          } else {
            // ranged row or equation, can maybe tighten sides and
            HighsCDouble lhs = model->row_lower_[row] * intScale;
            HighsCDouble rhs = model->row_upper_[row] * intScale;
            bool success = true;
            double minRhsTightening = 0.0;
            double minLhsTightening = 0.0;
            double maxVal = 0.0;
            for (HighsInt i = 0; i < numRowCoefs; ++i) {
              double coef = rowCoefs[i];
              HighsCDouble scaleCoef = HighsCDouble(coef) * intScale;
              HighsCDouble intCoef = floor(scaleCoef + 0.5);
              HighsCDouble coefDelta = intCoef - scaleCoef;
              rowCoefs[i] = double(intCoef);
              maxVal = std::max(std::abs(rowCoefs[i]), maxVal);
              if (coefDelta < -options->small_matrix_value) {
                // for the >= side of the constraint a smaller coefficient is
                // stronger: Therefore we relax the left hand side using the
                // bound constraint, if the bound is infinite, abort
                if (model->col_upper_[rowIndex[i]] == kHighsInf) {
                  success = false;
                  break;
                }

                lhs += model->col_upper_[rowIndex[i]] * coefDelta;
                minRhsTightening =
                    std::max(-double(coefDelta), minRhsTightening);
              } else if (coefDelta > options->small_matrix_value) {
                if (model->col_upper_[rowIndex[i]] == kHighsInf) {
                  success = false;
                  break;
                }

                rhs += model->col_upper_[rowIndex[i]] * coefDelta;

                // the coefficient was relaxed regarding the rows lower bound.
                // Therefore the lower bound should be tightened by at least
                // this amount for the scaled constraint to dominate the
                // unscaled constraint be rounded by at least this value
                minLhsTightening =
                    std::max(double(coefDelta), minLhsTightening);
              }
            }

            if (success) {
              HighsCDouble roundLhs = ceil(lhs - primal_feastol);
              HighsCDouble roundRhs = floor(rhs + primal_feastol);

              // rounded row proves infeasibility regardless of coefficient
              // values
              if (roundRhs - roundLhs < -0.5) return Result::kPrimalInfeasible;

              if (roundLhs >= intScale * model->row_lower_[row] +
                                  minLhsTightening -
                                  options->small_matrix_value &&
                  roundRhs <= intScale * model->row_upper_[row] -
                                  minRhsTightening +
                                  options->small_matrix_value) {
                // scaled row with adjusted coefficients and sides is not weaker
                // than the original row
                if (maxVal <= 1000.0 || intScale <= 100.0) {
                  // printf(
                  //     "scaling constraint to integral values with scale %g, "
                  //     "rounded scaled sides from %g to %g and %g to %g\n",
                  //     intScale, double(rhs), double(roundRhs), double(lhs),
                  //     double(roundLhs));
                  // the scale value is reasonably small, change the row values
                  // to be integral
                  model->row_lower_[row] = double(roundLhs);
                  model->row_upper_[row] = double(roundRhs);
                  for (HighsInt i = 0; i < numRowCoefs; ++i)
                    addToMatrix(row, rowIndex[i],
                                rowCoefs[i] - Avalue[rowpositions[i]]);
                } else {
                  // scale value is large, just tighten the sides
                  roundLhs /= intScale;
                  roundRhs /= intScale;
                  if (roundRhs < model->row_upper_[row] - primal_feastol)
                    model->row_upper_[row] = double(roundRhs);
                  if (roundLhs > model->row_lower_[row] + primal_feastol)
                    model->row_lower_[row] = double(roundLhs);
                }
              }
            }
          }

          impliedRowUpper = impliedRowBounds.getSumUpper(row);
          impliedRowLower = impliedRowBounds.getSumLower(row);
        }
      }

      if (model->row_lower_[row] == -kHighsInf &&
          impliedRowUpper != kHighsInf) {
        HighsInt numTightened = 0;
        double maxCoefValue = impliedRowUpper - model->row_upper_[row];
        HighsCDouble rhs = model->row_upper_[row];
        for (const HighsSliceNonzero& nonz : getStoredRow()) {
          if (model->integrality_[nonz.index()] == HighsVarType::kContinuous)
            continue;

          if (nonz.value() > maxCoefValue + primal_feastol) {
            // <= contraint, we decrease the coefficient value and the right
            // hand side
            double delta = maxCoefValue - nonz.value();
            addToMatrix(row, nonz.index(), delta);
            rhs += delta * model->col_upper_[nonz.index()];
            ++numTightened;
          } else if (nonz.value() < -maxCoefValue - primal_feastol) {
            double delta = -maxCoefValue - nonz.value();
            addToMatrix(row, nonz.index(), delta);
            rhs += delta * model->col_lower_[nonz.index()];
            ++numTightened;
          }
        }

        model->row_upper_[row] = double(rhs);
      }

      if (model->row_upper_[row] == kHighsInf &&
          impliedRowLower != -kHighsInf) {
        HighsInt numTightened = 0;
        double maxCoefValue = model->row_lower_[row] - impliedRowLower;
        HighsCDouble rhs = model->row_lower_[row];
        for (const HighsSliceNonzero& nonz : getStoredRow()) {
          if (model->integrality_[nonz.index()] == HighsVarType::kContinuous)
            continue;

          if (nonz.value() > maxCoefValue + primal_feastol) {
            double delta = maxCoefValue - nonz.value();
            addToMatrix(row, nonz.index(), delta);
            rhs += delta * model->col_lower_[nonz.index()];
            ++numTightened;
          } else if (nonz.value() < -maxCoefValue - primal_feastol) {
            double delta = -maxCoefValue - nonz.value();
            addToMatrix(row, nonz.index(), delta);
            rhs += delta * model->col_upper_[nonz.index()];
            ++numTightened;
          }
        }

        model->row_lower_[row] = double(rhs);
      }
    }
  }  // if (rowsizeInteger[row] != 0 || rowsizeImplInt[row] != 0) {

  impliedRowUpper = impliedRowBounds.getSumUpperOrig(row);
  impliedRowLower = impliedRowBounds.getSumLowerOrig(row);

  // printf("implied bounds without tightenings: [%g,%g]\n", baseiRLower,
  //        baseiRUpper);

  if (analysis_.allow_rule_[kPresolveRuleForcingRow]) {
    // Allow rule to consider forcing rows
    if (impliedRowUpper <=  // check for forcing row on the row lower bound
        model->row_lower_[row] + primal_feastol) {
      // the row upper bound that is implied by the column bounds is equal to
      // the row lower bound there for we can fix all columns at their bound
      // as this is the only feasible assignment for this row and then find a
      // suitable dual multiplier in postsolve. First we store the row on the
      // postsolve stack (forcingRow() call) afterwards we store each column
      // fixing on the postsolve stack. As the postsolve goes over the stack
      // in reverse, it will first restore the column primal and dual values
      // as the dual values are required to find the proper dual multiplier for
      // the row and the column that we put in the basis.
      storeRow(row);
      auto rowVector = getStoredRow();

      HighsInt nfixings = 0;
      for (const HighsSliceNonzero& nonzero : rowVector) {
        if (nonzero.value() > 0) {
          if (model->col_upper_[nonzero.index()] <=
              implColUpper[nonzero.index()])
            ++nfixings;
        } else {
          if (model->col_lower_[nonzero.index()] >=
              implColLower[nonzero.index()])
            ++nfixings;
        }
      }

      if (nfixings == rowsize[row]) {
        if (logging_on) analysis_.startPresolveRuleLog(kPresolveRuleForcingRow);
        postsolve_stack.forcingRow(row, rowVector, model->row_lower_[row],
                                   HighsPostsolveStack::RowType::kGeq);
        // already mark the row as deleted, since otherwise it would be
        // registered as changed/singleton in the process of fixing and removing
        // the contained columns
        markRowDeleted(row);
        for (const HighsSliceNonzero& nonzero : rowVector) {
          if (nonzero.value() > 0) {
            // the upper bound of the column is as tight as the implied upper
            // bound or comes from this row, which means it is not used in the
            // rows implied bounds. Therefore we can fix the variable at its
            // upper bound.
            postsolve_stack.fixedColAtUpper(nonzero.index(),
                                            model->col_upper_[nonzero.index()],
                                            model->col_cost_[nonzero.index()],
                                            getColumnVector(nonzero.index()));
            if (model->col_lower_[nonzero.index()] <
                model->col_upper_[nonzero.index()])
              changeColLower(nonzero.index(),
                             model->col_upper_[nonzero.index()]);
            removeFixedCol(nonzero.index());
          } else {
            postsolve_stack.fixedColAtLower(nonzero.index(),
                                            model->col_lower_[nonzero.index()],
                                            model->col_cost_[nonzero.index()],
                                            getColumnVector(nonzero.index()));
            if (model->col_upper_[nonzero.index()] >
                model->col_lower_[nonzero.index()])
              changeColUpper(nonzero.index(),
                             model->col_lower_[nonzero.index()]);
            removeFixedCol(nonzero.index());
          }
        }
        // now the row might be empty, but not necessarily because the implied
        // column bounds might be implied by other rows in which case we cannot
        // fix the column
        postsolve_stack.redundantRow(row);
        // Row removal accounted for above

        // if there are any new row singletons, also remove them immediately
        HPRESOLVE_CHECKED_CALL(removeRowSingletons(postsolve_stack));
        analysis_.logging_on_ = logging_on;
        if (logging_on) analysis_.stopPresolveRuleLog(kPresolveRuleForcingRow);
        return checkLimits(postsolve_stack);
      }
    } else if (impliedRowLower >= model->row_upper_[row] - primal_feastol) {
      // forcing row in the other direction
      storeRow(row);
      auto rowVector = getStoredRow();

      HighsInt nfixings = 0;
      for (const HighsSliceNonzero& nonzero : rowVector) {
        if (nonzero.value() < 0) {
          if (model->col_upper_[nonzero.index()] <=
              implColUpper[nonzero.index()])
            ++nfixings;
        } else {
          if (model->col_lower_[nonzero.index()] >=
              implColLower[nonzero.index()])
            ++nfixings;
        }
      }
      if (nfixings == rowsize[row]) {
        if (logging_on) analysis_.startPresolveRuleLog(kPresolveRuleForcingRow);
        postsolve_stack.forcingRow(row, rowVector, model->row_upper_[row],
                                   HighsPostsolveStack::RowType::kLeq);
        markRowDeleted(row);
        for (const HighsSliceNonzero& nonzero : rowVector) {
          if (nonzero.value() < 0) {
            postsolve_stack.fixedColAtUpper(nonzero.index(),
                                            model->col_upper_[nonzero.index()],
                                            model->col_cost_[nonzero.index()],
                                            getColumnVector(nonzero.index()));
            if (model->col_lower_[nonzero.index()] <
                model->col_upper_[nonzero.index()])
              changeColLower(nonzero.index(),
                             model->col_upper_[nonzero.index()]);

            removeFixedCol(nonzero.index());
          } else {
            postsolve_stack.fixedColAtLower(nonzero.index(),
                                            model->col_lower_[nonzero.index()],
                                            model->col_cost_[nonzero.index()],
                                            getColumnVector(nonzero.index()));
            if (model->col_upper_[nonzero.index()] >
                model->col_lower_[nonzero.index()])
              changeColUpper(nonzero.index(),
                             model->col_lower_[nonzero.index()]);

            removeFixedCol(nonzero.index());
          }
        }
        postsolve_stack.redundantRow(row);
        // Row removal accounted for above

        // if there are any new row singletons, also remove them immediately
        HPRESOLVE_CHECKED_CALL(removeRowSingletons(postsolve_stack));
        analysis_.logging_on_ = logging_on;
        if (logging_on) analysis_.stopPresolveRuleLog(kPresolveRuleForcingRow);
        return checkLimits(postsolve_stack);
      }
    }
  }

  bool hasRowUpper =
      model->row_upper_[row] != kHighsInf ||
      implRowDualUpper[row] < -options->dual_feasibility_tolerance;
  bool hasRowLower =
      model->row_lower_[row] != kHighsInf ||
      implRowDualLower[row] > options->dual_feasibility_tolerance;

  if ((hasRowUpper && impliedRowBounds.getNumInfSumLowerOrig(row) <= 1) ||
      (hasRowLower && impliedRowBounds.getNumInfSumUpperOrig(row) <= 1)) {
    for (const HighsSliceNonzero& nonzero : getRowVector(row))
      updateColImpliedBounds(row, nonzero.index(), nonzero.value());
  }

  return checkLimits(postsolve_stack);
}

HPresolve::Result HPresolve::emptyCol(HighsPostsolveStack& postsolve_stack,
                                      HighsInt col) {
  const bool logging_on = analysis_.logging_on_;
  if (logging_on) analysis_.startPresolveRuleLog(kPresolveRuleEmptyCol);
  if ((model->col_cost_[col] > 0 && model->col_lower_[col] == -kHighsInf) ||
      (model->col_cost_[col] < 0 && model->col_upper_[col] == kHighsInf)) {
    if (std::abs(model->col_cost_[col]) <= options->dual_feasibility_tolerance)
      model->col_cost_[col] = 0;
    else
      return Result::kDualInfeasible;
  }

  if (model->col_cost_[col] > 0)
    fixColToLower(postsolve_stack, col);
  else if (model->col_cost_[col] < 0 ||
           std::abs(model->col_upper_[col]) < std::abs(model->col_lower_[col]))
    fixColToUpper(postsolve_stack, col);
  else if (model->col_lower_[col] != -kHighsInf)
    fixColToLower(postsolve_stack, col);
  else
    fixColToZero(postsolve_stack, col);

  analysis_.logging_on_ = logging_on;
  if (logging_on) analysis_.stopPresolveRuleLog(kPresolveRuleEmptyCol);
  return checkLimits(postsolve_stack);
}

HPresolve::Result HPresolve::colPresolve(HighsPostsolveStack& postsolve_stack,
                                         HighsInt col) {
  assert(!colDeleted[col]);
  const bool logging_on = analysis_.logging_on_;
  double boundDiff = model->col_upper_[col] - model->col_lower_[col];
  if (boundDiff <= primal_feastol) {
    if (boundDiff <= options->small_matrix_value ||
        getMaxAbsColVal(col) * boundDiff <= primal_feastol) {
      if (boundDiff < -primal_feastol) return Result::kPrimalInfeasible;
      postsolve_stack.removedFixedCol(col, model->col_lower_[col],
                                      model->col_cost_[col],
                                      getColumnVector(col));
      removeFixedCol(col);
      return checkLimits(postsolve_stack);
    }
  }

  switch (colsize[col]) {
    case 0:
      return emptyCol(postsolve_stack, col);
    case 1:
      return singletonCol(postsolve_stack, col);
    default:
      break;
  }

  double colDualUpper =
      -impliedDualRowBounds.getSumLower(col, -model->col_cost_[col]);
  double colDualLower =
      -impliedDualRowBounds.getSumUpper(col, -model->col_cost_[col]);

  // check for dominated column
  if (colDualLower > options->dual_feasibility_tolerance) {
    if (model->col_lower_[col] == -kHighsInf)
      return Result::kDualInfeasible;
    else {
      fixColToLower(postsolve_stack, col);
      HPRESOLVE_CHECKED_CALL(removeRowSingletons(postsolve_stack));
    }
    return checkLimits(postsolve_stack);
  }

  if (colDualUpper < -options->dual_feasibility_tolerance) {
    if (model->col_upper_[col] == kHighsInf)
      return Result::kDualInfeasible;
    else {
      fixColToUpper(postsolve_stack, col);
      HPRESOLVE_CHECKED_CALL(removeRowSingletons(postsolve_stack));
    }
    return checkLimits(postsolve_stack);
  }

  // check for weakly dominated column
  if (colDualUpper <= options->dual_feasibility_tolerance) {
    if (model->col_upper_[col] != kHighsInf) {
      fixColToUpper(postsolve_stack, col);
      HPRESOLVE_CHECKED_CALL(removeRowSingletons(postsolve_stack));
      return checkLimits(postsolve_stack);
    } else if (impliedDualRowBounds.getSumLowerOrig(col) == 0.0) {
      if (logging_on) analysis_.startPresolveRuleLog(kPresolveRuleForcingCol);
      postsolve_stack.forcingColumn(col, getColumnVector(col),
                                    model->col_cost_[col],
                                    model->col_lower_[col], true);
      markColDeleted(col);
      HighsInt coliter = colhead[col];
      while (coliter != -1) {
        HighsInt row = Arow[coliter];
        double rhs = Avalue[coliter] > 0.0 ? model->row_lower_[row]
                                           : model->row_upper_[row];
        coliter = Anext[coliter];
        postsolve_stack.forcingColumnRemovedRow(col, row, rhs,
                                                getRowVector(row));
        removeRow(row);
      }
      analysis_.logging_on_ = logging_on;
      if (logging_on) analysis_.stopPresolveRuleLog(kPresolveRuleForcingCol);
    }
  } else if (colDualLower >= -options->dual_feasibility_tolerance) {
    // symmetric case for fixing to the lower bound
    if (model->col_lower_[col] != -kHighsInf) {
      fixColToLower(postsolve_stack, col);
      HPRESOLVE_CHECKED_CALL(removeRowSingletons(postsolve_stack));
      return checkLimits(postsolve_stack);
    } else if (impliedDualRowBounds.getSumUpperOrig(col) == 0.0) {
      postsolve_stack.forcingColumn(col, getColumnVector(col),
                                    model->col_cost_[col],
                                    model->col_upper_[col], false);
      markColDeleted(col);
      HighsInt coliter = colhead[col];
      while (coliter != -1) {
        HighsInt row = Arow[coliter];
        double rhs = Avalue[coliter] > 0.0 ? model->row_upper_[row]
                                           : model->row_lower_[row];
        coliter = Anext[coliter];
        postsolve_stack.forcingColumnRemovedRow(col, row, rhs,
                                                getRowVector(row));
        removeRow(row);
      }
    }
  }

  // column is not (weakly) dominated

  // the associated dual constraint has an upper bound if there is an infinite
  // or redundant column lower bound as then the reduced cost of the column must
  // not be positive i.e. <= 0
  bool dualConsHasUpper = isUpperImplied(col);
  bool dualConsHasLower = isLowerImplied(col);

  // integer columns cannot be used to tighten bounds on dual multipliers
  if (mipsolver != nullptr) {
    if (dualConsHasLower && colLowerSource[col] != -1 &&
        impliedDualRowBounds.getNumInfSumUpperOrig(col) == 1 &&
        model->col_cost_[col] >= 0) {
      HighsInt row = colLowerSource[col];

      if (model->row_lower_[row] == -kHighsInf ||
          model->row_upper_[row] == kHighsInf) {
        HighsInt nzPos = findNonzero(row, col);

        if (model->integrality_[col] != HighsVarType::kInteger ||
            (rowsizeInteger[row] == rowsize[row] &&
             rowCoefficientsIntegral(row, 1.0 / Avalue[nzPos]))) {
          if (Avalue[nzPos] > 0)
            changeImplRowDualLower(row, 0.0, col);
          else
            changeImplRowDualUpper(row, 0.0, col);
        }
      }
    }

    if (dualConsHasUpper && colUpperSource[col] != -1 &&
        impliedDualRowBounds.getNumInfSumLowerOrig(col) == 1 &&
        model->col_cost_[col] <= 0) {
      HighsInt row = colUpperSource[col];

      if (model->row_lower_[row] == -kHighsInf ||
          model->row_upper_[row] == kHighsInf) {
        HighsInt nzPos = findNonzero(row, col);

        if (model->integrality_[col] != HighsVarType::kInteger ||
            (rowsizeInteger[row] == rowsize[row] &&
             rowCoefficientsIntegral(row, 1.0 / Avalue[nzPos]))) {
          if (Avalue[nzPos] > 0)
            changeImplRowDualUpper(row, 0.0, col);
          else
            changeImplRowDualLower(row, 0.0, col);
        }
      }
    }

    if (model->integrality_[col] == HighsVarType::kContinuous &&
        isImpliedInteger(col)) {
      model->integrality_[col] = HighsVarType::kImplicitInteger;
      for (const HighsSliceNonzero& nonzero : getColumnVector(col))
        ++rowsizeImplInt[nonzero.index()];
      double ceilLower = std::ceil(model->col_lower_[col] - primal_feastol);
      double floorUpper = std::floor(model->col_upper_[col] + primal_feastol);

      if (ceilLower > model->col_lower_[col]) changeColLower(col, ceilLower);
      if (floorUpper < model->col_upper_[col]) changeColUpper(col, floorUpper);
    }

    // shift integral variables to have a lower bound of zero
    if (model->integrality_[col] != HighsVarType::kContinuous &&
        model->col_lower_[col] != 0.0 &&
        (model->col_lower_[col] != -kHighsInf ||
         model->col_upper_[col] != kHighsInf) &&
        model->col_upper_[col] - model->col_lower_[col] > 0.5) {
      // substitute with the bound that is smaller in magnitude and only
      // suibstitute if bound is not large for an integer
      if (std::abs(model->col_upper_[col]) > std::abs(model->col_lower_[col])) {
        if (std::abs(model->col_lower_[col]) < 1000.5)
          transformColumn(postsolve_stack, col, 1.0, model->col_lower_[col]);
      } else {
        if (std::abs(model->col_upper_[col]) < 1000.5)
          transformColumn(postsolve_stack, col, -1.0, model->col_upper_[col]);
      }
    }

    if (model->integrality_[col] == HighsVarType::kInteger) return Result::kOk;
  }

  // now check if we can expect to tighten at least one bound
  if ((dualConsHasLower && impliedDualRowBounds.getNumInfSumUpper(col) <= 1) ||
      (dualConsHasUpper && impliedDualRowBounds.getNumInfSumLower(col) <= 1)) {
    for (const HighsSliceNonzero& nonzero : getColumnVector(col))
      updateRowDualImpliedBounds(nonzero.index(), col, nonzero.value());
  }

  return Result::kOk;
}

HPresolve::Result HPresolve::initialRowAndColPresolve(
    HighsPostsolveStack& postsolve_stack) {
  // do a full scan over the rows as the singleton arrays and the changed row
  // arrays are not initialized, also unset changedRowFlag so that the row will
  // be added to the changed row vector when it is changed after it was
  // processed
  for (HighsInt row = 0; row != model->num_row_; ++row) {
    if (rowDeleted[row]) continue;
    HPRESOLVE_CHECKED_CALL(rowPresolve(postsolve_stack, row));
    changedRowFlag[row] = false;
  }

  // same for the columns
  for (HighsInt col = 0; col != model->num_col_; ++col) {
    if (colDeleted[col]) continue;
    if (model->integrality_[col] != HighsVarType::kContinuous) {
      double ceilLower = std::ceil(model->col_lower_[col] - primal_feastol);
      double floorUpper = std::floor(model->col_upper_[col] + primal_feastol);

      if (ceilLower > model->col_lower_[col]) changeColLower(col, ceilLower);
      if (floorUpper < model->col_upper_[col]) changeColUpper(col, floorUpper);
    }
    HPRESOLVE_CHECKED_CALL(colPresolve(postsolve_stack, col));
    changedColFlag[col] = false;
  }

  return checkLimits(postsolve_stack);
}

HPresolve::Result HPresolve::fastPresolveLoop(
    HighsPostsolveStack& postsolve_stack) {
  do {
    storeCurrentProblemSize();

    HPRESOLVE_CHECKED_CALL(removeRowSingletons(postsolve_stack));

    HPRESOLVE_CHECKED_CALL(presolveChangedRows(postsolve_stack));

    HPRESOLVE_CHECKED_CALL(removeDoubletonEquations(postsolve_stack));

    HPRESOLVE_CHECKED_CALL(presolveColSingletons(postsolve_stack));

    HPRESOLVE_CHECKED_CALL(presolveChangedCols(postsolve_stack));

  } while (problemSizeReduction() > 0.01);

  return Result::kOk;
}

HPresolve::Result HPresolve::presolve(HighsPostsolveStack& postsolve_stack) {
  // for the inner most loop we take the order roughly from the old presolve
  // but we nest the rounds with a new outer loop which layers the newer
  // presolvers
  //    fast presolve loop
  //        - empty, forcing and dominated rows and row singletons immediately
  //        after each forcing row
  //        - doubleton equations and row singletons immediately after each
  //        successful substitution
  //        - col singletons (can this introduce row singletons? If yes then
  //        immediately remove)
  //        - empty, dominated and weakly dominated columns
  //        - row singletons
  //        - if( !has enough changes ) stop
  // main loop
  //    - fast presolve loop
  //    - parallel rows and columns
  //    - if (changes found) fast presolve loop
  //    - aggregator // add limit that catches many subsitutions but stops when
  //    many failures, do not run exhaustively as now
  //    - if (changes found) start main loop from beginning
  //    - primal and dual matrix sparsification
  //    - if (changes found) fast presolve loop
  //    - stop
  //

  // convert model to minimization problem
  if (model->sense_ == ObjSense::kMaximize) {
    for (HighsInt i = 0; i != model->num_col_; ++i)
      model->col_cost_[i] = -model->col_cost_[i];

    model->offset_ = -model->offset_;
    assert(std::isfinite(model->offset_));
    model->sense_ = ObjSense::kMinimize;
  }

  // Set up the logic to allow presolve rules, and logging for their
  // effectiveness
  analysis_.setup(this->model, this->options, this->numDeletedRows,
                  this->numDeletedCols);

  if (options->presolve != "off") {
    if (mipsolver) mipsolver->mipdata_->cliquetable.setPresolveFlag(true);
    if (!mipsolver || mipsolver->mipdata_->numRestarts == 0)
      highsLogUser(options->log_options, HighsLogType::kInfo,
                   "Presolving model\n");

    auto report = [&]() {
      if (!mipsolver || mipsolver->mipdata_->numRestarts == 0) {
        HighsInt numCol = model->num_col_ - numDeletedCols;
        HighsInt numRow = model->num_row_ - numDeletedRows;
        HighsInt numNonz = Avalue.size() - freeslots.size();
        highsLogUser(options->log_options, HighsLogType::kInfo,
                     "%" HIGHSINT_FORMAT " rows, %" HIGHSINT_FORMAT
                     " cols, %" HIGHSINT_FORMAT " nonzeros\n",
                     numRow, numCol, numNonz);
      }
    };

    HPRESOLVE_CHECKED_CALL(initialRowAndColPresolve(postsolve_stack));

    HighsInt numParallelRowColCalls = 0;
#if ENABLE_SPARSIFY_FOR_LP
    bool trySparsify = true;  // mipsolver != nullptr;
#else
    bool trySparsify =
        mipsolver != nullptr || !options->lp_presolve_requires_basis_postsolve;
#endif
    bool tryProbing = mipsolver != nullptr;
    HighsInt numCliquesBeforeProbing = -1;
    bool domcolAfterProbingCalled = false;
    bool dependentEquationsCalled = mipsolver != nullptr;
    HighsInt lastPrintSize = kHighsIInf;
    while (true) {
      HighsInt currSize =
          model->num_col_ - numDeletedCols + model->num_row_ - numDeletedRows;
      if (currSize < 0.85 * lastPrintSize) {
        lastPrintSize = currSize;
        report();
      }

      HPRESOLVE_CHECKED_CALL(fastPresolveLoop(postsolve_stack));

      storeCurrentProblemSize();

      // when presolving after a restart the clique table and implication
      // structure may contain substitutions which we apply directly before
      // running the aggregator as they might loose validity otherwise
      if (mipsolver != nullptr) {
        HPRESOLVE_CHECKED_CALL(
            applyConflictGraphSubstitutions(postsolve_stack));
      }

      if (analysis_.allow_rule_[kPresolveRuleAggregator])
        HPRESOLVE_CHECKED_CALL(aggregator(postsolve_stack));

      if (problemSizeReduction() > 0.05) continue;

      if (trySparsify) {
        HighsInt numNz = numNonzeros();
        HPRESOLVE_CHECKED_CALL(sparsify(postsolve_stack));
        double nzReduction = 100.0 * (1.0 - (numNonzeros() / (double)numNz));

        if (nzReduction > 0) {
          highsLogDev(options->log_options, HighsLogType::kInfo,
                      "Sparsify removed %.1f%% of nonzeros\n", nzReduction);

          fastPresolveLoop(postsolve_stack);
        }
        trySparsify = false;
      }

      if (analysis_.allow_rule_[kPresolveRuleParallelRowsAndCols] &&
          numParallelRowColCalls < 5) {
        if (shrinkProblemEnabled && (numDeletedCols >= 0.5 * model->num_col_ ||
                                     numDeletedRows >= 0.5 * model->num_row_)) {
          shrinkProblem(postsolve_stack);

          toCSC(model->a_matrix_.value_, model->a_matrix_.index_,
                model->a_matrix_.start_);
          fromCSC(model->a_matrix_.value_, model->a_matrix_.index_,
                  model->a_matrix_.start_);
        }
        storeCurrentProblemSize();
        HPRESOLVE_CHECKED_CALL(detectParallelRowsAndCols(postsolve_stack));
        ++numParallelRowColCalls;
        if (problemSizeReduction() > 0.05) continue;
      }

      HPRESOLVE_CHECKED_CALL(fastPresolveLoop(postsolve_stack));

      if (mipsolver != nullptr) {
        HighsInt numStrenghtened = strengthenInequalities();
        if (numStrenghtened > 0)
          highsLogDev(options->log_options, HighsLogType::kInfo,
                      "Strengthened %" HIGHSINT_FORMAT " coefficients\n",
                      numStrenghtened);
      }

      HPRESOLVE_CHECKED_CALL(fastPresolveLoop(postsolve_stack));

      if (mipsolver != nullptr && numCliquesBeforeProbing == -1) {
        numCliquesBeforeProbing = mipsolver->mipdata_->cliquetable.numCliques();
        storeCurrentProblemSize();
        HPRESOLVE_CHECKED_CALL(dominatedColumns(postsolve_stack));
        if (problemSizeReduction() > 0.0)
          HPRESOLVE_CHECKED_CALL(fastPresolveLoop(postsolve_stack));
        if (problemSizeReduction() > 0.05) continue;
      }

      if (tryProbing) {
        detectImpliedIntegers();
        storeCurrentProblemSize();
        HPRESOLVE_CHECKED_CALL(runProbing(postsolve_stack));
        tryProbing = probingContingent > numProbed &&
                     (problemSizeReduction() > 1.0 || probingEarlyAbort);
        trySparsify = true;
        if (problemSizeReduction() > 0.05 || tryProbing) continue;
        HPRESOLVE_CHECKED_CALL(fastPresolveLoop(postsolve_stack));
      }

      if (!dependentEquationsCalled) {
        if (shrinkProblemEnabled && (numDeletedCols >= 0.5 * model->num_col_ ||
                                     numDeletedRows >= 0.5 * model->num_row_)) {
          shrinkProblem(postsolve_stack);

          toCSC(model->a_matrix_.value_, model->a_matrix_.index_,
                model->a_matrix_.start_);
          fromCSC(model->a_matrix_.value_, model->a_matrix_.index_,
                  model->a_matrix_.start_);
        }
        storeCurrentProblemSize();
        if (analysis_.allow_rule_[kPresolveRuleDependentEquations]) {
          HPRESOLVE_CHECKED_CALL(removeDependentEquations(postsolve_stack));
          dependentEquationsCalled = true;
        }
        if (analysis_.allow_rule_[kPresolveRuleDependentFreeCols])
          HPRESOLVE_CHECKED_CALL(removeDependentFreeCols(postsolve_stack));
        if (problemSizeReduction() > 0.05) continue;
      }

      if (mipsolver != nullptr &&
          mipsolver->mipdata_->cliquetable.numCliques() >
              numCliquesBeforeProbing &&
          !domcolAfterProbingCalled) {
        domcolAfterProbingCalled = true;
        storeCurrentProblemSize();
        HPRESOLVE_CHECKED_CALL(dominatedColumns(postsolve_stack));
        if (problemSizeReduction() > 0.0)
          HPRESOLVE_CHECKED_CALL(fastPresolveLoop(postsolve_stack));
        if (problemSizeReduction() > 0.05) continue;
      }

      break;
    }

    report();
  } else {
    highsLogUser(options->log_options, HighsLogType::kInfo,
                 "\nPresolve is switched off\n");
  }

  if (mipsolver != nullptr) scaleMIP(postsolve_stack);

  // analysePresolveRuleLog() should return true - no errors
  assert(analysis_.analysePresolveRuleLog());
  // Possibly report presolve log
  analysis_.analysePresolveRuleLog(true);
  return Result::kOk;
}

HPresolve::Result HPresolve::checkLimits(HighsPostsolveStack& postsolve_stack) {
  // todo: check timelimit
  size_t numreductions = postsolve_stack.numReductions();

  if (timer != nullptr && (numreductions & 1023u) == 0) {
    if (timer->readRunHighsClock() >= options->time_limit)
      return Result::kStopped;
  }

  return numreductions >= reductionLimit ? Result::kStopped : Result::kOk;
}

void HPresolve::storeCurrentProblemSize() {
  oldNumCol = model->num_col_ - numDeletedCols;
  oldNumRow = model->num_row_ - numDeletedRows;
}

double HPresolve::problemSizeReduction() {
  double colReduction = 100.0 *
                        double(oldNumCol - (model->num_col_ - numDeletedCols)) /
                        oldNumCol;
  double rowReduction = 100.0 *
                        double(oldNumRow - (model->num_row_ - numDeletedRows)) /
                        oldNumRow;

  return std::max(rowReduction, colReduction);
}

HighsModelStatus HPresolve::run(HighsPostsolveStack& postsolve_stack) {
  shrinkProblemEnabled = true;
  switch (presolve(postsolve_stack)) {
    case Result::kStopped:
    case Result::kOk:
      break;
    case Result::kPrimalInfeasible:
      return HighsModelStatus::kInfeasible;
    case Result::kDualInfeasible:
      return HighsModelStatus::kUnboundedOrInfeasible;
  }

  shrinkProblem(postsolve_stack);

  if (mipsolver != nullptr) {
    mipsolver->mipdata_->cliquetable.setPresolveFlag(false);
    mipsolver->mipdata_->cliquetable.setMaxEntries(numNonzeros());
    mipsolver->mipdata_->domain.addCutpool(mipsolver->mipdata_->cutpool);
    mipsolver->mipdata_->domain.addConflictPool(
        mipsolver->mipdata_->conflictPool);

    if (mipsolver->mipdata_->numRestarts != 0) {
      std::vector<HighsInt> cutinds;
      std::vector<double> cutvals;
      cutinds.reserve(model->num_col_);
      cutvals.reserve(model->num_col_);
      HighsInt numcuts = 0;
      for (HighsInt i = model->num_row_ - 1; i >= 0; --i) {
        // check if we already reached the original rows
        if (postsolve_stack.getOrigRowIndex(i) <
            mipsolver->orig_model_->num_row_)
          break;

        // row is a cut, remove it from matrix but add to cutpool
        ++numcuts;
        storeRow(i);
        cutinds.clear();
        cutvals.clear();
        for (HighsInt j : rowpositions) {
          cutinds.push_back(Acol[j]);
          cutvals.push_back(Avalue[j]);
        }

        mipsolver->mipdata_->cutpool.addCut(
            *mipsolver, cutinds.data(), cutvals.data(), cutinds.size(),
            model->row_upper_[i],
            rowsizeInteger[i] + rowsizeImplInt[i] == rowsize[i] &&
                rowCoefficientsIntegral(i, 1.0),
            true, false, false);

        markRowDeleted(i);
        for (HighsInt j : rowpositions) unlink(j);
      }

      model->num_row_ -= numcuts;
      model->row_lower_.resize(model->num_row_);
      model->row_upper_.resize(model->num_row_);
      model->row_names_.resize(model->num_row_);
    }
  }

  toCSC(model->a_matrix_.value_, model->a_matrix_.index_,
        model->a_matrix_.start_);

  if (model->num_col_ == 0) {
    if (mipsolver) {
      if (model->offset_ > mipsolver->mipdata_->upper_limit)
        return HighsModelStatus::kInfeasible;

      mipsolver->mipdata_->lower_bound = 0;
    } else {
      assert(model->num_row_ == 0);
      if (model->num_row_ != 0) return HighsModelStatus::kNotset;
    }
    return HighsModelStatus::kOptimal;
  }

  if (!mipsolver && options->use_implied_bounds_from_presolve)
    setRelaxedImpliedBounds();

  return HighsModelStatus::kNotset;
}

void HPresolve::computeIntermediateMatrix(std::vector<HighsInt>& flagRow,
                                          std::vector<HighsInt>& flagCol,
                                          size_t& numreductions) {
  shrinkProblemEnabled = false;
  HighsPostsolveStack stack;
  stack.initializeIndexMaps(flagRow.size(), flagCol.size());
  setReductionLimit(numreductions);
  presolve(stack);
  numreductions = stack.numReductions();

  toCSC(model->a_matrix_.value_, model->a_matrix_.index_,
        model->a_matrix_.start_);

  for (HighsInt i = 0; i != model->num_row_; ++i)
    flagRow[i] = 1 - rowDeleted[i];
  for (HighsInt i = 0; i != model->num_col_; ++i)
    flagCol[i] = 1 - colDeleted[i];
}

HPresolve::Result HPresolve::removeDependentEquations(
    HighsPostsolveStack& postsolve_stack) {
  assert(analysis_.allow_rule_[kPresolveRuleDependentEquations]);
  const bool logging_on = analysis_.logging_on_;
  if (equations.empty()) return Result::kOk;

  if (logging_on)
    analysis_.startPresolveRuleLog(kPresolveRuleDependentEquations);

  HighsSparseMatrix matrix;
  matrix.num_col_ = equations.size();
  highsLogDev(options->log_options, HighsLogType::kInfo,
              "HPresolve::removeDependentEquations Got %d equations, checking "
              "for dependent equations\n",
              (int)matrix.num_col_);
  matrix.num_row_ = model->num_col_ + 1;
  matrix.start_.resize(matrix.num_col_ + 1);
  matrix.start_[0] = 0;
  const HighsInt maxCapacity = numNonzeros() + matrix.num_col_;
  matrix.value_.reserve(maxCapacity);
  matrix.index_.reserve(maxCapacity);

  std::vector<HighsInt> eqSet(matrix.num_col_);
  HighsInt i = 0;
  for (const std::pair<HighsInt, HighsInt>& p : equations) {
    HighsInt eq = p.second;
    eqSet[i++] = eq;

    // add entries of equation
    for (const HighsSliceNonzero& nonz : getRowVector(eq)) {
      matrix.value_.push_back(nonz.value());
      matrix.index_.push_back(nonz.index());
    }

    // add entry for artifical rhs column
    if (model->row_lower_[eq] != 0.0) {
      matrix.value_.push_back(model->row_lower_[eq]);
      matrix.index_.push_back(model->num_col_);
    }

    matrix.start_[i] = matrix.value_.size();
  }
  std::vector<HighsInt> colSet(matrix.num_col_);
  std::iota(colSet.begin(), colSet.end(), 0);
  HFactor factor;
  factor.setup(matrix, colSet);
  // Set up a time limit to prevent the redundant rows factorization
  // taking forever.
  //
  // Allow no more than 1% of the time limit to be spent on removing
  // dependent equations, but ensure that there is some limit since
  // options->time_limit is infinity by default
  //
  // ToDo: This is strictly non-deterministic, but so conservative
  // that it'll only reap the cases when factor.build never finishes
  const double time_limit = std::min(0.01 * options->time_limit, 1000.0);
  factor.setTimeLimit(time_limit);
  // Determine rank deficiency of the equations
  HighsInt build_return = factor.build();
  if (build_return == kBuildKernelReturnTimeout) {
    // HFactor::build has timed out, so just return
    highsLogDev(options->log_options, HighsLogType::kWarning,
                "HPresolve::removeDependentEquations Timed out\n");
    analysis_.logging_on_ = logging_on;
    if (logging_on)
      analysis_.stopPresolveRuleLog(kPresolveRuleDependentFreeCols);
    return Result::kOk;
  }
  // build_return as rank_deficiency must be valid
  assert(build_return >= 0);
  const HighsInt rank_deficiency = build_return;
  // Analyse what's been removed
  HighsInt num_removed_row = 0;
  HighsInt num_removed_nz = 0;
  HighsInt num_fictitious_rows_skipped = 0;
  for (HighsInt k = 0; k < rank_deficiency; k++) {
    if (factor.var_with_no_pivot[k] >= 0) {
      HighsInt redundant_row = eqSet[factor.var_with_no_pivot[k]];
      num_removed_row++;
      num_removed_nz += rowsize[redundant_row];
      postsolve_stack.redundantRow(redundant_row);
      removeRow(redundant_row);
    } else {
      num_fictitious_rows_skipped++;
    }
  }

  highsLogDev(
      options->log_options, HighsLogType::kInfo,
      "HPresolve::removeDependentEquations Removed %d rows and %d nonzeros",
      (int)num_removed_row, (int)num_removed_nz);
  if (num_fictitious_rows_skipped)
    highsLogDev(options->log_options, HighsLogType::kInfo,
                ", avoiding %d fictitious rows",
                (int)num_fictitious_rows_skipped);
  highsLogDev(options->log_options, HighsLogType::kInfo, "\n");

  analysis_.logging_on_ = logging_on;
  if (logging_on)
    analysis_.stopPresolveRuleLog(kPresolveRuleDependentEquations);
  return Result::kOk;
}

HPresolve::Result HPresolve::removeDependentFreeCols(
    HighsPostsolveStack& postsolve_stack) {
  return Result::kOk;

<<<<<<< HEAD
  if (logging_on)
    analysis_.startPresolveRuleLog(kPresolveRuleDependentFreeCols);

  // todo the postsolve step does not work properly
  std::vector<HighsInt> freeCols;
  freeCols.reserve(model->num_col_);

  for (HighsInt i = 0; i < model->num_col_; ++i) {
    if (colDeleted[i]) continue;
    if (model->col_lower_[i] == -kHighsInf && model->col_upper_[i] == kHighsInf)
      freeCols.push_back(i);
  }

  if (freeCols.empty()) return Result::kOk;

  HighsSparseMatrix matrix;
  matrix.num_col_ = freeCols.size();
  highsLogDev(options->log_options, HighsLogType::kInfo,
              "HPresolve::removeDependentFreeCols Got %d free cols, checking "
              "for dependent free cols\n",
              (int)matrix.num_col_);
  matrix.num_row_ = model->num_row_ + 1;
  matrix.start_.resize(matrix.num_col_ + 1);
  matrix.start_[0] = 0;
  const HighsInt maxCapacity = numNonzeros() + matrix.num_col_;
  matrix.value_.reserve(maxCapacity);
  matrix.index_.reserve(maxCapacity);

  for (HighsInt i = 0; i < matrix.num_col_; ++i) {
    HighsInt col = freeCols[i];
    // add entries of free column
    for (const HighsSliceNonzero& nonz : getColumnVector(col)) {
      matrix.value_.push_back(nonz.value());
      matrix.index_.push_back(nonz.index());
    }

    // add entry for artifical cost row
    if (model->col_cost_[col] != 0.0) {
      matrix.value_.push_back(model->col_cost_[col]);
      matrix.index_.push_back(model->num_row_);
    }

    matrix.start_[i + 1] = matrix.value_.size();
  }
  std::vector<HighsInt> colSet(matrix.num_col_);
  std::iota(colSet.begin(), colSet.end(), 0);
  HFactor factor;
  factor.setup(matrix, colSet);
  HighsInt rank_deficiency = factor.build();
  // Must not have timed out
  assert(rank_deficiency >= 0);
  highsLogDev(options->log_options, HighsLogType::kInfo,
              "HPresolve::removeDependentFreeCols Got %d free cols, checking "
              "for dependent free cols\n",
              (int)matrix.num_col_);
  // Analyse what's been removed
  HighsInt num_removed_row = 0;
  HighsInt num_removed_nz = 0;
  HighsInt num_fictitious_cols_skipped = 0;
  for (HighsInt k = 0; k < rank_deficiency; k++) {
    if (factor.var_with_no_pivot[k] >= 0) {
      HighsInt redundant_col = freeCols[factor.var_with_no_pivot[k]];
      num_removed_nz += colsize[redundant_col];
      fixColToZero(postsolve_stack, redundant_col);
    } else {
      num_fictitious_cols_skipped++;
    }
  }
  highsLogDev(
      options->log_options, HighsLogType::kInfo,
      "HPresolve::removeDependentFreeCols Removed %d rows and %d nonzeros",
      (int)num_removed_row, (int)num_removed_nz);
  if (num_fictitious_cols_skipped)
    highsLogDev(options->log_options, HighsLogType::kInfo,
                ", avoiding %d fictitious rows",
                (int)num_fictitious_cols_skipped);
  highsLogDev(options->log_options, HighsLogType::kInfo, "\n");

  analysis_.logging_on_ = logging_on;
  if (logging_on) analysis_.stopPresolveRuleLog(kPresolveRuleDependentFreeCols);

  return Result::kOk;
=======
  // Commented out unreachable code
  //  assert(analysis_.allow_rule_[kPresolveRuleDependentFreeCols]);
  //  const bool logging_on = analysis_.logging_on_;
  //  if (logging_on)
  //    analysis_.startPresolveRuleLog(kPresolveRuleDependentFreeCols);
  //
  //  // todo the postsolve step does not work properly
  //  std::vector<HighsInt> freeCols;
  //  freeCols.reserve(model->num_col_);
  //
  //  for (HighsInt i = 0; i < model->num_col_; ++i) {
  //    if (colDeleted[i]) continue;
  //    if (model->col_lower_[i] == -kHighsInf && model->col_upper_[i] ==
  //    kHighsInf)
  //      freeCols.push_back(i);
  //  }
  //
  //  if (freeCols.empty()) return Result::kOk;
  //
  //  HighsSparseMatrix matrix;
  //  matrix.num_col_ = freeCols.size();
  //  highsLogDev(options->log_options, HighsLogType::kInfo,
  //              "HPresolve::removeDependentFreeCols Got %d free cols, checking
  //              " "for dependent free cols\n", (int)matrix.num_col_);
  //  matrix.num_row_ = model->num_row_ + 1;
  //  matrix.start_.resize(matrix.num_col_ + 1);
  //  matrix.start_[0] = 0;
  //  const HighsInt maxCapacity = numNonzeros() + matrix.num_col_;
  //  matrix.value_.reserve(maxCapacity);
  //  matrix.index_.reserve(maxCapacity);
  //
  //  for (HighsInt i = 0; i < matrix.num_col_; ++i) {
  //    HighsInt col = freeCols[i];
  //    // add entries of free column
  //    for (const HighsSliceNonzero& nonz : getColumnVector(col)) {
  //      matrix.value_.push_back(nonz.value());
  //      matrix.index_.push_back(nonz.index());
  //    }
  //
  //    // add entry for artifical cost row
  //    if (model->col_cost_[col] != 0.0) {
  //      matrix.value_.push_back(model->col_cost_[col]);
  //      matrix.index_.push_back(model->num_row_);
  //    }
  //
  //    matrix.start_[i + 1] = matrix.value_.size();
  //  }
  //  std::vector<HighsInt> colSet(matrix.num_col_);
  //  std::iota(colSet.begin(), colSet.end(), 0);
  //  HFactor factor;
  //  factor.setup(matrix, colSet);
  //  HighsInt rank_deficiency = factor.build();
  //  // Must not have timed out
  //  assert(rank_deficiency >= 0);
  //  highsLogDev(options->log_options, HighsLogType::kInfo,
  //              "HPresolve::removeDependentFreeCols Got %d free cols, checking
  //              " "for dependent free cols\n", (int)matrix.num_col_);
  //  // Analyse what's been removed
  //  HighsInt num_removed_row = 0;
  //  HighsInt num_removed_nz = 0;
  //  HighsInt num_fictitious_cols_skipped = 0;
  //  for (HighsInt k = 0; k < rank_deficiency; k++) {
  //    if (factor.var_with_no_pivot[k] >= 0) {
  //      HighsInt redundant_col = freeCols[factor.var_with_no_pivot[k]];
  //      num_removed_nz += colsize[redundant_col];
  //      fixColToZero(postsolve_stack, redundant_col);
  //    } else {
  //      num_fictitious_cols_skipped++;
  //    }
  //  }
  //  highsLogDev(
  //      options->log_options, HighsLogType::kInfo,
  //      "HPresolve::removeDependentFreeCols Removed %d rows and %d nonzeros",
  //      (int)num_removed_row, (int)num_removed_nz);
  //  if (num_fictitious_cols_skipped)
  //    highsLogDev(options->log_options, HighsLogType::kInfo,
  //                ", avoiding %d fictitious rows",
  //                (int)num_fictitious_cols_skipped);
  //  highsLogDev(options->log_options, HighsLogType::kInfo, "\n");
  //
  //  analysis_.logging_on_ = logging_on;
  //  if (logging_on)
  //  analysis_.stopPresolveRuleLog(kPresolveRuleDependentFreeCols);
  //
  //  return Result::kOk;
>>>>>>> 355fb597
}

HPresolve::Result HPresolve::aggregator(HighsPostsolveStack& postsolve_stack) {
  assert(analysis_.allow_rule_[kPresolveRuleAggregator]);
  HighsInt numsubst = 0;
  HighsInt numsubstint = 0;
  const bool logging_on = analysis_.logging_on_;
  if (logging_on) analysis_.startPresolveRuleLog(kPresolveRuleAggregator);
  substitutionOpportunities.erase(
      std::remove_if(substitutionOpportunities.begin(),
                     substitutionOpportunities.end(),
                     [&](const std::pair<HighsInt, HighsInt>& p) {
                       HighsInt row = p.first;
                       HighsInt col = p.second;
                       return rowDeleted[row] || colDeleted[col] ||
                              !isImpliedFree(col) || !isDualImpliedFree(row);
                     }),
      substitutionOpportunities.end());

  pdqsort(
      substitutionOpportunities.begin(), substitutionOpportunities.end(),
      [&](const std::pair<HighsInt, HighsInt>& nz1,
          const std::pair<HighsInt, HighsInt>& nz2) {
        HighsInt minLen1 = std::min(rowsize[nz1.first], colsize[nz1.second]);
        HighsInt minLen2 = std::min(rowsize[nz2.first], colsize[nz2.second]);
        if (minLen1 == 2 && minLen2 != 2) return true;
        if (minLen2 == 2 && minLen1 != 2) return false;

        int64_t sizeProd1 = int64_t(rowsize[nz1.first]) * colsize[nz1.second];
        int64_t sizeProd2 = int64_t(rowsize[nz2.first]) * colsize[nz2.second];
        if (sizeProd1 < sizeProd2) return true;
        if (sizeProd2 < sizeProd1) return false;
        if (minLen1 < minLen2) return true;
        if (minLen2 < minLen1) return false;

        return std::make_tuple(HighsHashHelpers::hash(std::make_pair(
                                   uint32_t(nz1.first), uint32_t(nz1.second))),
                               nz1.first, nz1.second) <
               std::make_tuple(HighsHashHelpers::hash(std::make_pair(
                                   uint32_t(nz2.first), uint32_t(nz2.second))),
                               nz2.first, nz2.second);
      });

  HighsInt nfail = 0;
  for (size_t i = 0; i < substitutionOpportunities.size(); ++i) {
    HighsInt row = substitutionOpportunities[i].first;
    HighsInt col = substitutionOpportunities[i].second;

    if (rowDeleted[row] || colDeleted[col] || !isImpliedFree(col) ||
        !isDualImpliedFree(row)) {
      substitutionOpportunities[i].first = -1;
      continue;
    }

    HighsInt nzPos = findNonzero(row, col);
    if (nzPos == -1) {
      substitutionOpportunities[i].first = -1;
      continue;
    }
    if (model->integrality_[col] == HighsVarType::kInteger) {
      bool impliedIntegral =
          (rowsizeInteger[row] == rowsize[row] &&
           rowCoefficientsIntegral(row, 1.0 / Avalue[nzPos])) ||
          isImpliedIntegral(col);
      if (!impliedIntegral) continue;
    }

    // in the case where the row has length two or the column has length two
    // we always do the substitution since the fillin can never be problematic
    if (rowsize[row] == 2 || colsize[col] == 2) {
      double rhs;
      HighsPostsolveStack::RowType rowType;
      if (model->row_lower_[row] == model->row_upper_[row]) {
        rowType = HighsPostsolveStack::RowType::kEq;
        rhs = model->row_upper_[row];
      } else if ((model->row_upper_[row] != kHighsInf &&
                  implRowDualUpper[row] <=
                      options->dual_feasibility_tolerance)) {
        rowType = HighsPostsolveStack::RowType::kLeq;
        rhs = model->row_upper_[row];
        changeRowDualUpper(row, kHighsInf);
      } else {
        rowType = HighsPostsolveStack::RowType::kGeq;
        rhs = model->row_lower_[row];
        changeRowDualLower(row, -kHighsInf);
      }

      ++numsubst;
      if (model->integrality_[col] == HighsVarType::kInteger) ++numsubstint;
      storeRow(row);

      postsolve_stack.freeColSubstitution(row, col, rhs, model->col_cost_[col],
                                          rowType, getStoredRow(),
                                          getColumnVector(col));
      substitutionOpportunities[i].first = -1;

      substitute(row, col, rhs);
      HPRESOLVE_CHECKED_CALL(removeRowSingletons(postsolve_stack));
      HPRESOLVE_CHECKED_CALL(checkLimits(postsolve_stack));
      continue;
    }

    double maxVal = rowsize[row] < colsize[col] ? getMaxAbsRowVal(row)
                                                : getMaxAbsColVal(col);
    if (std::fabs(Avalue[nzPos]) < maxVal * options->presolve_pivot_threshold) {
      maxVal = rowsize[row] < colsize[col] ? getMaxAbsColVal(col)
                                           : getMaxAbsRowVal(row);
      if (std::fabs(Avalue[nzPos]) <
          maxVal * options->presolve_pivot_threshold) {
        substitutionOpportunities[i].first = -1;
        continue;
      }
    }

    storeRow(row);
    HighsInt fillin = -(rowsize[row] + colsize[col] - 1);
    for (const auto& nz : getColumnVector(col)) {
      if (nz.index() == row) continue;
      fillin += countFillin(nz.index());

      if (fillin > options->presolve_substitution_maxfillin) break;
    }

    if (fillin > options->presolve_substitution_maxfillin) {
      ++nfail;
      // if the fill in is too much for multiple tries, then we stop
      // as this indicates that the rows/columns are becoming too dense
      // for substitutions
      if (nfail == 3) break;
      continue;
    }

    nfail = 0;
    ++numsubst;
    if (model->integrality_[col] == HighsVarType::kInteger) ++numsubstint;
    double rhs;
    HighsPostsolveStack::RowType rowType;
    if (model->row_lower_[row] == model->row_upper_[row]) {
      rowType = HighsPostsolveStack::RowType::kEq;
      rhs = model->row_upper_[row];
    } else if ((model->row_upper_[row] != kHighsInf &&
                implRowDualUpper[row] <= options->dual_feasibility_tolerance)) {
      rowType = HighsPostsolveStack::RowType::kLeq;
      rhs = model->row_upper_[row];
      changeRowDualUpper(row, kHighsInf);
    } else {
      rowType = HighsPostsolveStack::RowType::kGeq;
      rhs = model->row_lower_[row];
      changeRowDualLower(row, -kHighsInf);
    }

    postsolve_stack.freeColSubstitution(row, col, rhs, model->col_cost_[col],
                                        rowType, getStoredRow(),
                                        getColumnVector(col));
    substitutionOpportunities[i].first = -1;
    substitute(row, col, rhs);
    HPRESOLVE_CHECKED_CALL(removeRowSingletons(postsolve_stack));
    HPRESOLVE_CHECKED_CALL(checkLimits(postsolve_stack));
  }

  substitutionOpportunities.erase(
      std::remove_if(
          substitutionOpportunities.begin(), substitutionOpportunities.end(),
          [](const std::pair<HighsInt, HighsInt>& p) { return p.first == -1; }),
      substitutionOpportunities.end());

  analysis_.logging_on_ = logging_on;
  if (logging_on) analysis_.stopPresolveRuleLog(kPresolveRuleAggregator);
  return Result::kOk;
}

void HPresolve::substitute(HighsInt substcol, HighsInt staycol, double offset,
                           double scale) {
  // substitute the column in each row where it occurs
  for (HighsInt coliter = colhead[substcol]; coliter != -1;) {
    HighsInt colrow = Arow[coliter];
    double colval = Avalue[coliter];
    // walk to the next position before doing any modifications, because
    // the current position will be deleted in the loop below
    assert(Acol[coliter] == substcol);
    HighsInt colpos = coliter;
    coliter = Anext[coliter];
    assert(!rowDeleted[colrow]);
    unlink(colpos);

    // adjust the sides
    if (model->row_lower_[colrow] != -kHighsInf)
      model->row_lower_[colrow] -= colval * offset;

    if (model->row_upper_[colrow] != kHighsInf)
      model->row_upper_[colrow] -= colval * offset;

    addToMatrix(colrow, staycol, scale * colval);
    // printf("after substitution: ");
    // debugPrintRow(colrow);

    // check if this is an equation row and it now has a different size
    if (model->row_lower_[colrow] == model->row_upper_[colrow] &&
        eqiters[colrow] != equations.end() &&
        eqiters[colrow]->first != rowsize[colrow]) {
      // if that is the case reinsert it into the equation set that is ordered
      // by sparsity
      equations.erase(eqiters[colrow]);
      eqiters[colrow] = equations.emplace(rowsize[colrow], colrow).first;
    }
  }

  // substitute column in the objective function
  if (model->col_cost_[substcol] != 0.0) {
    model->offset_ += model->col_cost_[substcol] * offset;
    assert(std::isfinite(model->offset_));

    model->col_cost_[staycol] += scale * model->col_cost_[substcol];

    if (std::abs(model->col_cost_[staycol]) <= options->small_matrix_value)
      model->col_cost_[staycol] = 0.0;
    model->col_cost_[substcol] = 0.0;
  }
}

void HPresolve::fixColToLower(HighsPostsolveStack& postsolve_stack,
                              HighsInt col) {
  const bool logging_on = analysis_.logging_on_;
  if (logging_on) analysis_.startPresolveRuleLog(kPresolveRuleFixedCol);
  double fixval = model->col_lower_[col];
  assert(fixval != -kHighsInf);

  // printf("fixing column %" HIGHSINT_FORMAT " to %.15g\n", col, fixval);

  // mark the column as deleted first so that it is not registered as singleton
  // column upon removing its nonzeros
  postsolve_stack.fixedColAtLower(col, fixval, model->col_cost_[col],
                                  getColumnVector(col));
  markColDeleted(col);

  for (HighsInt coliter = colhead[col]; coliter != -1;) {
    HighsInt colrow = Arow[coliter];
    double colval = Avalue[coliter];
    assert(Acol[coliter] == col);

    HighsInt colpos = coliter;
    coliter = Anext[coliter];

    if (model->row_lower_[colrow] != -kHighsInf)
      model->row_lower_[colrow] -= colval * fixval;

    if (model->row_upper_[colrow] != kHighsInf)
      model->row_upper_[colrow] -= colval * fixval;

    unlink(colpos);

    if (model->row_lower_[colrow] == model->row_upper_[colrow] &&
        eqiters[colrow] != equations.end() &&
        eqiters[colrow]->first != rowsize[colrow]) {
      // if that is the case reinsert it into the equation set that is ordered
      // by sparsity
      equations.erase(eqiters[colrow]);
      eqiters[colrow] = equations.emplace(rowsize[colrow], colrow).first;
    }
  }

  model->offset_ += model->col_cost_[col] * fixval;
  assert(std::isfinite(model->offset_));
  model->col_cost_[col] = 0;
  analysis_.logging_on_ = logging_on;
  if (logging_on) analysis_.stopPresolveRuleLog(kPresolveRuleFixedCol);
}

void HPresolve::fixColToUpper(HighsPostsolveStack& postsolve_stack,
                              HighsInt col) {
  const bool logging_on = analysis_.logging_on_;
  if (logging_on) analysis_.startPresolveRuleLog(kPresolveRuleFixedCol);
  double fixval = model->col_upper_[col];
  assert(fixval != kHighsInf);
  // printf("fixing column %" HIGHSINT_FORMAT " to %.15g\n", col, fixval);

  // mark the column as deleted first so that it is not registered as singleton
  // column upon removing its nonzeros
  postsolve_stack.fixedColAtUpper(col, fixval, model->col_cost_[col],
                                  getColumnVector(col));
  markColDeleted(col);

  for (HighsInt coliter = colhead[col]; coliter != -1;) {
    HighsInt colrow = Arow[coliter];
    double colval = Avalue[coliter];
    assert(Acol[coliter] == col);

    HighsInt colpos = coliter;
    coliter = Anext[coliter];

    if (model->row_lower_[colrow] != -kHighsInf)
      model->row_lower_[colrow] -= colval * fixval;

    if (model->row_upper_[colrow] != kHighsInf)
      model->row_upper_[colrow] -= colval * fixval;

    unlink(colpos);

    if (model->row_lower_[colrow] == model->row_upper_[colrow] &&
        eqiters[colrow] != equations.end() &&
        eqiters[colrow]->first != rowsize[colrow]) {
      // if that is the case reinsert it into the equation set that is ordered
      // by sparsity
      equations.erase(eqiters[colrow]);
      eqiters[colrow] = equations.emplace(rowsize[colrow], colrow).first;
    }
  }

  model->offset_ += model->col_cost_[col] * fixval;
  assert(std::isfinite(model->offset_));
  model->col_cost_[col] = 0;
  analysis_.logging_on_ = logging_on;
  if (logging_on) analysis_.stopPresolveRuleLog(kPresolveRuleFixedCol);
}

void HPresolve::fixColToZero(HighsPostsolveStack& postsolve_stack,
                             HighsInt col) {
  const bool logging_on = analysis_.logging_on_;
  if (logging_on) analysis_.startPresolveRuleLog(kPresolveRuleFixedCol);
  postsolve_stack.fixedColAtZero(col, model->col_cost_[col],
                                 getColumnVector(col));
  // mark the column as deleted first so that it is not registered as singleton
  // column upon removing its nonzeros
  markColDeleted(col);

  for (HighsInt coliter = colhead[col]; coliter != -1;) {
    HighsInt colrow = Arow[coliter];
    assert(Acol[coliter] == col);

    HighsInt colpos = coliter;
    coliter = Anext[coliter];

    unlink(colpos);

    if (model->row_lower_[colrow] == model->row_upper_[colrow] &&
        eqiters[colrow] != equations.end() &&
        eqiters[colrow]->first != rowsize[colrow]) {
      // if that is the case reinsert it into the equation set that is ordered
      // by sparsity
      equations.erase(eqiters[colrow]);
      eqiters[colrow] = equations.emplace(rowsize[colrow], colrow).first;
    }
  }

  model->col_cost_[col] = 0;
  analysis_.logging_on_ = logging_on;
  if (logging_on) analysis_.stopPresolveRuleLog(kPresolveRuleFixedCol);
}

void HPresolve::removeRow(HighsInt row) {
  assert(row < int(rowroot.size()));
  assert(row >= 0);
  // first mark the row as logically deleted, so that it is not register as
  // singleton row upon removing its nonzeros
  markRowDeleted(row);
  storeRow(row);
  for (HighsInt rowiter : rowpositions) {
    assert(Arow[rowiter] == row);
    unlink(rowiter);
  }
}

void HPresolve::removeFixedCol(HighsInt col) {
  const bool logging_on = analysis_.logging_on_;
  if (logging_on) analysis_.startPresolveRuleLog(kPresolveRuleFixedCol);
  double fixval = model->col_lower_[col];

  markColDeleted(col);

  for (HighsInt coliter = colhead[col]; coliter != -1;) {
    HighsInt colrow = Arow[coliter];
    double colval = Avalue[coliter];
    assert(Acol[coliter] == col);

    HighsInt colpos = coliter;
    coliter = Anext[coliter];

    if (model->row_lower_[colrow] != -kHighsInf)
      model->row_lower_[colrow] -= colval * fixval;

    if (model->row_upper_[colrow] != kHighsInf)
      model->row_upper_[colrow] -= colval * fixval;

    unlink(colpos);

    if (model->row_lower_[colrow] == model->row_upper_[colrow] &&
        eqiters[colrow] != equations.end() &&
        eqiters[colrow]->first != rowsize[colrow]) {
      // if that is the case reinsert it into the equation set that is ordered
      // by sparsity
      equations.erase(eqiters[colrow]);
      eqiters[colrow] = equations.emplace(rowsize[colrow], colrow).first;
    }
  }

  model->offset_ += model->col_cost_[col] * fixval;
  assert(std::isfinite(model->offset_));
  model->col_cost_[col] = 0;
  analysis_.logging_on_ = logging_on;
  if (logging_on) analysis_.stopPresolveRuleLog(kPresolveRuleFixedCol);
}

HPresolve::Result HPresolve::removeRowSingletons(
    HighsPostsolveStack& postsolve_stack) {
  for (size_t i = 0; i != singletonRows.size(); ++i) {
    HighsInt row = singletonRows[i];
    if (rowDeleted[row] || rowsize[row] > 1) continue;
    // row presolve will delegate to rowSingleton() if the row size is 1
    // if the singleton row has become empty it will also remove the row
    HPRESOLVE_CHECKED_CALL(rowPresolve(postsolve_stack, row));
  }

  singletonRows.clear();

  return Result::kOk;
}

HPresolve::Result HPresolve::presolveColSingletons(
    HighsPostsolveStack& postsolve_stack) {
  for (size_t i = 0; i != singletonColumns.size(); ++i) {
    HighsInt col = singletonColumns[i];
    if (colDeleted[col]) continue;
    HPRESOLVE_CHECKED_CALL(colPresolve(postsolve_stack, col));
  }
  singletonColumns.erase(
      std::remove_if(
          singletonColumns.begin(), singletonColumns.end(),
          [&](HighsInt col) { return colDeleted[col] || colsize[col] > 1; }),
      singletonColumns.end());

  return Result::kOk;
}

HPresolve::Result HPresolve::presolveChangedRows(
    HighsPostsolveStack& postsolve_stack) {
  std::vector<HighsInt> changedRows;
  changedRows.reserve(model->num_row_ - numDeletedRows);
  changedRows.swap(changedRowIndices);
  for (HighsInt row : changedRows) {
    if (rowDeleted[row]) continue;
    HPRESOLVE_CHECKED_CALL(rowPresolve(postsolve_stack, row));
    changedRowFlag[row] = rowDeleted[row];
  }

  return Result::kOk;
}

HPresolve::Result HPresolve::presolveChangedCols(
    HighsPostsolveStack& postsolve_stack) {
  std::vector<HighsInt> changedCols;
  changedCols.reserve(model->num_col_ - numDeletedCols);
  changedCols.swap(changedColIndices);
  for (HighsInt col : changedCols) {
    if (colDeleted[col]) continue;
    HPRESOLVE_CHECKED_CALL(colPresolve(postsolve_stack, col));
    changedColFlag[col] = colDeleted[col];
  }

  return Result::kOk;
}

HPresolve::Result HPresolve::removeDoubletonEquations(
    HighsPostsolveStack& postsolve_stack) {
  auto eq = equations.begin();
  while (eq != equations.end()) {
    HighsInt eqrow = eq->second;
    assert(!rowDeleted[eqrow]);
    assert(eq->first == rowsize[eqrow]);
    assert(model->row_lower_[eqrow] == model->row_upper_[eqrow]);
    if (rowsize[eqrow] > 2) return Result::kOk;
    HPRESOLVE_CHECKED_CALL(rowPresolve(postsolve_stack, eqrow));
    if (rowDeleted[eqrow])
      eq = equations.begin();
    else
      ++eq;
  }

  return Result::kOk;
}

HighsInt HPresolve::strengthenInequalities() {
  std::vector<int8_t> complementation;
  std::vector<double> reducedcost;
  std::vector<double> upper;
  std::vector<HighsInt> indices;
  std::vector<HighsInt> positions;
  std::vector<HighsInt> stack;
  std::vector<double> coefs;
  std::vector<HighsInt> cover;

  HighsInt numstrenghtened = 0;

  for (HighsInt row = 0; row != model->num_row_; ++row) {
    if (rowsize[row] <= 1) continue;
    if (model->row_lower_[row] != -kHighsInf &&
        model->row_upper_[row] != kHighsInf)
      continue;

    // do not run on very dense rows as this could get expensive
    if (rowsize[row] >
        std::max(HighsInt{1000},
                 HighsInt(0.05 * (model->num_col_ - numDeletedCols))))
      continue;

    // printf("strengthening knapsack of %" HIGHSINT_FORMAT " vars\n",
    // rowsize[row]);

    HighsCDouble maxviolation;
    HighsCDouble continuouscontribution = 0.0;
    double scale;

    if (model->row_lower_[row] != -kHighsInf) {
      maxviolation = model->row_lower_[row];
      scale = -1.0;
    } else {
      maxviolation = -model->row_upper_[row];
      scale = 1.0;
    }

    complementation.clear();
    reducedcost.clear();
    upper.clear();
    indices.clear();
    positions.clear();
    complementation.reserve(rowsize[row]);
    reducedcost.reserve(rowsize[row]);
    upper.reserve(rowsize[row]);
    indices.reserve(rowsize[row]);
    stack.reserve(rowsize[row]);
    stack.push_back(rowroot[row]);

    bool skiprow = false;

    while (!stack.empty()) {
      HighsInt pos = stack.back();
      stack.pop_back();

      if (ARright[pos] != -1) stack.push_back(ARright[pos]);
      if (ARleft[pos] != -1) stack.push_back(ARleft[pos]);

      int8_t comp;
      double weight;
      double ub;
      weight = Avalue[pos] * scale;
      HighsInt col = Acol[pos];
      ub = model->col_upper_[col] - model->col_lower_[col];

      if (ub == kHighsInf) {
        skiprow = true;
        break;
      }

      if (weight > 0) {
        if (model->col_upper_[col] == kHighsInf) {
          skiprow = true;
          break;
        }

        comp = 1;
        maxviolation += model->col_upper_[col] * weight;
      } else {
        if (model->col_lower_[col] == -kHighsInf) {
          skiprow = true;
          break;
        }
        comp = -1;
        maxviolation += model->col_lower_[col] * weight;
        weight = -weight;
      }

      if (ub <= primal_feastol || weight <= primal_feastol) continue;

      if (model->integrality_[col] == HighsVarType::kContinuous) {
        continuouscontribution += weight * ub;
        continue;
      }

      indices.push_back(reducedcost.size());
      positions.push_back(pos);
      reducedcost.push_back(weight);
      complementation.push_back(comp);
      upper.push_back(ub);
    }

    if (skiprow) {
      stack.clear();
      continue;
    }

    const double smallVal =
        std::max(100 * primal_feastol, primal_feastol * double(maxviolation));
    while (true) {
      if (maxviolation - continuouscontribution <= smallVal || indices.empty())
        break;

      pdqsort(indices.begin(), indices.end(), [&](HighsInt i1, HighsInt i2) {
        return std::make_pair(reducedcost[i1], i1) >
               std::make_pair(reducedcost[i2], i2);
      });

      HighsCDouble lambda = maxviolation - continuouscontribution;

      cover.clear();
      cover.reserve(indices.size());

      for (HighsInt i = indices.size() - 1; i >= 0; --i) {
        double delta = upper[indices[i]] * reducedcost[indices[i]];

        if (upper[indices[i]] <= 1000.0 && reducedcost[indices[i]] > smallVal &&
            lambda - delta <= smallVal)
          cover.push_back(indices[i]);
        else
          lambda -= delta;
      }

      if (cover.empty() || lambda <= smallVal) break;

      HighsInt alpos = *std::min_element(
          cover.begin(), cover.end(), [&](HighsInt i1, HighsInt i2) {
            if (reducedcost[i1] <= 1e-3 || reducedcost[i2] <= 1e-3)
              return reducedcost[i1] > reducedcost[i2];
            return reducedcost[i1] < reducedcost[i2];
          });

      HighsInt coverend = cover.size();

      double al = reducedcost[alpos];
      coefs.resize(coverend);
      double coverrhs =
          std::max(std::ceil(double(lambda / al - primal_feastol)), 1.0);
      HighsCDouble slackupper = -coverrhs;

      double step = kHighsInf;
      for (HighsInt i = 0; i != coverend; ++i) {
        coefs[i] =
            std::ceil(std::min(reducedcost[cover[i]], double(lambda)) / al -
                      options->small_matrix_value);
        slackupper += upper[cover[i]] * coefs[i];
        step = std::min(step, reducedcost[cover[i]] / coefs[i]);
      }
      step = std::min(step, double(maxviolation / coverrhs));
      maxviolation -= step * coverrhs;

      HighsInt slackind = reducedcost.size();
      reducedcost.push_back(step);
      upper.push_back(double(slackupper));

      for (HighsInt i = 0; i != coverend; ++i)
        reducedcost[cover[i]] -= step * coefs[i];

      indices.erase(std::remove_if(indices.begin(), indices.end(),
                                   [&](HighsInt i) {
                                     return reducedcost[i] <= primal_feastol;
                                   }),
                    indices.end());
      indices.push_back(slackind);
    }

    double threshold = double(maxviolation + primal_feastol);

    indices.erase(std::remove_if(indices.begin(), indices.end(),
                                 [&](HighsInt i) {
                                   return i >= (HighsInt)positions.size() ||
                                          std::abs(reducedcost[i]) <= threshold;
                                 }),
                  indices.end());
    if (indices.empty()) continue;

    if (scale == -1.0) {
      HighsCDouble lhs = model->row_lower_[row];
      for (HighsInt i : indices) {
        double coefdelta = double(reducedcost[i] - maxviolation);
        HighsInt pos = positions[i];

        if (complementation[i] == -1) {
          lhs -= coefdelta * model->col_lower_[Acol[pos]];
          addToMatrix(row, Acol[pos], -coefdelta);
        } else {
          lhs += coefdelta * model->col_upper_[Acol[pos]];
          addToMatrix(row, Acol[pos], coefdelta);
        }
      }

      model->row_lower_[row] = double(lhs);
    } else {
      HighsCDouble rhs = model->row_upper_[row];
      for (HighsInt i : indices) {
        double coefdelta = double(reducedcost[i] - maxviolation);
        HighsInt pos = positions[i];

        if (complementation[i] == -1) {
          rhs += coefdelta * model->col_lower_[Acol[pos]];
          addToMatrix(row, Acol[pos], coefdelta);
        } else {
          rhs -= coefdelta * model->col_upper_[Acol[pos]];
          addToMatrix(row, Acol[pos], -coefdelta);
        }
      }

      model->row_upper_[row] = double(rhs);
    }

    numstrenghtened += indices.size();
  }

  return numstrenghtened;
}

HighsInt HPresolve::detectImpliedIntegers() {
  HighsInt numImplInt = 0;

  for (HighsInt col = 0; col != model->num_col_; ++col) {
    if (colDeleted[col]) continue;
    if (model->integrality_[col] == HighsVarType::kContinuous &&
        isImpliedInteger(col)) {
      ++numImplInt;
      model->integrality_[col] = HighsVarType::kImplicitInteger;

      for (const HighsSliceNonzero& nonzero : getColumnVector(col))
        ++rowsizeImplInt[nonzero.index()];

      double ceilLower = std::ceil(model->col_lower_[col] - primal_feastol);
      double floorUpper = std::floor(model->col_upper_[col] + primal_feastol);

      if (ceilLower > model->col_lower_[col]) changeColLower(col, ceilLower);
      if (floorUpper < model->col_upper_[col]) changeColUpper(col, floorUpper);
    }
  }

  return numImplInt;
}

HPresolve::Result HPresolve::detectParallelRowsAndCols(
    HighsPostsolveStack& postsolve_stack) {
  assert(analysis_.allow_rule_[kPresolveRuleParallelRowsAndCols]);
  const bool logging_on = analysis_.logging_on_;
  if (logging_on)
    analysis_.startPresolveRuleLog(kPresolveRuleParallelRowsAndCols);

  std::vector<std::uint64_t> rowHashes;
  std::vector<std::uint64_t> colHashes;
  std::vector<std::pair<double, HighsInt>> rowMax(rowsize.size());
  std::vector<std::pair<double, HighsInt>> colMax(colsize.size());

  HighsHashTable<HighsInt, HighsInt> numRowSingletons;

  HighsInt nnz = Avalue.size();
  rowHashes.assign(rowsize.begin(), rowsize.end());
  colHashes.assign(colsize.begin(), colsize.end());

  // Step 1: Determine scales for rows and columns and remove column singletons
  // from the intial row hashes which are initialized with the row sizes
  for (HighsInt i = 0; i != nnz; ++i) {
    if (Avalue[i] == 0.0) continue;
    assert(!colDeleted[Acol[i]]);
    if (colsize[Acol[i]] == 1) {
      colMax[Acol[i]].first = Avalue[i];
      --rowHashes[Arow[i]];
      numRowSingletons[Arow[i]] += 1;
      continue;
    }
    double absVal = std::abs(Avalue[i]);
    double absRowMax = std::abs(rowMax[Arow[i]].first);

    // among the largest values which are equal in tolerance
    // we use the nonzero with the smalles row/column index for the column/row
    // scale so that we ensure that duplicate rows/columns are scaled to have
    // the same sign
    if (absVal >= absRowMax - options->small_matrix_value) {
      // we are greater or equal with tolerances, check if we are either
      // strictly larger or equal with a smaller index and remember the signed
      // nonzero if one of those things is the case
      if (absVal > absRowMax + options->small_matrix_value ||
          Acol[i] < rowMax[Arow[i]].second) {
        rowMax[Arow[i]].first = Avalue[i];
        rowMax[Arow[i]].second = Acol[i];
      }
    }

    double absColMax = std::abs(colMax[Acol[i]].first);
    if (absVal >= absColMax - options->small_matrix_value) {
      if (absVal > absColMax + options->small_matrix_value ||
          Arow[i] < colMax[Acol[i]].second) {
        colMax[Acol[i]].first = Avalue[i];
        colMax[Acol[i]].second = Arow[i];
      }
    }
  }

  // Step 2: Compute hash values for rows and columns excluding singleton
  // columns
  for (HighsInt i = 0; i != nnz; ++i) {
    if (Avalue[i] == 0.0) continue;
    assert(!rowDeleted[Arow[i]] && !colDeleted[Acol[i]]);
    if (colsize[Acol[i]] == 1) {
      colHashes[Acol[i]] = Arow[i];
    } else {
      HighsHashHelpers::sparse_combine(rowHashes[Arow[i]], Acol[i],
                                       HighsHashHelpers::double_hash_code(
                                           Avalue[i] / rowMax[Arow[i]].first));
      HighsHashHelpers::sparse_combine(colHashes[Acol[i]], Arow[i],
                                       HighsHashHelpers::double_hash_code(
                                           Avalue[i] / colMax[Acol[i]].first));
    }
  }

  // Step 3: Loop over the rows and columns and put them into buckets using the
  // computed hash values. Whenever a bucket already contains a row/column,
  // check if we can apply a (nearly) parallel row reduction or a
  // parallel/dominated column reduction.
  HighsInt numRowBuckets = 0;
  HighsInt numColBuckets = 0;

  std::unordered_multimap<std::uint64_t, HighsInt> buckets;

  for (HighsInt i = 0; i != model->num_col_; ++i) {
    if (colDeleted[i]) continue;
    if (colsize[i] == 0) {
      HPRESOLVE_CHECKED_CALL(colPresolve(postsolve_stack, i));
      continue;
    }
    auto it = buckets.find(colHashes[i]);
    decltype(it) last = it;

    HighsInt delCol = -1;
    HighsInt parallelColCandidate = -2;

    if (it == buckets.end()) ++numColBuckets;
    while (it != buckets.end() && it->first == colHashes[i]) {
      parallelColCandidate = it->second;
      last = it++;

      // we want to check if the columns are parallel, first rule out
      // hash collisions with different size columns
      if (colsize[i] != colsize[parallelColCandidate]) continue;
      // The columns have the same length. Next we determine whether domination
      // is possible in one of the directions, and if it is we designate the
      // dominating column as column 2. The first thing we check is whether the
      // the objective value of one of the (scaled) columns is strictly better
      // then the objective value of the other column which rules out domination
      // in one direction.

      HighsInt col = -1;
      HighsInt duplicateCol = -1;
      double colScale;

      // helpers for checking dominance between parallel columns which is
      // possible for different cases of the variable types: if col can be
      // increased infinitely in which case duplicateCol can be fixed to its
      // lower bound. duplicateCol can be decreased infinitely in which case col
      // can be fixed to its upper bound. for both cases we exploit that the
      // column that remains unfixed can always compensate for the fixed column.
      // This only holds if the compensating column can compensate exactly for
      // feasible value of the fixed column. In the continuous case this
      // trivially holds. In the case where both variables are integer and the
      // scale is +- 1 this also holds trivially. If the scale is > 1 and both
      // variables are integer, this only holds in one direction. We can apply
      // the reduction due to the following reasoning: Applying the scale to
      // col, means we change its meaning and it is not an integer variable
      // anymore, but a variable that moves on multiples of 1/scale. As we have
      // taken care that the scale is >=1 and integral for two integer
      // variables, the scaled column can always exactly compensate for the
      // other column as it can move by 1/k with k being integer. Hence every
      // kth allowed value is integral and no integral value is skipped. If the
      // compensating column is integral
      bool checkColImplBounds = true;
      bool checkDuplicateColImplBounds = true;
      auto colUpperInf = [&]() {
        if (!checkColImplBounds) return false;
        if (mipsolver == nullptr) {
          // for LP we check strict reduncancy of the bounds as otherwise dual
          // postsolve might fail when the bound is used in the optimal solution
          return colScale > 0 ? model->col_upper_[col] == kHighsInf ||
                                    implColUpper[col] <
                                        model->col_upper_[col] - primal_feastol
                              : model->col_lower_[col] == -kHighsInf ||
                                    implColLower[col] >
                                        model->col_lower_[col] + primal_feastol;
        } else {
          // for MIP we do not need dual postsolve so the reduction is valid if
          // the bound is weakly redundant
          return colScale > 0 ? model->col_upper_[col] == kHighsInf ||
                                    implColUpper[col] <=
                                        model->col_upper_[col] + primal_feastol
                              : model->col_lower_[col] == -kHighsInf ||
                                    implColLower[col] >=
                                        model->col_lower_[col] - primal_feastol;
        }
      };

      auto colLowerInf = [&]() {
        if (!checkColImplBounds) return false;
        if (mipsolver == nullptr) {
          return colScale > 0 ? model->col_lower_[col] == -kHighsInf ||
                                    implColLower[col] >
                                        model->col_lower_[col] + primal_feastol
                              : model->col_upper_[col] == kHighsInf ||
                                    implColUpper[col] <
                                        model->col_upper_[col] - primal_feastol;
        } else {
          return colScale > 0 ? model->col_lower_[col] == -kHighsInf ||
                                    implColLower[col] >=
                                        model->col_lower_[col] - primal_feastol
                              : model->col_upper_[col] == kHighsInf ||
                                    implColUpper[col] <=
                                        model->col_upper_[col] + primal_feastol;
        }
      };

      auto duplicateColUpperInf = [&]() {
        if (!checkDuplicateColImplBounds) return false;
        if (mipsolver == nullptr) {
          return model->col_upper_[duplicateCol] == kHighsInf ||
                 implColUpper[duplicateCol] <
                     model->col_upper_[duplicateCol] - primal_feastol;
        } else {
          return model->col_upper_[duplicateCol] == kHighsInf ||
                 implColUpper[duplicateCol] <=
                     model->col_upper_[duplicateCol] + primal_feastol;
        }
      };

      auto duplicateColLowerInf = [&]() {
        if (!checkDuplicateColImplBounds) return false;
        if (mipsolver == nullptr) {
          return model->col_lower_[duplicateCol] == -kHighsInf ||
                 implColLower[duplicateCol] >
                     model->col_lower_[duplicateCol] + primal_feastol;
        } else {
          return model->col_lower_[duplicateCol] == -kHighsInf ||
                 implColLower[duplicateCol] >=
                     model->col_lower_[duplicateCol] - primal_feastol;
        }
      };

      // Now check the if the variable types rule out domination in one
      // direction and already skip the column if that rules out domination in
      // both directions due to the previous check on the objective.
      if (model->integrality_[i] == HighsVarType::kInteger &&
          model->integrality_[parallelColCandidate] == HighsVarType::kInteger) {
        // both variables are integral, hence the scale must be integral
        // therefore first choose the smaller colMax value for col2, then check
        // integrality of colMax[col1] / colMax[col2].
        if (std::abs(colMax[i].first) <
            std::abs(colMax[parallelColCandidate].first)) {
          col = i;
          duplicateCol = parallelColCandidate;
        } else {
          col = parallelColCandidate;
          duplicateCol = i;
        }

        double scaleCand = colMax[duplicateCol].first / colMax[col].first;
        colScale = std::round(scaleCand);
        assert(std::abs(colScale) >= 1.0);
        if (std::abs(colScale - scaleCand) > options->small_matrix_value)
          continue;

        // if the scale is larger than 1, duplicate column cannot compensate for
        // all values of scaled col due to integrality as the scaled column
        // moves on a grid of 1/scale.
        if (colScale != 1.0) checkDuplicateColImplBounds = false;
      } else if (model->integrality_[i] == HighsVarType::kInteger) {
        col = i;
        duplicateCol = parallelColCandidate;
        colScale = colMax[duplicateCol].first / colMax[col].first;

        // as col is integral and dulicateCol is not col cannot compensate for
        // duplicate col
        checkColImplBounds = false;
      } else {
        col = parallelColCandidate;
        duplicateCol = i;
        colScale = colMax[duplicateCol].first / colMax[col].first;

        // as col might be integral and dulicateCol is not integral. In that
        // case col cannot compensate for duplicate col
        checkColImplBounds =
            model->integrality_[parallelColCandidate] != HighsVarType::kInteger;
      }

      double objDiff = double(model->col_cost_[col] * HighsCDouble(colScale) -
                              model->col_cost_[duplicateCol]);
      // if (std::abs(objDiff) > options->small_matrix_value) continue;
      constexpr HighsInt kMergeParallelCols = 0;
      constexpr HighsInt kDominanceColToUpper = 1;
      constexpr HighsInt kDominanceColToLower = 2;
      constexpr HighsInt kDominanceDuplicateColToUpper = 3;
      constexpr HighsInt kDominanceDuplicateColToLower = 4;

      HighsInt reductionCase = kMergeParallelCols;
      // now do the case distinctions for dominated columns
      // the cases are a lot simpler due to the helper functions
      // for checking the infinite bounds which automatically
      // incorporate the check for the variable types that allow domination.
      if (objDiff < -options->dual_feasibility_tolerance) {
        // scaled col is better than duplicate col
        if (colUpperInf() && model->col_lower_[duplicateCol] != kHighsInf)
          reductionCase = kDominanceDuplicateColToLower;
        else if (duplicateColLowerInf() &&
                 (colScale < 0 || model->col_upper_[col] != kHighsInf) &&
                 (colScale > 0 || model->col_lower_[col] != -kHighsInf))
          reductionCase =
              colScale > 0 ? kDominanceColToUpper : kDominanceColToLower;
        else
          continue;
      } else if (objDiff > options->dual_feasibility_tolerance) {
        // duplicate col is better than scaled col
        if (colLowerInf() && model->col_upper_[duplicateCol] != kHighsInf)
          reductionCase = kDominanceDuplicateColToUpper;
        else if (duplicateColUpperInf() &&
                 (colScale < 0 || model->col_lower_[col] != -kHighsInf) &&
                 (colScale > 0 || model->col_upper_[col] != kHighsInf))
          reductionCase =
              colScale > 0 ? kDominanceColToLower : kDominanceColToUpper;
        else
          continue;
      } else {
        if (colUpperInf() && model->col_lower_[duplicateCol] != -kHighsInf)
          reductionCase = kDominanceDuplicateColToLower;
        else if (colLowerInf() && model->col_upper_[duplicateCol] != kHighsInf)
          reductionCase = kDominanceDuplicateColToUpper;
        else if (duplicateColUpperInf() &&
                 (colScale < 0 || model->col_lower_[col] != -kHighsInf) &&
                 (colScale > 0 || model->col_upper_[col] != kHighsInf))
          reductionCase =
              colScale > 0 ? kDominanceColToLower : kDominanceColToUpper;
        else if (duplicateColLowerInf() &&
                 (colScale < 0 || model->col_upper_[col] != kHighsInf) &&
                 (colScale > 0 || model->col_lower_[col] != -kHighsInf))
          reductionCase =
              colScale > 0 ? kDominanceColToUpper : kDominanceColToLower;
      }
      double mergeLower = 0;
      double mergeUpper = 0;
      if (reductionCase == kMergeParallelCols) {
        if (colScale > 0) {
          mergeLower = model->col_lower_[col] +
                       colScale * model->col_lower_[duplicateCol];
          mergeUpper = model->col_upper_[col] +
                       colScale * model->col_upper_[duplicateCol];
        } else {
          mergeLower = model->col_lower_[col] +
                       colScale * model->col_upper_[duplicateCol];
          mergeUpper = model->col_upper_[col] +
                       colScale * model->col_lower_[duplicateCol];
        }
        if (model->integrality_[col] == HighsVarType::kInteger) {
          // the only possible reduction if the column parallelism check
          // succeeds is to merge the two columns into one. If one column is
          // integral this means we have restrictions on integers and need to
          // check additional conditions to allow the merging of two integer
          // columns, or a continuous column and an integer.
          if (model->integrality_[duplicateCol] != HighsVarType::kInteger) {
            // only one column is integral which cannot be duplicateCol due to
            // the way we assign the columns above
            if (std::abs(colScale * (model->col_upper_[duplicateCol] -
                                     model->col_lower_[duplicateCol])) <
                1.0 - primal_feastol)
              continue;
          } else if (colScale > 1.0) {
            // round bounds to exact integer values to make sure they are not
            // wrongly truncated in conversions happening below
            mergeLower = std::round(mergeLower);
            mergeUpper = std::round(mergeUpper);

            // this should not happen, since this would allow domination and
            // would have been caught by the cases above
            assert(mergeLower != -kHighsInf);
            assert(mergeUpper != kHighsInf);

            HighsInt kMax = mergeUpper;
            bool representable = true;
            for (HighsInt k = mergeLower; k <= kMax; ++k) {
              // we loop over the domain of the merged variable to check whether
              // there exists a value for col and duplicateCol so that both are
              // within their bounds. since the merged column y is defined as y
              // = col + colScale * duplicateCol, we know that the value of col
              // can be computed as col = y - colScale * duplicateCol. Hence we
              // loop over the domain of col2 until we verify that a suitable
              // value of column 1 exists to yield the desired value for y.
              double mergeVal = mergeLower + k;
              HighsInt k2Max = model->col_upper_[duplicateCol];
              assert(k2Max == model->col_upper_[duplicateCol]);
              representable = false;
              for (HighsInt k2 = model->col_lower_[duplicateCol]; k2 <= k2Max;
                   ++k2) {
                double colVal = mergeVal - colScale * k2;
                if (colVal >= model->col_lower_[col] - primal_feastol &&
                    colVal <= model->col_upper_[col] + primal_feastol) {
                  representable = true;
                  break;
                }
              }

              if (!representable) break;
            }

            if (!representable) continue;
          }
        }
      }

      bool parallel = true;
      // now check whether the coefficients are actually parallel
      for (const HighsSliceNonzero& colNz : getColumnVector(col)) {
        HighsInt duplicateColRowPos = findNonzero(colNz.index(), duplicateCol);
        if (duplicateColRowPos == -1) {
          parallel = false;
          break;
        }

        double difference = std::abs(
            double(Avalue[duplicateColRowPos] - colScale * colNz.value()));
        if (difference > options->small_matrix_value) {
          parallel = false;
          break;
        }
      }

      if (!parallel) continue;

      switch (reductionCase) {
        case kDominanceDuplicateColToLower:
          delCol = duplicateCol;
          if (colsize[duplicateCol] == 1) {
            HighsInt row = Arow[colhead[duplicateCol]];
            numRowSingletons[row] -= 1;
          }
          fixColToLower(postsolve_stack, duplicateCol);
          break;
        case kDominanceDuplicateColToUpper:
          delCol = duplicateCol;
          if (colsize[duplicateCol] == 1) {
            HighsInt row = Arow[colhead[duplicateCol]];
            numRowSingletons[row] -= 1;
          }
          fixColToUpper(postsolve_stack, duplicateCol);
          break;
        case kDominanceColToLower:
          delCol = col;
          if (colsize[col] == 1) {
            HighsInt row = Arow[colhead[col]];
            numRowSingletons[row] -= 1;
          }
          fixColToLower(postsolve_stack, col);
          break;
        case kDominanceColToUpper:
          delCol = col;
          if (colsize[col] == 1) {
            HighsInt row = Arow[colhead[col]];
            numRowSingletons[row] -= 1;
          }
          fixColToUpper(postsolve_stack, col);
          break;
        case kMergeParallelCols:
          postsolve_stack.duplicateColumn(
              colScale, model->col_lower_[col], model->col_upper_[col],
              model->col_lower_[duplicateCol], model->col_upper_[duplicateCol],
              col, duplicateCol,
              model->integrality_[col] == HighsVarType::kInteger,
              model->integrality_[duplicateCol] == HighsVarType::kInteger);
          HighsInt rowsizeIntReduction = 0;
          if (model->integrality_[duplicateCol] != HighsVarType::kInteger &&
              model->integrality_[col] == HighsVarType::kInteger) {
            rowsizeIntReduction = 1;
            model->integrality_[col] = HighsVarType::kContinuous;
          }
          markChangedCol(col);
          if (colsize[duplicateCol] == 1) {
            HighsInt row = Arow[colhead[duplicateCol]];
            numRowSingletons[row] -= 1;
          }

          // by updating the bounds properly, the unlink calls will update the
          // implied row upper bounds to the correct values. For finite bounds
          // simply setting the bounds of duplicate col to zero suffices. For
          // infinite bounds we need to make sure the counters for the number of
          // infinite bounds that contribute to the implied row bounds are
          // updated correctly and that all finite contributions are removed.
          if (colScale > 0) {
            if (mergeUpper == kHighsInf && model->col_upper_[col] != kHighsInf)
              model->col_upper_[duplicateCol] =
                  model->col_upper_[col] / colScale;
            else
              model->col_upper_[duplicateCol] = 0;

            if (mergeLower == -kHighsInf &&
                model->col_lower_[col] != -kHighsInf)
              // make sure that upon removal of the duplicate column the finite
              // contribution of col's lower bound is removed and the infinite
              // contribution of duplicateCol is retained
              model->col_lower_[duplicateCol] =
                  model->col_lower_[col] / colScale;
            else
              model->col_lower_[duplicateCol] = 0;
          } else {
            if (mergeUpper == kHighsInf && model->col_upper_[col] != kHighsInf)
              model->col_lower_[duplicateCol] =
                  model->col_upper_[col] / colScale;
            else
              model->col_lower_[duplicateCol] = 0;

            if (mergeLower == -kHighsInf &&
                model->col_lower_[col] != -kHighsInf)
              // make sure that upon removal of the duplicate column the finite
              // contribution of col's lower bound is removed and the infinite
              // contribution of duplicateCol is retained
              model->col_upper_[duplicateCol] =
                  model->col_lower_[col] / colScale;
            else
              model->col_upper_[duplicateCol] = 0;
          }

          model->col_lower_[col] = mergeLower;
          model->col_upper_[col] = mergeUpper;

          // mark duplicate column as deleted
          markColDeleted(duplicateCol);
          // remove all nonzeros of duplicateCol
          for (HighsInt coliter = colhead[duplicateCol]; coliter != -1;) {
            assert(Acol[coliter] == duplicateCol);

            HighsInt colpos = coliter;
            HighsInt colrow = Arow[coliter];
            // if an an integer column was merged into a continuous one make
            // sure to update the integral rowsize
            if (rowsizeIntReduction)
              rowsizeInteger[colrow] -= rowsizeIntReduction;
            coliter = Anext[coliter];

            unlink(colpos);

            if (model->row_lower_[colrow] == model->row_upper_[colrow] &&
                eqiters[colrow] != equations.end() &&
                eqiters[colrow]->first != rowsize[colrow]) {
              // if that is the case reinsert it into the equation set that is
              // ordered by sparsity
              equations.erase(eqiters[colrow]);
              eqiters[colrow] =
                  equations.emplace(rowsize[colrow], colrow).first;
            }
          }
          // set cost to zero
          model->col_cost_[duplicateCol] = 0;
          delCol = duplicateCol;

          // remove implied bounds, since they might in general not be valid
          // anymore
          if (colLowerSource[col] != -1)
            changeImplColLower(col, -kHighsInf, -1);

          if (colUpperSource[col] != -1) changeImplColUpper(col, kHighsInf, -1);

          // if an implicit integer and an integer column where merge, check if
          // merged continuous column is implicit integer after merge
          if (rowsizeIntReduction &&
              model->integrality_[duplicateCol] ==
                  HighsVarType::kImplicitInteger &&
              isImpliedInteger(col)) {
            model->integrality_[col] = HighsVarType::kImplicitInteger;
            for (const HighsSliceNonzero& nonz : getColumnVector(col))
              ++rowsizeImplInt[nonz.index()];
          }

          break;
      }

      break;
    }

    if (delCol != -1) {
      if (delCol != i) buckets.erase(last);

      // we could have new row singletons since a column was removed. Remove
      // those rows immediately
      HPRESOLVE_CHECKED_CALL(checkLimits(postsolve_stack));
      HPRESOLVE_CHECKED_CALL(removeRowSingletons(postsolve_stack));
    } else {
      buckets.emplace_hint(last, colHashes[i], i);
    }
  }

  buckets.clear();

  for (HighsInt i = 0; i != model->num_row_; ++i) {
    if (rowDeleted[i]) continue;
    if (rowsize[i] <= 1 ||
        (rowsize[i] == 2 && model->row_lower_[i] == model->row_upper_[i])) {
      HPRESOLVE_CHECKED_CALL(rowPresolve(postsolve_stack, i));
      ++numRowBuckets;
      continue;
    }
    auto it = buckets.find(rowHashes[i]);
    decltype(it) last = it;

    const HighsInt* numSingletonPtr = numRowSingletons.find(i);
    HighsInt numSingleton = numSingletonPtr ? *numSingletonPtr : 0;

#if !ENABLE_SPARSIFY_FOR_LP
    if (mipsolver == nullptr && options->lp_presolve_requires_basis_postsolve &&
        numSingleton != 0)
      continue;
#endif
    HighsInt delRow = -1;
    if (it == buckets.end())
      ++numRowBuckets;
    else
      storeRow(i);
    while (it != buckets.end() && it->first == rowHashes[i]) {
      HighsInt parallelRowCand = it->second;
      last = it++;

      numSingletonPtr = numRowSingletons.find(parallelRowCand);
      const HighsInt numSingletonCandidate =
          numSingletonPtr ? *numSingletonPtr : 0;
#if !ENABLE_SPARSIFY_FOR_LP
      if (mipsolver == nullptr &&
          options->lp_presolve_requires_basis_postsolve &&
          numSingletonCandidate != 0)
        continue;
#endif
      if (rowsize[i] - numSingleton !=
          rowsize[parallelRowCand] - numSingletonCandidate)
        continue;

      if (numSingletonCandidate > 1 || numSingleton > 1) {
        // we only handle the case where the rows have at most one extra
        // singleton except when one row has no extra singleton and is an
        // equation. In that case we sparsify the other row by adding the
        // equation and can subsequently solve it as an individual component as
        // it is a row which only contains singletons
        if ((numSingleton != 0 ||
             model->row_lower_[i] != model->row_upper_[i]) &&
            (numSingletonCandidate != 0 ||
             model->row_lower_[parallelRowCand] !=
                 model->row_upper_[parallelRowCand]))
          continue;
      } else if (numSingletonCandidate != numSingleton) {
        // if only one of the two constraints has an extra singleton,
        // we require at least one of the constraints to be an equation
        // if that is the case we can add that equation to the other row
        // and will make it into either a row singleton or a doubleton equation
        // which is removed afterwards
        if (model->row_lower_[i] != model->row_upper_[i] &&
            model->row_lower_[parallelRowCand] !=
                model->row_upper_[parallelRowCand])
          continue;
      }

      double rowScale = rowMax[parallelRowCand].first / rowMax[i].first;
      // check parallel case
      bool parallel = true;
      for (const HighsSliceNonzero& rowNz : getStoredRow()) {
        if (colsize[rowNz.index()] == 1)  // skip singletons
          continue;
        HighsInt nzPos = findNonzero(parallelRowCand, rowNz.index());
        if (nzPos == -1) {
          parallel = false;
          break;
        }

        if (std::abs(double(Avalue[nzPos] -
                            HighsCDouble(rowScale) * rowNz.value())) >
            options->small_matrix_value) {
          parallel = false;
          break;
        }
      }
      if (!parallel) continue;

      if (numSingleton == 0 && numSingletonCandidate == 0) {
        bool rowLowerTightened = false;
        bool rowUpperTightened = false;
        double newUpper;
        double newLower;
        if (rowScale > 0) {
          newUpper = model->row_upper_[i] * rowScale;
          newLower = model->row_lower_[i] * rowScale;
        } else {
          newLower = model->row_upper_[i] * rowScale;
          newUpper = model->row_lower_[i] * rowScale;
        }

        if (newUpper < model->row_upper_[parallelRowCand]) {
          if (newUpper < model->row_lower_[parallelRowCand] - primal_feastol)
            return Result::kPrimalInfeasible;

          if (newUpper <= model->row_lower_[parallelRowCand] + primal_feastol)
            newUpper = model->row_lower_[parallelRowCand];

          if (newUpper < model->row_upper_[parallelRowCand]) {
            rowUpperTightened = true;
            if (rowScale > 0) {
              double tmp = rowDualLower[i] / rowScale;
              rowDualLower[i] = rowDualLower[parallelRowCand] * rowScale;
              rowDualLower[parallelRowCand] = tmp;
            } else {
              double tmp = rowDualUpper[i] / rowScale;
              rowDualUpper[i] = rowDualLower[parallelRowCand] * rowScale;
              rowDualLower[parallelRowCand] = tmp;
            }

            model->row_upper_[parallelRowCand] = newUpper;
          }
        }

        if (newLower > model->row_lower_[parallelRowCand]) {
          if (newLower > model->row_upper_[parallelRowCand] + primal_feastol)
            return Result::kPrimalInfeasible;

          if (newLower >= model->row_upper_[parallelRowCand] - primal_feastol)
            newLower = model->row_upper_[parallelRowCand];

          if (newLower > model->row_lower_[parallelRowCand]) {
            // the rows lower bound is tightened
            // instead of updating the activities of dual constraints, we
            // can simply swap the bounds on the row duals. If the old
            // lower bound on the row dual was finite, the new row dual
            // lower bound is infinite as the new row lower bound must be
            // a finite value. This infinite contribution, was, however,
            // already counted from the parallel row. Therefore by
            // swapping the bounds unlinking the other row will not
            // decrease the infinity counter, but simply remove a bound
            // with zero contribution. For a negative scale we need to
            // swap with the negated upper bound of the row dual of row i.
            rowLowerTightened = true;
            if (rowScale > 0) {
              double tmp = rowDualUpper[i] / rowScale;
              rowDualUpper[i] = rowDualUpper[parallelRowCand] * rowScale;
              rowDualUpper[parallelRowCand] = tmp;
            } else {
              double tmp = rowDualLower[i] / rowScale;
              rowDualLower[i] = rowDualUpper[parallelRowCand] * rowScale;
              rowDualUpper[parallelRowCand] = tmp;
            }

            model->row_lower_[parallelRowCand] = newLower;
          }
        }
        if (rowDualLowerSource[parallelRowCand] != -1)
          changeImplRowDualLower(parallelRowCand, -kHighsInf, -1);
        if (rowDualUpperSource[parallelRowCand] != -1)
          changeImplRowDualUpper(parallelRowCand, kHighsInf, -1);

        postsolve_stack.duplicateRow(parallelRowCand, rowUpperTightened,
                                     rowLowerTightened, i, rowScale);
        delRow = i;
        markRowDeleted(i);
        for (HighsInt rowiter : rowpositions) unlink(rowiter);
        break;
      } else if (model->row_lower_[i] == model->row_upper_[i]) {
        // row i is equation and parallel (except for singletons)
        // add to the row parallelRowCand
        // printf(
        //    "nearly parallel case with %" HIGHSINT_FORMAT " singletons in eq
        //    row and %" HIGHSINT_FORMAT " " "singletons in other row(eq=%"
        //    HIGHSINT_FORMAT ")\n", numSingleton, numSingletonCandidate,
        //    model->row_lower_[parallelRowCand] ==
        //        model->row_upper_[parallelRowCand]);
        postsolve_stack.equalityRowAddition(parallelRowCand, i, -rowScale,
                                            getStoredRow());
        for (const HighsSliceNonzero& rowNz : getStoredRow()) {
          HighsInt pos = findNonzero(parallelRowCand, rowNz.index());
          if (pos != -1)
            unlink(pos);  // all common nonzeros are cancelled, as the rows are
                          // parallel
          else            // might introduce a singleton
            addToMatrix(parallelRowCand, rowNz.index(),
                        -rowScale * rowNz.value());
        }

        if (model->row_upper_[parallelRowCand] != kHighsInf)
          model->row_upper_[parallelRowCand] =
              double(model->row_upper_[parallelRowCand] -
                     HighsCDouble(rowScale) * model->row_upper_[i]);
        if (model->row_lower_[parallelRowCand] != -kHighsInf)
          model->row_lower_[parallelRowCand] =
              double(model->row_lower_[parallelRowCand] -
                     HighsCDouble(rowScale) * model->row_upper_[i]);

        // parallelRowCand is now a singleton row, doubleton equation, or a row
        // that contains only singletons and we let the normal row presolve
        // handle the cases
        HPRESOLVE_CHECKED_CALL(rowPresolve(postsolve_stack, parallelRowCand));
        delRow = parallelRowCand;
      } else if (model->row_lower_[parallelRowCand] ==
                 model->row_upper_[parallelRowCand]) {
        // printf(
        //    "nearly parallel case with %" HIGHSINT_FORMAT " singletons in eq
        //    row and %" HIGHSINT_FORMAT " " "singletons in other inequality
        //    row\n", numSingletonCandidate, numSingleton);
        // the row parallelRowCand is an equation; add it to the other row
        double scale = -rowMax[i].first / rowMax[parallelRowCand].first;
        postsolve_stack.equalityRowAddition(i, parallelRowCand, scale,
                                            getRowVector(parallelRowCand));
        for (const HighsSliceNonzero& rowNz : getRowVector(parallelRowCand)) {
          HighsInt pos = findNonzero(i, rowNz.index());
          if (pos != -1)
            unlink(pos);  // all common nonzeros are cancelled, as the rows are
                          // parallel
          else            // might introduce a singleton
            addToMatrix(i, rowNz.index(), scale * rowNz.value());
        }

        if (model->row_upper_[i] != kHighsInf)
          model->row_upper_[i] =
              double(model->row_upper_[i] +
                     HighsCDouble(scale) * model->row_upper_[parallelRowCand]);
        if (model->row_lower_[i] != -kHighsInf)
          model->row_lower_[i] =
              double(model->row_lower_[i] +
                     HighsCDouble(scale) * model->row_upper_[parallelRowCand]);

        HPRESOLVE_CHECKED_CALL(rowPresolve(postsolve_stack, i));
        delRow = i;
      } else {
        assert(numSingleton == 1);
        assert(numSingletonCandidate == 1);

        double rowUpper;
        double rowLower;
        if (rowScale > 0) {
          rowUpper = model->row_upper_[i] * rowScale;
          rowLower = model->row_lower_[i] * rowScale;
        } else {
          rowLower = model->row_upper_[i] * rowScale;
          rowUpper = model->row_lower_[i] * rowScale;
        }
        // todo: two inequalities with one singleton. check whether the rows can
        // be converted to equations by introducing a shared slack variable
        // which is the case if the singletons have similar properties
        // (objective sign, bounds, scaled coefficient) and the scaled right
        // hand sides match. Then the case reduces to adding one equation to the
        // other and substituting one of the singletons due to the resulting
        // doubleton equation.
        //        printf("todo, two inequalities with one additional
        //        singleton\n");
        (void)rowLower;
        (void)rowUpper;
      }
    }

    if (delRow != -1) {
      if (delRow != i) buckets.erase(last);

      HPRESOLVE_CHECKED_CALL(checkLimits(postsolve_stack));
    } else
      buckets.emplace_hint(last, rowHashes[i], i);
  }

  analysis_.logging_on_ = logging_on;
  if (logging_on)
    analysis_.stopPresolveRuleLog(kPresolveRuleParallelRowsAndCols);

  return Result::kOk;
}

void HPresolve::setRelaxedImpliedBounds() {
  double hugeBound = primal_feastol / kHighsTiny;
  for (HighsInt i = 0; i != model->num_col_; ++i) {
    if (model->col_lower_[i] >= implColLower[i] &&
        model->col_upper_[i] <= implColUpper[i])
      continue;

    if (std::abs(implColLower[i]) <= hugeBound) {
      // if the bound is derived from a small nonzero value
      // then we want to increase the margin so that we make sure
      // the row it was derived from is violated if the column sits
      // at this relaxed bound in the final solution.
      HighsInt nzPos = findNonzero(colLowerSource[i], i);

      double boundRelax = std::max(1000.0, std::abs(implColLower[i])) *
                          primal_feastol /
                          std::min(1.0, std::abs(Avalue[nzPos]));

      double newLb = implColLower[i] - boundRelax;
      if (newLb > model->col_lower_[i] + boundRelax)
        model->col_lower_[i] = newLb;
    }

    if (std::abs(implColUpper[i]) <= hugeBound) {
      HighsInt nzPos = findNonzero(colUpperSource[i], i);

      double boundRelax = std::max(1000.0, std::abs(implColUpper[i])) *
                          primal_feastol /
                          std::min(1.0, std::abs(Avalue[nzPos]));

      double newUb = implColUpper[i] + boundRelax;
      if (newUb < model->col_upper_[i] - boundRelax)
        model->col_upper_[i] = newUb;
    }
  }
}

// Not currently called
void HPresolve::debug(const HighsLp& lp, const HighsOptions& options) {
  HighsSolution reducedsol;
  HighsBasis reducedbasis;

  HighsSolution sol;
  HighsBasis basis;

  HighsLp model = lp;
  model.integrality_.assign(lp.num_col_, HighsVarType::kContinuous);

  HighsPostsolveStack postsolve_stack;
  postsolve_stack.initializeIndexMaps(lp.num_row_, lp.num_col_);
  {
    HPresolve presolve;
    presolve.setInput(model, options);
    // presolve.setReductionLimit(1622017);
    if (presolve.run(postsolve_stack) != HighsModelStatus::kNotset) return;
    Highs highs;
    highs.passModel(model);
    highs.passOptions(options);
    highs.setOptionValue("presolve", "off");
    highs.run();
    if (highs.getModelStatus() != HighsModelStatus::kOptimal) return;
    reducedsol = highs.getSolution();
    reducedbasis = highs.getBasis();
  }
  model = lp;
  sol = reducedsol;
  basis = reducedbasis;
  postsolve_stack.undo(options, sol, basis);
  refineBasis(lp, sol, basis);
  calculateRowValues(model, sol);
#if 0
  Highs highs;
  highs.passModel(model);
  highs.passOptions(options);
  highs.setSolution(sol);
  basis.debug_origin_name = "HPresolve::debug";
  highs.setBasis(basis);
  highs.run();
  return;
#endif
  std::vector<HighsInt> flagCol(lp.num_col_, 1);
  std::vector<HighsInt> flagRow(lp.num_row_, 1);
  std::vector<HighsInt> Aend;
  std::vector<HighsInt> ARstart;
  std::vector<HighsInt> ARindex;
  std::vector<double> ARvalue;
  dev_kkt_check::KktInfo kktinfo = dev_kkt_check::initInfo();
  Aend.assign(model.a_matrix_.start_.begin() + 1, model.a_matrix_.start_.end());
  highsSparseTranspose(model.num_row_, model.num_col_, model.a_matrix_.start_,
                       model.a_matrix_.index_, model.a_matrix_.value_, ARstart,
                       ARindex, ARvalue);
  dev_kkt_check::State state(
      model.num_col_, model.num_row_, model.a_matrix_.start_, Aend,
      model.a_matrix_.index_, model.a_matrix_.value_, ARstart, ARindex, ARvalue,
      model.col_cost_, model.col_lower_, model.col_upper_, model.row_lower_,
      model.row_upper_, flagCol, flagRow, sol.col_value, sol.col_dual,
      sol.row_value, sol.row_dual, basis.col_status, basis.row_status);
  bool checkResult = dev_kkt_check::checkKkt(state, kktinfo);
  if (checkResult && kktinfo.pass_bfs) {
    printf("kkt check of postsolved solution and basis passed\n");
    return;
  }
  size_t good = postsolve_stack.numReductions();
  size_t bad = 0;
  size_t reductionLim = (good + bad) / 2;

  // good = 1734357, bad = 1734289;
  // good = 1050606, bad = 1050605;
  // good = 1811527, bad = 1811526;
  // reductionLim = bad;
  do {
    model = lp;
    model.integrality_.assign(lp.num_col_, HighsVarType::kContinuous);

    {
      HPresolve presolve;
      presolve.setInput(model, options);
      presolve.computeIntermediateMatrix(flagRow, flagCol, reductionLim);
    }
#if 1
    model = lp;
    model.integrality_.assign(lp.num_col_, HighsVarType::kContinuous);
    HPresolve presolve;
    presolve.setInput(model, options);
    HighsPostsolveStack tmp;
    tmp.initializeIndexMaps(model.num_row_, model.num_col_);
    presolve.setReductionLimit(reductionLim);
    presolve.run(tmp);

    sol = reducedsol;
    basis = reducedbasis;
    postsolve_stack.undoUntil(options, flagRow, flagCol, sol, basis,
                              tmp.numReductions());

    HighsBasis temp_basis;
    HighsSolution temp_sol;
    temp_basis.col_status.resize(model.num_col_);
    temp_sol.col_dual.resize(model.num_col_);
    temp_sol.col_value.resize(model.num_col_);
    for (HighsInt i = 0; i != model.num_col_; ++i) {
      temp_sol.col_dual[i] = sol.col_dual[tmp.getOrigColIndex(i)];
      temp_sol.col_value[i] = sol.col_value[tmp.getOrigColIndex(i)];
      temp_basis.col_status[i] = basis.col_status[tmp.getOrigColIndex(i)];
    }

    temp_basis.row_status.resize(model.num_row_);
    temp_sol.row_dual.resize(model.num_row_);
    for (HighsInt i = 0; i != model.num_row_; ++i) {
      temp_sol.row_dual[i] = sol.row_dual[tmp.getOrigRowIndex(i)];
      temp_basis.row_status[i] = basis.row_status[tmp.getOrigRowIndex(i)];
    }
    temp_sol.row_value.resize(model.num_row_);
    calculateRowValues(model, sol);
    temp_basis.valid = true;
    refineBasis(model, temp_sol, temp_basis);
    Highs highs;
    highs.passOptions(options);
    highs.passModel(model);
    temp_basis.debug_origin_name = "HPresolve::debug";
    highs.setBasis(temp_basis);
    // highs.writeModel("model.mps");
    // highs.writeBasis("bad.bas");
    highs.run();
    printf("simplex iterations with postsolved basis: %" HIGHSINT_FORMAT "\n",
           highs.getInfo().simplex_iteration_count);
    checkResult = highs.getInfo().simplex_iteration_count == 0;
#else

    if (reductionLim == good) break;

    Aend.assign(model.a_matrix_.start_.begin() + 1,
                model.a_matrix_.start_.end());
    highsSparseTranspose(model.num_row_, model.num_col_, model.a_matrix_.start_,
                         model.a_matrix_.index_, model.a_matrix_.value_,
                         ARstart, ARindex, ARvalue);
    sol = reducedsol;
    basis = reducedbasis;
    postsolve_stack.undoUntil(options, flagRow, flagCol, sol, basis,
                              reductionLim);

    calculateRowValues(model, sol);
    kktinfo = dev_kkt_check::initInfo();
    checkResult = dev_kkt_check::checkKkt(state, kktinfo);
    checkResult = checkResult && kktinfo.pass_bfs;
#endif
    if (bad == good - 1) break;

    if (checkResult) {
      good = reductionLim;
    } else {
      bad = reductionLim;
    }
    reductionLim = (bad + good) / 2;
    printf("binary search ongoing: good=%zu, bad=%zu\n", good, bad);
  } while (true);

  printf("binary search finished: good=%zu, bad=%zu\n", good, bad);
  assert(false);
}

HPresolve::Result HPresolve::sparsify(HighsPostsolveStack& postsolve_stack) {
  std::vector<HighsPostsolveStack::Nonzero> sparsifyRows;
  HPRESOLVE_CHECKED_CALL(removeRowSingletons(postsolve_stack));
  HPRESOLVE_CHECKED_CALL(removeDoubletonEquations(postsolve_stack));
  std::vector<HighsInt> tmpEquations;
  tmpEquations.reserve(equations.size());

  const double minNonzeroVal = std::sqrt(primal_feastol);

  for (const auto& eq : equations) tmpEquations.emplace_back(eq.second);
  for (HighsInt eqrow : tmpEquations) {
    if (rowDeleted[eqrow]) continue;

    assert(!rowDeleted[eqrow]);
    assert(model->row_lower_[eqrow] == model->row_upper_[eqrow]);

    storeRow(eqrow);

    HighsInt secondSparsestColumn = -1;
    HighsInt sparsestCol = Acol[rowpositions[0]];
    HighsInt sparsestColLen = kHighsIInf;
    for (size_t i = 1; i < rowpositions.size(); ++i) {
      HighsInt col = Acol[rowpositions[i]];
      if (colsize[col] < sparsestColLen) {
        sparsestColLen = colsize[col];
        secondSparsestColumn = sparsestCol;
        sparsestCol = col;
      }
    }

    if (colsize[secondSparsestColumn] < colsize[sparsestCol])
      std::swap(sparsestCol, secondSparsestColumn);

    assert(sparsestCol != -1 && secondSparsestColumn != -1);

    std::map<double, HighsInt> possibleScales;
    sparsifyRows.clear();

    for (const HighsSliceNonzero& colNz : getColumnVector(sparsestCol)) {
      HighsInt candRow = colNz.index();
      if (candRow == eqrow) continue;

      possibleScales.clear();

      HighsInt misses = 0;
      // allow no fillin if a completely continuous row is used to cancel a row
      // that has integers as there are instances where this leads to a huge
      // deterioration of cut performance
      HighsInt maxMisses = 1;
      if (rowsizeInteger[eqrow] == 0 && rowsizeInteger[candRow] != 0)
        --maxMisses;
      for (const HighsSliceNonzero& nonzero : getStoredRow()) {
        double candRowVal;
        if (nonzero.index() == sparsestCol) {
          candRowVal = colNz.value();
        } else {
          HighsInt nzPos = findNonzero(candRow, nonzero.index());
          if (nzPos == -1) {
            if (model->integrality_[nonzero.index()] ==
                    HighsVarType::kInteger &&
                model->col_upper_[nonzero.index()] -
                        model->col_lower_[nonzero.index()] >
                    1.5) {
              // do not allow fillin of general integers
              misses = 2;
              break;
            }
            ++misses;
            if (misses > maxMisses) break;
            continue;
          }
          candRowVal = Avalue[nzPos];
        }

        double scale = -candRowVal / nonzero.value();
        if (std::abs(scale) > 1e3) continue;

        double scaleTolerance = minNonzeroVal / std::abs(nonzero.value());
        auto it = possibleScales.lower_bound(scale - scaleTolerance);
        if (it != possibleScales.end() &&
            std::abs(it->first - scale) <= scaleTolerance) {
          // there already is a scale that is very close and could produces
          // a matrix value for this nonzero that is below the allowed
          // threshold. Therefore we check if the matrix value is small enough
          // for this nonzero to be deleted, in which case the number of
          // deleted nonzeros for the other scale is increased. If it is not
          // small enough we do not use this scale or the other one because
          // such small matrix values may lead to numerical troubles.

          // scale is already marked to be numerically bad
          if (it->second == -1) continue;

          if (std::abs(it->first * nonzero.value() + candRowVal) <=
              options->small_matrix_value)
            it->second += 1;
          else
            it->second = -1;
        } else
          possibleScales.emplace(scale, 1);
      }

      if (misses > maxMisses || possibleScales.empty()) continue;

      HighsInt numCancel = 0;
      double scale = 0.0;

      for (const auto& s : possibleScales) {
        if (s.second <= misses) continue;

        if (s.second > numCancel ||
            (s.second == numCancel && std::abs(s.first) < std::abs(scale))) {
          scale = s.first;
          numCancel = s.second;
        }
      }

      assert(scale != 0.0 || numCancel == 0);

      // cancels at least one nonzero if the scale cancels more than there is
      // fillin
      if (numCancel > misses) sparsifyRows.emplace_back(candRow, scale);
    }

    if (model->integrality_[sparsestCol] != HighsVarType::kInteger ||
        (model->col_upper_[sparsestCol] - model->col_lower_[sparsestCol]) <
            1.5) {
      // now check for rows which do not contain the sparsest column but all
      // other columns by scanning the second sparsest column
      for (const HighsSliceNonzero& colNz :
           getColumnVector(secondSparsestColumn)) {
        HighsInt candRow = colNz.index();
        if (candRow == eqrow) continue;

        if (rowsizeInteger[eqrow] == 0 && rowsizeInteger[candRow] != 0)
          continue;

        HighsInt sparsestColPos = findNonzero(candRow, sparsestCol);

        // if the row has a nonzero for the sparsest column we have already
        // checked it
        if (sparsestColPos != -1) continue;

        possibleScales.clear();
        bool skip = false;
        for (const HighsSliceNonzero& nonzero : getStoredRow()) {
          double candRowVal;
          if (nonzero.index() == secondSparsestColumn) {
            candRowVal = colNz.value();
          } else {
            HighsInt nzPos = findNonzero(candRow, nonzero.index());
            if (nzPos == -1) {
              // we already have a miss for the sparsest column, so with another
              // one we want to skip the row
              skip = true;
              break;
            }

            candRowVal = Avalue[nzPos];
          }

          double scale = -candRowVal / nonzero.value();
          if (std::abs(scale) > 1e3) continue;

          double scaleTolerance = minNonzeroVal / std::abs(nonzero.value());
          auto it = possibleScales.lower_bound(scale - scaleTolerance);
          if (it != possibleScales.end() &&
              std::abs(it->first - scale) <= scaleTolerance) {
            // there already is a scale that is very close and could produces
            // a matrix value for this nonzero that is below the allowed
            // threshold. Therefore we check if the matrix value is small enough
            // for this nonzero to be deleted, in which case the number of
            // deleted nonzeros for the other scale is increased. If it is not
            // small enough we do not use this scale or the other one because
            // such small matrix values may lead to numerical troubles.

            // scale is already marked to be numerically bad
            if (it->second == -1) continue;

            if (std::abs(it->first * nonzero.value() + candRowVal) <=
                options->small_matrix_value) {
              it->second += 1;
            } else {
              // mark scale to be numerically bad
              it->second = -1;
              continue;
            }
          } else
            possibleScales.emplace(scale, 1);
        }

        if (skip || possibleScales.empty()) continue;

        HighsInt numCancel = 0;
        double scale = 0.0;

        for (const auto& s : possibleScales) {
          if (s.second <= 1) continue;
          if (s.second > numCancel ||
              (s.second == numCancel && std::abs(s.first) < std::abs(scale))) {
            scale = s.first;
            numCancel = s.second;
          }
        }

        assert(scale != 0.0 || numCancel == 0);

        // cancels at least one nonzero if the scale cancels more than there is
        // fillin
        if (numCancel > 1) sparsifyRows.emplace_back(candRow, scale);
      }
    }

    if (sparsifyRows.empty()) continue;

    postsolve_stack.equalityRowAdditions(eqrow, getStoredRow(), sparsifyRows);
    double rhs = model->row_lower_[eqrow];
    for (const auto& sparsifyRow : sparsifyRows) {
      HighsInt row = sparsifyRow.index;
      double scale = sparsifyRow.value;

      if (model->row_lower_[row] != -kHighsInf)
        model->row_lower_[row] += scale * rhs;

      if (model->row_upper_[row] != kHighsInf)
        model->row_upper_[row] += scale * rhs;

      for (HighsInt pos : rowpositions)
        addToMatrix(row, Acol[pos], scale * Avalue[pos]);

      if (model->row_lower_[row] == model->row_upper_[row] &&
          eqiters[row] != equations.end() &&
          eqiters[row]->first != rowsize[row]) {
        // if that is the case reinsert it into the equation set that is ordered
        // by sparsity
        equations.erase(eqiters[row]);
        eqiters[row] = equations.emplace(rowsize[row], row).first;
      }
    }

    HPRESOLVE_CHECKED_CALL(checkLimits(postsolve_stack));
    HPRESOLVE_CHECKED_CALL(removeRowSingletons(postsolve_stack));
    HPRESOLVE_CHECKED_CALL(removeDoubletonEquations(postsolve_stack));
  }

  return Result::kOk;
}

}  // namespace presolve<|MERGE_RESOLUTION|>--- conflicted
+++ resolved
@@ -4391,90 +4391,6 @@
     HighsPostsolveStack& postsolve_stack) {
   return Result::kOk;
 
-<<<<<<< HEAD
-  if (logging_on)
-    analysis_.startPresolveRuleLog(kPresolveRuleDependentFreeCols);
-
-  // todo the postsolve step does not work properly
-  std::vector<HighsInt> freeCols;
-  freeCols.reserve(model->num_col_);
-
-  for (HighsInt i = 0; i < model->num_col_; ++i) {
-    if (colDeleted[i]) continue;
-    if (model->col_lower_[i] == -kHighsInf && model->col_upper_[i] == kHighsInf)
-      freeCols.push_back(i);
-  }
-
-  if (freeCols.empty()) return Result::kOk;
-
-  HighsSparseMatrix matrix;
-  matrix.num_col_ = freeCols.size();
-  highsLogDev(options->log_options, HighsLogType::kInfo,
-              "HPresolve::removeDependentFreeCols Got %d free cols, checking "
-              "for dependent free cols\n",
-              (int)matrix.num_col_);
-  matrix.num_row_ = model->num_row_ + 1;
-  matrix.start_.resize(matrix.num_col_ + 1);
-  matrix.start_[0] = 0;
-  const HighsInt maxCapacity = numNonzeros() + matrix.num_col_;
-  matrix.value_.reserve(maxCapacity);
-  matrix.index_.reserve(maxCapacity);
-
-  for (HighsInt i = 0; i < matrix.num_col_; ++i) {
-    HighsInt col = freeCols[i];
-    // add entries of free column
-    for (const HighsSliceNonzero& nonz : getColumnVector(col)) {
-      matrix.value_.push_back(nonz.value());
-      matrix.index_.push_back(nonz.index());
-    }
-
-    // add entry for artifical cost row
-    if (model->col_cost_[col] != 0.0) {
-      matrix.value_.push_back(model->col_cost_[col]);
-      matrix.index_.push_back(model->num_row_);
-    }
-
-    matrix.start_[i + 1] = matrix.value_.size();
-  }
-  std::vector<HighsInt> colSet(matrix.num_col_);
-  std::iota(colSet.begin(), colSet.end(), 0);
-  HFactor factor;
-  factor.setup(matrix, colSet);
-  HighsInt rank_deficiency = factor.build();
-  // Must not have timed out
-  assert(rank_deficiency >= 0);
-  highsLogDev(options->log_options, HighsLogType::kInfo,
-              "HPresolve::removeDependentFreeCols Got %d free cols, checking "
-              "for dependent free cols\n",
-              (int)matrix.num_col_);
-  // Analyse what's been removed
-  HighsInt num_removed_row = 0;
-  HighsInt num_removed_nz = 0;
-  HighsInt num_fictitious_cols_skipped = 0;
-  for (HighsInt k = 0; k < rank_deficiency; k++) {
-    if (factor.var_with_no_pivot[k] >= 0) {
-      HighsInt redundant_col = freeCols[factor.var_with_no_pivot[k]];
-      num_removed_nz += colsize[redundant_col];
-      fixColToZero(postsolve_stack, redundant_col);
-    } else {
-      num_fictitious_cols_skipped++;
-    }
-  }
-  highsLogDev(
-      options->log_options, HighsLogType::kInfo,
-      "HPresolve::removeDependentFreeCols Removed %d rows and %d nonzeros",
-      (int)num_removed_row, (int)num_removed_nz);
-  if (num_fictitious_cols_skipped)
-    highsLogDev(options->log_options, HighsLogType::kInfo,
-                ", avoiding %d fictitious rows",
-                (int)num_fictitious_cols_skipped);
-  highsLogDev(options->log_options, HighsLogType::kInfo, "\n");
-
-  analysis_.logging_on_ = logging_on;
-  if (logging_on) analysis_.stopPresolveRuleLog(kPresolveRuleDependentFreeCols);
-
-  return Result::kOk;
-=======
   // Commented out unreachable code
   //  assert(analysis_.allow_rule_[kPresolveRuleDependentFreeCols]);
   //  const bool logging_on = analysis_.logging_on_;
@@ -4560,7 +4476,6 @@
   //  analysis_.stopPresolveRuleLog(kPresolveRuleDependentFreeCols);
   //
   //  return Result::kOk;
->>>>>>> 355fb597
 }
 
 HPresolve::Result HPresolve::aggregator(HighsPostsolveStack& postsolve_stack) {
