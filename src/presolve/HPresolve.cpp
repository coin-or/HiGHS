--- conflicted
+++ resolved
@@ -1457,15 +1457,8 @@
     for (const auto& binvar : binaries) {
       HighsInt i = std::get<3>(binvar);
 
-<<<<<<< HEAD
-      if (cliquetable.getSubstitution(i) != nullptr) continue;
-
-      // skip non-binary variables
-      if (!domain.isBinary(i)) continue;
-=======
       if (cliquetable.getSubstitution(i) != nullptr || !domain.isBinary(i))
         continue;
->>>>>>> ddd37785
 
       // when a large percentage of columns have been deleted, stop this round
       // of probing
@@ -1532,10 +1525,7 @@
       // "\n", nprobed,
       //       cliquetable.numCliques());
       if (domain.infeasible()) {
-<<<<<<< HEAD
         implications.liftingOpportunities.clear();
-=======
->>>>>>> ddd37785
         return Result::kPrimalInfeasible;
       }
     }
