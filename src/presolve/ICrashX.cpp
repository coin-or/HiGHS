--- conflicted
+++ resolved
@@ -19,29 +19,11 @@
 #include "io/HighsIO.h"
 #include "ipm/IpxWrapper.h"
 
-<<<<<<< HEAD
-#ifndef IPX_ON
-bool callCrossover(const HighsLp& lp, const HighsOptions& options,
-                   HighsSolution& solution, HighsBasis& highs_basis) {
-  return false;
-}
-#else
-
-#include "ipm/IpxWrapper.h"
-
-bool callCrossover(const HighsLp& lp, const HighsOptions& options,
-                   HighsSolution& solution, HighsBasis& basis) {
-  // std::cout << "Calling ipx crossover\n";
-    highsLogUser(options.log_options, HighsLogType::kInfo, "Calling ipx crossover\n");
-
-
-=======
 HighsStatus callCrossover(const HighsOptions& options, const HighsLp& lp,
                           HighsBasis& highs_basis,
                           HighsSolution& highs_solution,
                           HighsModelStatus& model_status,
                           HighsInfo& highs_info) {
->>>>>>> 89269173
   ipx::Int num_col, num_row;
   std::vector<ipx::Int> Ap, Ai;
   std::vector<double> objective, col_lb, col_ub, Av, rhs;
@@ -74,17 +56,10 @@
   ipx::Int load_status =
       lps.LoadModel(num_col, &objective[0], &col_lb[0], &col_ub[0], num_row,
                     &Ap[0], &Ai[0], &Av[0], &rhs[0], &constraint_type[0]);
-<<<<<<< HEAD
-  if (errflag != 0) {
-    // std::cout << "Error loading ipx model: " << errflag << std::endl;
-      highsLogUser(options.log_options, HighsLogType::kInfo,"Error loading ipx model: %d", errflag);
-    return false;
-=======
   if (load_status != 0) {
     highsLogUser(log_options, HighsLogType::kError,
                  "Error loading ipx model\n");
     return HighsStatus::kError;
->>>>>>> 89269173
   }
 
   // Set x values within bounds.
@@ -112,33 +87,6 @@
         break;
     }
   }
-<<<<<<< HEAD
-
-  if (solution.dual_valid && solution.col_dual.size() == num_col &&
-      solution.row_dual.size() == num_row) {
-    // std::cout << "Calling ipx crossover with dual values" << std::endl;
-      highsLogUser(options.log_options, HighsLogType::kInfo,"Calling ipx crossover with dual values"  );
-    errflag = lps.CrossoverFromStartingPoint(
-        &x[0], &slack[0], &solution.row_dual[0], &solution.col_dual[0]);
-  } else {
-    // std::cout << "Calling ipx crossover" << std::endl;
-      highsLogUser(options.log_options, HighsLogType::kInfo, "Calling ipx crossover" );
-    errflag = lps.CrossoverFromStartingPoint(&x[0], &slack[0], NULL, NULL);
-  }
-
-  if (errflag != 0) {
-    // std::cout << "Error calling ipx crossover: " << errflag << std::endl;
-      highsLogUser(options.log_options, HighsLogType::kInfo,"Error calling ipx crossover: %d", errflag );
-    return false;
-  }
-  ipx::Info info = lps.GetInfo();
-  if (info.status_crossover != IPX_STATUS_optimal &&
-      info.status_crossover != IPX_STATUS_imprecise) {
-    // std::cout << "IPX crossover failed: status = " << info.status_crossover
-    //           << std::endl;
-                    highsLogUser(options.log_options, HighsLogType::kInfo,"IPX crossover failed: status = %d", info.status_crossover);
-    return false;
-=======
   ipx::Int crossover_status;
   if (highs_solution.dual_valid && highs_solution.col_dual.size() == num_col &&
       highs_solution.row_dual.size() == num_row) {
@@ -174,7 +122,6 @@
   if (ipx_info.status_crossover == IPX_STATUS_time_limit) {
     model_status = HighsModelStatus::kTimeLimit;
     return HighsStatus::kWarning;
->>>>>>> 89269173
   }
 
   // Get basis
@@ -192,35 +139,14 @@
       &ipx_solution.ipx_row_dual[0], &ipx_solution.ipx_col_dual[0],
       &ipx_solution.ipx_row_status[0], &ipx_solution.ipx_col_status[0]);
   if (errflag != 0) {
-<<<<<<< HEAD
-    // std::cout << "Error getting basic solution from ipx: " << errflag
-    //           << std::endl;
-                    highsLogUser(options.log_options, HighsLogType::kInfo,"Error getting basic solution from ipx: %d", errflag );
-    return false;
-=======
     highsLogUser(log_options, HighsLogType::kError,
                  "IPX crossover getting basic solution: flag = %d\n",
                  (int)errflag);
     return HighsStatus::kError;
->>>>>>> 89269173
   }
 
   // Convert the IPX basic solution to a HiGHS basic solution
   HighsStatus status = ipxBasicSolutionToHighsBasicSolution(
-<<<<<<< HEAD
-      options.log_options, lp, rhs, constraint_type, ipx_solution, basis,
-      solution);
-
-  if (status != HighsStatus::kOk) return false;
-
-  std::cout << "Crossover basic solution >>>" << std::endl;
-                    highsLogUser(options.log_options, HighsLogType::kInfo,"Crossover basic solution >>>");
-
-  return true;
-}
-
-#endif
-=======
       options.log_options, lp, rhs, constraint_type, ipx_solution, highs_basis,
       highs_solution);
 
@@ -241,5 +167,4 @@
     return_status = HighsStatus::kOk;
   }
   return return_status;
-}
->>>>>>> 89269173
+}