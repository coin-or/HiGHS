--- conflicted
+++ resolved
@@ -163,15 +163,6 @@
   timer.updateInfo();
   if ((std::string)CMAKE_BUILD_TYPE == "debug") timer.reportClocks();
 
-<<<<<<< HEAD
-  timer.updateInfo();
-  timer.reportClocks();
-
-  // if (countsFile.length() > 0) {
-  //   recordCounts(countsFile);
-  // }
-=======
->>>>>>> cf7cbee8
   return status;
 }
 
@@ -1001,10 +992,6 @@
         if (iPrint > 0)
           cout << "PR: Dominated column " << j
                << " removed. Value := " << valuePrimal.at(j) << endl;
-<<<<<<< HEAD
-        timer.recordFinish(DOMINATED_COLS);
-=======
->>>>>>> cf7cbee8
         countRemovedCols(DOMINATED_COLS);
       } else if (colCost.at(j) - e < -tol) {
         if (colUpper.at(j) == HIGHS_CONST_INF) {
@@ -1017,10 +1004,6 @@
         if (iPrint > 0)
           cout << "PR: Dominated column " << j
                << " removed. Value := " << valuePrimal.at(j) << endl;
-<<<<<<< HEAD
-        timer.recordFinish(DOMINATED_COLS);
-=======
->>>>>>> cf7cbee8
         countRemovedCols(DOMINATED_COLS);
       } else {
         // update implied bounds
@@ -1056,10 +1039,6 @@
              << " removed. Value := " << valuePrimal.at(j) << endl;
 
       countRemovedCols(WEAKLY_DOMINATED_COLS);
-<<<<<<< HEAD
-      timer.recordFinish(WEAKLY_DOMINATED_COLS);
-=======
->>>>>>> cf7cbee8
     } else if (e > -HIGHS_CONST_INF && fabs(colCost.at(j) - e) < tol &&
                colUpper.at(j) < HIGHS_CONST_INF) {
       setPrimalValue(j, colUpper.at(j));
@@ -1069,10 +1048,6 @@
              << " removed. Value := " << valuePrimal.at(j) << endl;
 
       countRemovedCols(WEAKLY_DOMINATED_COLS);
-<<<<<<< HEAD
-      timer.recordFinish(WEAKLY_DOMINATED_COLS);
-=======
->>>>>>> cf7cbee8
     } else {
       double bnd;
 
@@ -1215,10 +1190,6 @@
 
   countRemovedCols(FREE_SING_COL);
   countRemovedRows(FREE_SING_COL);
-<<<<<<< HEAD
-  timer.recordFinish(FREE_SING_COL);
-=======
->>>>>>> cf7cbee8
 }
 
 bool Presolve::removeColumnSingletonInDoubletonInequality(const int col,
@@ -1917,14 +1888,8 @@
   ch.row = row;
   ch.col = col;
   chng.push(ch);
-<<<<<<< HEAD
-  
-  if (type < PRESOLVE_RULES_COUNT)
-    timer.addChange(type);
-=======
 
   if (type < PRESOLVE_RULES_COUNT) timer.addChange(type);
->>>>>>> cf7cbee8
 }
 
 // when setting a value to a primal variable and eliminating row update b,
@@ -2068,14 +2033,9 @@
 //   }
 
 //   if (!noPostSolve) {
-<<<<<<< HEAD
-//     if (cRows != numRowOriginal - numRow) cout << "Wrong row reduction count\n";
-//     if (cCols != numColOriginal - numCol) cout << "Wrong col reduction count\n";
-=======
 //     if (cRows != numRowOriginal - numRow) cout << "Wrong row reduction
 //     count\n"; if (cCols != numColOriginal - numCol) cout << "Wrong col
 //     reduction count\n";
->>>>>>> cf7cbee8
 
 //     myfile << setw(7) << "Total "
 //            << ", " << setw(7) << numRowOriginal - numRow << ", " << setw(7)
