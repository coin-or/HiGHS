--- conflicted
+++ resolved
@@ -2330,15 +2330,9 @@
   row_status.assign(numRowOriginal, HighsBasisStatus::NONBASIC);  // Was LOWER
 
   for (int i = 0; i < numCol; ++i) {
-<<<<<<< HEAD
     int iCol = eqIndexOfReduced[i];
     assert(iCol < (int)valuePrimal.size()); 
     assert(iCol < (int)valueColDual.size()); 
-=======
-    int iCol = eqIndexOfReduced.at(i);
-    assert(iCol < (int)valuePrimal.size());
-    assert(iCol < (int)valueColDual.size());
->>>>>>> e27691db
     assert(iCol >= 0);
     valuePrimal[iCol] = colValue[i];
     valueColDual[iCol] = colDual[i];
