/* * * * * * * * * * * * * * * * * * * * * * * * * * * * * * * * * * * * */
/*                                                                       */
/*    This file is part of the HiGHS linear optimization suite           */
/*                                                                       */
/*    Written and engineered 2008-2019 at the University of Edinburgh    */
/*                                                                       */
/*    Available as open-source under the MIT License                     */
/*                                                                       */
/* * * * * * * * * * * * * * * * * * * * * * * * * * * * * * * * * * * * */
/**@file presolve/ICrash.cpp
 * @brief
 * @author Julian Hall, Ivet Galabova, Qi Huangfu and Michael Feldmeier
 */
#include "presolve/ICrash.h"

#include <algorithm>
#include <sstream>

#include "HighsStatus.h"
#include "io/HighsIO.h"
#include "lp_data/HighsLpUtils.h"
#include "presolve/ICrashUtil.h"
#include "util/HighsUtils.h"
#include "util/stringutil.h"

constexpr double kExitTolerance = 0.00000001;

struct Quadratic {
  const HighsLp lp;
  const ICrashOptions options;
  std::vector<ICrashIterationDetails> details;

  HighsSolution xk;

  double lp_objective;
  double quadratic_objective;
  std::vector<double> residual;
  double residual_norm_2;

  double mu;
  std::vector<double> lambda;

  Quadratic(HighsLp lp_, ICrashOptions options_) : lp(lp_), options(options_) {}
};

bool parseICrashStrategy(const std::string& strategy,
                         ICrashStrategy& icrash_strategy) {
  std::string lower = strategy;
  trim(lower);
  std::transform(lower.begin(), lower.end(), lower.begin(),
                 [](unsigned char c) { return std::tolower(c); });

  if (lower == "penalty")
    icrash_strategy = ICrashStrategy::kPenalty;
  else if (lower == "admm")
    icrash_strategy = ICrashStrategy::kAdmm;
  else if (lower == "ica")
    icrash_strategy = ICrashStrategy::kICA;
  else
    return false;
  return true;
}

bool checkOptions(const HighsLp& lp, const ICrashOptions options) {
  if (options.exact) {
<<<<<<< HEAD
    bool is_eq = isEqualityProblem(lp);
    if (!is_eq) {
      HighsPrintMessage(ML_ALWAYS,
                        "ICrash error: exact subproblem solution available "
                        "only for equality problems./n");
      return false;
    }
  }
  if (options.strategy == ICrashStrategy::kBreakpoints) {
=======
    HighsPrintMessage(ML_ALWAYS,
                      "ICrash error: exact subproblem solution not available "
                      "at the moment.\n");
    return false;
  }

  if (options.breakpoints) {
>>>>>>> ee37e777
    if (options.exact) {
      HighsPrintMessage(ML_ALWAYS,
                        "ICrash error: exact strategy not allowed for "
                        "breakpoints minimization./n");
      return false;
    }
    if (options.dualize) {
      HighsPrintMessage(
          ML_ALWAYS,
          "ICrash error: breakpoints does not support dualize option.\n");
      return false;
    }
    HighsPrintMessage(ML_ALWAYS,
                      "ICrash error: breakpoints not implemented yet.\n");
    return false;
  }
  return true;
}

Quadratic parseOptions(const HighsLp& lp, const ICrashOptions options) {
  HighsLp ilp = lp;
  convertToMinimization(ilp);
  if (isEqualityProblem(ilp)) {
    if (options.dualize) ilp = dualizeEqualityProblem(ilp);
  } else {
    // not equality problem.
    assert(!options.breakpoints);  // remove when implementing breakpoints and
                                   // add if else.
    ilp = transformIntoEqualityProblem(ilp);
    if (options.dualize) {
      // Add slacks & dualize.
      // dualizeEqualityProblem returns a minimization equality problem.
      ilp = dualizeEqualityProblem(ilp);
    }
  }

  return Quadratic{ilp, options};
}

double getQuadraticObjective(const Quadratic& idata) {
  // c'x
  double quadratic = vectorProduct(idata.lp.colCost_, idata.xk.col_value);

  // lambda'x
  quadratic += vectorProduct(idata.lambda, idata.residual);

  // 1/2mu r'r
  double rtr = vectorProduct(idata.residual, idata.lambda);
  quadratic += rtr / (2 * idata.mu);

  return quadratic;
}

bool initialize(Quadratic& idata, const ICrashOptions& options) {
  if (!initialize(idata.lp, idata.xk, idata.lambda)) return false;

  idata.mu = options.starting_weight;

  // Maybe other values for x0.
  return true;
}

void update(Quadratic& idata) {
  // lp_objective
  idata.lp_objective = vectorProduct(idata.lp.colCost_, idata.xk.col_value);

  // residual & residual_norm_2
  calculateRowValues(idata.lp, idata.xk);
  updateResidual(idata.options.breakpoints, idata.lp, idata.xk, idata.residual);
  idata.residual_norm_2 = getNorm2(idata.residual);

  // quadratic_objective
  idata.quadratic_objective = idata.lp_objective;
  idata.quadratic_objective += vectorProduct(idata.lambda, idata.residual);
  idata.quadratic_objective +=
      vectorProduct(idata.residual, idata.residual) / (2 * idata.mu);
}

ICrashIterationDetails fillDetails(const int num, const Quadratic& idata) {
  double lambda_norm_2 = getNorm2(idata.lambda);
  return ICrashIterationDetails{num,
                                idata.mu,
                                lambda_norm_2,
                                idata.lp_objective,
                                idata.quadratic_objective,
                                idata.residual_norm_2};
}

void fillICrashInfo(const int n_iterations, ICrashInfo& result) {
  assert((int)result.details.size() == n_iterations + 1);
  result.num_iterations = n_iterations;

  result.final_lp_objective = result.details[n_iterations].lp_objective;
  result.final_quadratic_objective =
      result.details[n_iterations].quadratic_objective;
  result.final_residual_norm_2 = result.details[n_iterations].residual_norm_2;

  result.starting_weight = result.details[0].weight;
  result.final_weight = result.details[n_iterations].weight;
}

void updateParameters(Quadratic& idata, const ICrashOptions& options,
                      const int iteration) {
  if (iteration == 1) return;

  // The other strategies are WIP.
  assert(options.strategy == ICrashStrategy::kICA);
  // Update mu every third iteration, otherwise update lambda.
  if (iteration % 3 == 0) {
    idata.mu = 0.1 * idata.mu;
  } else {
    std::vector<double> residual_ica(idata.lp.numRow_, 0);
    updateResidualIca(idata.lp, idata.xk, residual_ica);
    for (int row = 0; row < idata.lp.numRow_; row++)
      idata.lambda[row] = idata.mu * idata.lambda[row];
  }
}

void solveSubproblemICA(Quadratic& idata, const ICrashOptions& options) {
  bool minor_iteration_details = false;

  std::vector<double> residual_ica(idata.lp.numRow_, 0);
  updateResidualIca(idata.lp, idata.xk, residual_ica);
  double objective_ica = 0;

  for (int k = 0; k < options.approximate_minimization_iterations; k++) {
    for (int col = 0; col < idata.lp.numCol_; col++) {
      // determine whether to minimize for col.
      // if empty skip.
      if (idata.lp.Astart_[col] == idata.lp.Astart_[col + 1]) continue;

      double delta_x = 0;
      minimizeComponentIca(col, idata.mu, idata.lambda, idata.lp, objective_ica,
                           residual_ica, idata.xk);

      if (minor_iteration_details) {
        double quadratic_objective = getQuadraticObjective(idata);
        printMinorIterationDetails(k, col, idata.xk.col_value[col] - delta_x,
                                   delta_x, objective_ica, residual_ica,
                                   quadratic_objective);
      }

      assert(std::fabs(objective_ica -
                       vectorProduct(idata.lp.colCost_, idata.xk.col_value)) <
             1e08);
<<<<<<< HEAD
    }

    // code below just for checking. Can comment out later if speed up is
    // needed.
    std::vector<double> residual_ica_check(idata.lp.numRow_, 0);
    updateResidualIca(idata.lp, idata.xk, residual_ica_check);
    double difference = getNorm2(residual_ica) - getNorm2(residual_ica_check);
    assert(std::fabs(difference) < 1e08);
  }
}

bool solveSubproblem(Quadratic& idata, const ICrashOptions& options) {
  switch (options.strategy) {
    case ICrashStrategy::kICA: {
      if (!options.exact)
        solveSubproblemICA(idata, options);
      else {
        // temporary modify cost to c + A^t \lambda
        // A^t \lambda = (\lambda^t A)^t
        std::vector<double> cost(idata.lp.numCol_);
        muptiplyByTranspose(idata.lp, idata.lambda, cost);
        for (int j=0;j<idata.lp.numCol_;j++) cost[j] += idata.lp.colCost_[j];
        minimizeSubproblemExact(idata.lp, idata.mu, cost,
                                idata.xk.col_value);
      }
      break;
    }
    case ICrashStrategy::kPenalty: {
      if (!options.exact) {
        HighsPrintMessage(ML_ALWAYS, "ICrash error: Not implemented yet./n");
        return false;
      }
      minimizeSubproblemExact(idata.lp, idata.mu, idata.lp.colCost_,
                              idata.xk.col_value);
      break;
    }
    default: {
      HighsPrintMessage(ML_ALWAYS, "ICrash error: Not implemented yet./n");
      return false;
=======
>>>>>>> ee37e777
    }

    // code below just for checking. Can comment out later if speed up is
    // needed.
    std::vector<double> residual_ica_check(idata.lp.numRow_, 0);
    updateResidualIca(idata.lp, idata.xk, residual_ica_check);
    double difference = getNorm2(residual_ica) - getNorm2(residual_ica_check);
    assert(std::fabs(difference) < 1e08);
    (void)difference;
  }
  return true;
}

bool solveSubproblem(Quadratic& idata, const ICrashOptions& options) {
  switch (options.strategy) {
    case ICrashStrategy::kICA: {
      assert(!options.exact);
      solveSubproblemICA(idata, options);
      break;
    }
    case ICrashStrategy::kPenalty: {
      HighsPrintMessage(ML_ALWAYS, "ICrash error: Not implemented yet./n");
      return false;
    }
    default: {
      HighsPrintMessage(ML_ALWAYS, "ICrash error: Not implemented yet./n");
      return false;
    }
  }
  return true;
}

void reportSubproblem(const Quadratic& idata, const int iteration) {
  std::stringstream ss;
  // Report outcome.
  if (iteration == 0) {
    ss << "Iteration " << std::setw(3) << 0 << ": objective " << std::setw(3)
       << std::fixed << std::setprecision(2) << idata.lp_objective
       << " residual " << std::setw(5) << std::scientific
       << idata.residual_norm_2 << std::endl;
  } else {
    ss << "Iter " << std::setw(3) << iteration << ", mu " << idata.mu
       << std::scientific << ", c'x " << std::setprecision(5)
       << idata.lp_objective << ", res " << idata.residual_norm_2
       << ", quad_obj " << idata.quadratic_objective << std::endl;
  }
  HighsPrintMessage(ML_ALWAYS, ss.str().c_str());
}

HighsStatus callICrash(const HighsLp& lp, const ICrashOptions& options,
                       ICrashInfo& result) {
  if (!checkOptions(lp, options)) return HighsStatus::Error;

  // Initialize data structures and initial values.
  Quadratic idata = parseOptions(lp, options);
  initialize(idata, options);
  update(idata);
  reportSubproblem(idata, 0);
  result.details.push_back(fillDetails(0, idata));

  // Main loop.
  int iteration = 0;
  for (iteration = 1; iteration <= options.iterations; iteration++) {
    updateParameters(idata, options, iteration);
<<<<<<< HEAD
    bool success = solveSubproblem(idata, options);
    if (!success) return HighsStatus::Error;
=======

    bool success = solveSubproblem(idata, options);
    if (!success) return HighsStatus::Error;

>>>>>>> ee37e777
    update(idata);
    reportSubproblem(idata, iteration);
    result.details.push_back(fillDetails(iteration, idata));

    // Exit if feasible.
    if (idata.residual_norm_2 < kExitTolerance) {
      HighsPrintMessage(ML_ALWAYS,
                        "Solution feasible within exit tolerance: %g.\n",
                        kExitTolerance);
      iteration++;
      break;
    }
  }

  // Fill in return values.
  iteration--;
  fillICrashInfo(iteration, result);
  result.x_values = idata.xk.col_value;

  return HighsStatus::OK;
}<|MERGE_RESOLUTION|>--- conflicted
+++ resolved
@@ -63,7 +63,6 @@
 
 bool checkOptions(const HighsLp& lp, const ICrashOptions options) {
   if (options.exact) {
-<<<<<<< HEAD
     bool is_eq = isEqualityProblem(lp);
     if (!is_eq) {
       HighsPrintMessage(ML_ALWAYS,
@@ -72,16 +71,7 @@
       return false;
     }
   }
-  if (options.strategy == ICrashStrategy::kBreakpoints) {
-=======
-    HighsPrintMessage(ML_ALWAYS,
-                      "ICrash error: exact subproblem solution not available "
-                      "at the moment.\n");
-    return false;
-  }
-
   if (options.breakpoints) {
->>>>>>> ee37e777
     if (options.exact) {
       HighsPrintMessage(ML_ALWAYS,
                         "ICrash error: exact strategy not allowed for "
@@ -227,7 +217,6 @@
       assert(std::fabs(objective_ica -
                        vectorProduct(idata.lp.colCost_, idata.xk.col_value)) <
              1e08);
-<<<<<<< HEAD
     }
 
     // code below just for checking. Can comment out later if speed up is
@@ -236,6 +225,7 @@
     updateResidualIca(idata.lp, idata.xk, residual_ica_check);
     double difference = getNorm2(residual_ica) - getNorm2(residual_ica_check);
     assert(std::fabs(difference) < 1e08);
+    (void)difference;
   }
 }
 
@@ -267,36 +257,8 @@
     default: {
       HighsPrintMessage(ML_ALWAYS, "ICrash error: Not implemented yet./n");
       return false;
-=======
->>>>>>> ee37e777
-    }
-
-    // code below just for checking. Can comment out later if speed up is
-    // needed.
-    std::vector<double> residual_ica_check(idata.lp.numRow_, 0);
-    updateResidualIca(idata.lp, idata.xk, residual_ica_check);
-    double difference = getNorm2(residual_ica) - getNorm2(residual_ica_check);
-    assert(std::fabs(difference) < 1e08);
-    (void)difference;
-  }
-  return true;
-}
-
-bool solveSubproblem(Quadratic& idata, const ICrashOptions& options) {
-  switch (options.strategy) {
-    case ICrashStrategy::kICA: {
-      assert(!options.exact);
-      solveSubproblemICA(idata, options);
-      break;
-    }
-    case ICrashStrategy::kPenalty: {
-      HighsPrintMessage(ML_ALWAYS, "ICrash error: Not implemented yet./n");
-      return false;
-    }
-    default: {
-      HighsPrintMessage(ML_ALWAYS, "ICrash error: Not implemented yet./n");
-      return false;
-    }
+    }
+
   }
   return true;
 }
@@ -333,15 +295,10 @@
   int iteration = 0;
   for (iteration = 1; iteration <= options.iterations; iteration++) {
     updateParameters(idata, options, iteration);
-<<<<<<< HEAD
+
     bool success = solveSubproblem(idata, options);
     if (!success) return HighsStatus::Error;
-=======
-
-    bool success = solveSubproblem(idata, options);
-    if (!success) return HighsStatus::Error;
-
->>>>>>> ee37e777
+
     update(idata);
     reportSubproblem(idata, iteration);
     result.details.push_back(fillDetails(iteration, idata));
