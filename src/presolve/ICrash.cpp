/* * * * * * * * * * * * * * * * * * * * * * * * * * * * * * * * * * * * */
/*                                                                       */
/*    This file is part of the HiGHS linear optimization suite           */
/*                                                                       */
/*    Written and engineered 2008-2019 at the University of Edinburgh    */
/*                                                                       */
/*    Available as open-source under the MIT License                     */
/*                                                                       */
/* * * * * * * * * * * * * * * * * * * * * * * * * * * * * * * * * * * * */
/**@file presolve/ICrash.cpp
 * @brief
 * @author Julian Hall, Ivet Galabova, Qi Huangfu and Michael Feldmeier
 */
#include "presolve/ICrash.h"

#include <algorithm>
#include <sstream>

#include "HighsStatus.h"
#include "io/HighsIO.h"
#include "lp_data/HighsLpUtils.h"
#include "presolve/ICrashUtil.h"
#include "util/HighsUtils.h"
#include "util/stringutil.h"

constexpr double kExitTolerance = 0.00000001;

struct Quadratic {
  const HighsLp lp;
  const ICrashOptions options;
  std::vector<ICrashIterationDetails> details;

  HighsSolution xk;

  double lp_objective;
  double quadratic_objective;
  std::vector<double> residual;
  double residual_norm_2;

  double mu;
  std::vector<double> lambda;

  Quadratic(HighsLp lp_, ICrashOptions options_) : lp(lp_), options(options_) {}
};

bool parseICrashStrategy(const std::string& strategy,
                         ICrashStrategy& icrash_strategy) {
  std::string lower = strategy;
  trim(lower);
  std::transform(lower.begin(), lower.end(), lower.begin(),
                 [](unsigned char c) { return std::tolower(c); });

  if (lower == "penalty")
    icrash_strategy = ICrashStrategy::kPenalty;
  else if (lower == "admm")
    icrash_strategy = ICrashStrategy::kAdmm;
  else if (lower == "ica")
    icrash_strategy = ICrashStrategy::kICA;
  else
    return false;
  return true;
}

bool checkOptions(const HighsLp& lp, const ICrashOptions options) {
  if (options.exact) {
    bool is_eq = isEqualityProblem(lp);
    if (!is_eq) {
      HighsPrintMessage(ML_ALWAYS,
                        "ICrash error: exact subproblem solution available "
                        "only for equality problems.\n");
      return false;
    }
  }
  if (options.breakpoints) {
    if (options.exact) {
      HighsPrintMessage(ML_ALWAYS,
                        "ICrashError: exact strategy not allowed for "
                        "breakpoints minimization.\n");
      return false;
    }
    if (options.dualize) {
      HighsPrintMessage(
          ML_ALWAYS,
          "ICrashError: breakpoints does not support dualize option.\n");
      return false;
    }
    HighsPrintMessage(ML_ALWAYS,
                      "ICrashError: breakpoints not implemented yet.\n");
    return false;
  }
  return true;
}

Quadratic parseOptions(const HighsLp& lp, const ICrashOptions options) {
  HighsLp ilp = lp;
  convertToMinimization(ilp);
  if (isEqualityProblem(ilp)) {
    if (options.dualize) ilp = dualizeEqualityProblem(ilp);
  } else {
    // not equality problem.
    assert(!options.breakpoints);  // remove when implementing breakpoints and
                                   // add if else.
    ilp = transformIntoEqualityProblem(ilp);
    if (options.dualize) {
      // Add slacks & dualize.
      // dualizeEqualityProblem returns a minimization equality problem.
      ilp = dualizeEqualityProblem(ilp);
    }
  }

  return Quadratic{ilp, options};
}

double getQuadraticObjective(const Quadratic& idata) {
  // c'x
  double quadratic = vectorProduct(idata.lp.colCost_, idata.xk.col_value);

  // lambda'x
  quadratic += vectorProduct(idata.lambda, idata.residual);

  // 1/2mu r'r
  double rtr = vectorProduct(idata.residual, idata.lambda);
  quadratic += rtr / (2 * idata.mu);

  return quadratic;
}

bool initialize(Quadratic& idata, const ICrashOptions& options) {
  if (!initialize(idata.lp, idata.xk, idata.lambda)) return false;

  idata.mu = options.starting_weight;

  // Maybe other values for x0.
  return true;
}

void update(Quadratic& idata) {
  // lp_objective
  idata.lp_objective = vectorProduct(idata.lp.colCost_, idata.xk.col_value);

  // residual & residual_norm_2
  calculateRowValues(idata.lp, idata.xk);
  updateResidual(idata.options.breakpoints, idata.lp, idata.xk, idata.residual);
  idata.residual_norm_2 = getNorm2(idata.residual);

  // quadratic_objective
  idata.quadratic_objective = idata.lp_objective;
  idata.quadratic_objective += vectorProduct(idata.lambda, idata.residual);
  idata.quadratic_objective +=
      vectorProduct(idata.residual, idata.residual) / (2 * idata.mu);
}

ICrashIterationDetails fillDetails(const int num, const Quadratic& idata) {
  double lambda_norm_2 = getNorm2(idata.lambda);
  return ICrashIterationDetails{num,
                                idata.mu,
                                lambda_norm_2,
                                idata.lp_objective,
                                idata.quadratic_objective,
                                idata.residual_norm_2};
}

void fillICrashInfo(const int n_iterations, ICrashInfo& result) {
  assert((int)result.details.size() == n_iterations + 1);
  result.num_iterations = n_iterations;

  result.final_lp_objective = result.details[n_iterations].lp_objective;
  result.final_quadratic_objective =
      result.details[n_iterations].quadratic_objective;
  result.final_residual_norm_2 = result.details[n_iterations].residual_norm_2;

  result.starting_weight = result.details[0].weight;
  result.final_weight = result.details[n_iterations].weight;
}

void updateParameters(Quadratic& idata, const ICrashOptions& options,
                      const int iteration) {
  if (iteration == 1) return;

  // The other strategies are WIP.
  assert(options.strategy == ICrashStrategy::kICA);
  // Update mu every third iteration, otherwise update lambda.
  if (iteration % 3 == 0) {
    idata.mu = 0.1 * idata.mu;
  } else {
    std::vector<double> residual_ica(idata.lp.numRow_, 0);
    updateResidualIca(idata.lp, idata.xk, residual_ica);
    for (int row = 0; row < idata.lp.numRow_; row++)
      idata.lambda[row] = idata.mu * idata.lambda[row];
  }
}

void solveSubproblemICA(Quadratic& idata, const ICrashOptions& options) {
  bool minor_iteration_details = false;

  std::vector<double> residual_ica(idata.lp.numRow_, 0);
  updateResidualIca(idata.lp, idata.xk, residual_ica);
  double objective_ica = 0;

  for (int k = 0; k < options.approximate_minimization_iterations; k++) {
    for (int col = 0; col < idata.lp.numCol_; col++) {
      // determine whether to minimize for col.
      // if empty skip.
      if (idata.lp.Astart_[col] == idata.lp.Astart_[col + 1]) continue;

      double delta_x = 0;
      minimizeComponentIca(col, idata.mu, idata.lambda, idata.lp, objective_ica,
                           residual_ica, idata.xk);

      if (minor_iteration_details) {
        double quadratic_objective = getQuadraticObjective(idata);
        printMinorIterationDetails(k, col, idata.xk.col_value[col] - delta_x,
                                   delta_x, objective_ica, residual_ica,
                                   quadratic_objective);
      }

      assert(std::fabs(objective_ica -
                       vectorProduct(idata.lp.colCost_, idata.xk.col_value)) <
             1e08);
    }

    // code below just for checking. Can comment out later if speed up is
    // needed.
    std::vector<double> residual_ica_check(idata.lp.numRow_, 0);
    updateResidualIca(idata.lp, idata.xk, residual_ica_check);
    double difference = getNorm2(residual_ica) - getNorm2(residual_ica_check);
    assert(std::fabs(difference) < 1e08);
    (void)difference;
  }
}

bool solveSubproblem(Quadratic& idata, const ICrashOptions& options) {
  switch (options.strategy) {
    case ICrashStrategy::kICA: {
      if (!options.exact)
        solveSubproblemICA(idata, options);
      else {
        // temporary modify cost to c + A^t \lambda
        // A^t \lambda = (\lambda^t A)^t
        std::vector<double> cost(idata.lp.numCol_);
        muptiplyByTranspose(idata.lp, idata.lambda, cost);
        for (int j=0;j<idata.lp.numCol_;j++) cost[j] += idata.lp.colCost_[j];
        minimizeSubproblemExact(idata.lp, idata.mu, cost,
                                idata.xk.col_value);
      }
      break;
    }
    case ICrashStrategy::kPenalty: {
<<<<<<< HEAD
      if (!options.exact) {
        HighsPrintMessage(ML_ALWAYS, "ICrash error: Not implemented yet./n");
        return false;
      }
      minimizeSubproblemExact(idata.lp, idata.mu, idata.lp.colCost_,
                              idata.xk.col_value);
      break;
=======
      HighsPrintMessage(ML_ALWAYS, "ICrashError: Not implemented yet.\n");
      return false;
>>>>>>> 52106196
    }
    default: {
      HighsPrintMessage(ML_ALWAYS, "ICrashError: Not implemented yet.\n");
      return false;
    }

  }
  return true;
}

void reportSubproblem(const Quadratic& idata, const int iteration) {
  std::stringstream ss;
  // Report outcome.
  if (iteration == 0) {
    ss << "Iteration " << std::setw(3) << 0 << ": objective " << std::setw(3)
       << std::fixed << std::setprecision(2) << idata.lp_objective
       << " residual " << std::setw(5) << std::scientific
       << idata.residual_norm_2 << std::endl;
  } else {
    ss << "Iter " << std::setw(3) << iteration << ", mu " << idata.mu
       << std::scientific << ", c'x " << std::setprecision(5)
       << idata.lp_objective << ", res " << idata.residual_norm_2
       << ", quad_obj " << idata.quadratic_objective << std::endl;
  }
  HighsPrintMessage(ML_ALWAYS, ss.str().c_str());
}

std::string ICrashtrategyToString(const ICrashStrategy strategy) {
  switch (strategy) {
    case ICrashStrategy::kAdmm:
      return "ADMM";
    case ICrashStrategy::kPenalty:
      return "Penalty";
    case ICrashStrategy::kICA:
      return "ICA";
  }
  return "ICrashError: Unknown strategy.\n";
}

void reportOptions(const ICrashOptions& options) {
  std::stringstream ss;
  // Report outcome.
  ss << "ICrashOptions: \n"
     << "dualize: " << std::boolalpha << options.dualize << "\n"
     << "strategy: " << ICrashtrategyToString(options.strategy) << "\n"
     << "starting_weight: " << std::scientific << options.starting_weight
     << "\n"
     << "iterations: " << options.iterations << "\n";
  if (!options.exact) {
    ss << "approximate_minimization_iterations: "
       << options.approximate_minimization_iterations << "\n"
       << std::boolalpha << "breakpoints: " << options.breakpoints << "\n";
  } else {
    ss << "exact: true\n";
  }
  ss << "\n";
  HighsPrintMessage(ML_ALWAYS, ss.str().c_str());
}

HighsStatus callICrash(const HighsLp& lp, const ICrashOptions& options,
                       ICrashInfo& result) {
  if (!checkOptions(lp, options)) return HighsStatus::Error;

  // Initialize data structures and initial values.
  Quadratic idata = parseOptions(lp, options);
  reportOptions(options);
  initialize(idata, options);
  update(idata);
  reportSubproblem(idata, 0);
  result.details.push_back(fillDetails(0, idata));

  // Main loop.
  int iteration = 0;
  for (iteration = 1; iteration <= options.iterations; iteration++) {
    updateParameters(idata, options, iteration);

    bool success = solveSubproblem(idata, options);
    if (!success) return HighsStatus::Error;

    update(idata);
    reportSubproblem(idata, iteration);
    result.details.push_back(fillDetails(iteration, idata));

    // Exit if feasible.
    if (idata.residual_norm_2 < kExitTolerance) {
      HighsPrintMessage(ML_ALWAYS,
                        "Solution feasible within exit tolerance: %g.\n",
                        kExitTolerance);
      iteration++;
      break;
    }
  }

  // Fill in return values.
  iteration--;
  fillICrashInfo(iteration, result);
  result.x_values = idata.xk.col_value;

  return HighsStatus::OK;
}<|MERGE_RESOLUTION|>--- conflicted
+++ resolved
@@ -246,18 +246,13 @@
       break;
     }
     case ICrashStrategy::kPenalty: {
-<<<<<<< HEAD
       if (!options.exact) {
-        HighsPrintMessage(ML_ALWAYS, "ICrash error: Not implemented yet./n");
+        HighsPrintMessage(ML_ALWAYS, "ICrash error: Not implemented yet.\n");
         return false;
       }
       minimizeSubproblemExact(idata.lp, idata.mu, idata.lp.colCost_,
                               idata.xk.col_value);
       break;
-=======
-      HighsPrintMessage(ML_ALWAYS, "ICrashError: Not implemented yet.\n");
-      return false;
->>>>>>> 52106196
     }
     default: {
       HighsPrintMessage(ML_ALWAYS, "ICrashError: Not implemented yet.\n");
