--- conflicted
+++ resolved
@@ -7,9 +7,8 @@
 
 #include "io/HighsIO.h"
 #include "lp_data/HConst.h"
+#include "lp_data/HighsLpUtils.h"
 #include "presolve/ExactSubproblem.h"
-#include "lp_data/HConst.h"
-#include "lp_data/HighsLpUtils.h"
 
 constexpr double kExitTolerance = 0.00000001;
 
@@ -44,17 +43,9 @@
   return atl;
 }
 
-<<<<<<< HEAD
-enum class ResidualFunctionType {
-  kLinearised,
-  kPiecewise
-};
-
-class Quadratic
-{
-=======
+enum class ResidualFunctionType { kLinearised, kPiecewise };
+
 class Quadratic {
->>>>>>> 941bd0c0
  public:
   Quadratic(const HighsLp& lp, std::vector<double>& primal_values)
       : lp_(lp), col_value_(primal_values) {
@@ -78,14 +69,13 @@
     HighsPrintMessage(ML_ALWAYS, "Solution min element: %4.3f\n", min);
   }
 
-  void minimize_by_component(const double mu,
-                             const std::vector<double>& lambda,
+  void minimize_by_component(const double mu, const std::vector<double>& lambda,
                              const ResidualFunctionType type);
 
-  void minimize_component_quadratic_linearisation(const int col,const double mu,
-                                      const std::vector<double>& lambda);
-  void minimize_component_quadratic_piecewise(const int col,const double mu,
-                                      const std::vector<double>& lambda);
+  void minimize_component_quadratic_linearisation(
+      const int col, const double mu, const std::vector<double>& lambda);
+  void minimize_component_quadratic_piecewise(
+      const int col, const double mu, const std::vector<double>& lambda);
   void minimize_exact_penalty(const double mu);
   void minimize_exact_with_lambda(const double mu,
                                   const std::vector<double>& lambda);
@@ -102,24 +92,17 @@
 
   void updateObjective();
   void updateRowValue();
-  void updateResidual(ResidualFunctionType quadratic_type =
-                          ResidualFunctionType::kLinearised);
-
-  void update(ResidualFunctionType quadratic_type =
-                  ResidualFunctionType::kLinearised);
+  void updateResidual(
+      ResidualFunctionType quadratic_type = ResidualFunctionType::kLinearised);
+
+  void update(
+      ResidualFunctionType quadratic_type = ResidualFunctionType::kLinearised);
 };
 
-<<<<<<< HEAD
-void Quadratic::update(ResidualFunctionType quadratic_type ) {
-    updateObjective();
-    updateRowValue();
-    updateResidual(quadratic_type);
-=======
-void Quadratic::update() {
+void Quadratic::update(ResidualFunctionType quadratic_type) {
   updateObjective();
   updateRowValue();
-  updateResidual();
->>>>>>> 941bd0c0
+  updateResidual(quadratic_type);
 }
 
 void Quadratic::updateRowValue() {
@@ -140,23 +123,17 @@
   residual_norm_1_ = 0;
   residual_norm_2_ = 0;
 
-<<<<<<< HEAD
   if (quadratic_type == ResidualFunctionType::kLinearised) {
-    for (int row = 0; row  < lp_.numRow_; row++) {
+    for (int row = 0; row < lp_.numRow_; row++) {
       // for the moment assuming rowLower == rowUpper
       residual_[row] = lp_.rowUpper_[row] - row_value_[row];
-=======
-  for (int row = 0; row < lp_.numRow_; row++) {
-    // for the moment assuming rowLower == rowUpper
-    residual_[row] = lp_.rowUpper_[row] - row_value_[row];
->>>>>>> 941bd0c0
 
       residual_norm_1_ += std::fabs(residual_[row]);
       residual_norm_2_ += residual_[row] * residual_[row];
     }
 
   } else if (quadratic_type == ResidualFunctionType::kPiecewise)
-    for (int row = 0; row  < lp_.numRow_; row++) {
+    for (int row = 0; row < lp_.numRow_; row++) {
       double value = 0;
       if (row_value_[row] <= lp_.rowLower_[row])
         value = lp_.rowLower_[row] - row_value_[row];
@@ -168,7 +145,7 @@
       residual_norm_2_ += residual_[row] * residual_[row];
     }
 
-    residual_norm_2_ = std::sqrt(residual_norm_2_);
+  residual_norm_2_ = std::sqrt(residual_norm_2_);
 }
 
 void Quadratic::updateObjective() {
@@ -177,231 +154,7 @@
     objective_ += lp_.colCost_[col] * col_value_[col];
 }
 
-<<<<<<< HEAD
-void Quadratic::minimize_exact_with_lambda(const double mu, const std::vector<double>& lambda) {
-  double mu_penalty = 1.0 / mu;
-  HighsLp lp = lp_;
-  // Modify cost. See notebook ."lambda"
-  // projected_gradient_c = c - 1/mu*(A'b) - A'\lambda
-  // First part taken into consideration in projected gradient.
-
-  std::vector<double> atb = getAtb(lp);
-  std::vector<double> atlambda = getAtLambda(lp, lambda);
-  for (int col = 0; col < lp.colCost_.size(); col++)
-    lp.colCost_[col] -= atlambda[col];
- 
-  solve_exact(lp, mu_penalty, col_value_);
-
-  update();
-}
-
-void Quadratic::minimize_exact_penalty(const double mu) {
-  double mu_penalty = 1.0 / mu;
-  HighsLp lp = lp_;
-  // Modify cost. See notebook ."no lambda"
-  // projected_gradient_c = c - 1/mu*(A'b)
-  // First part taken into consideration in projected gradient.
-
-  solve_exact(lp, mu_penalty, col_value_);
-
-  update();
-}
-
-void Quadratic::minimize_component_quadratic_linearisation(
-    const int col, const double mu, const std::vector<double> &lambda) {
-
-  // Minimize quadratic for column col.
-
-  // Formulas for a and b when minimizing for x_j
-  // a = (1/(2*mu)) * sum_i a_ij^2
-  // b = -(1/(2*mu)) sum_i (2 * a_ij * (sum_{k!=j} a_ik * x_k - b_i)) + c_j \
-      //     + sum_i a_ij * lambda_i
-  // b / 2 = -(1/(2*mu)) sum_i (2 * a_ij
-  double a = 0.0;
-  double b = 0.0;
-
-  for (int k = lp_.Astart_[col]; k < lp_.Astart_[col + 1]; k++) {
-    int row = lp_.Aindex_[k];
-    a += lp_.Avalue_[k] * lp_.Avalue_[k];
-    // matlab but with b = b / 2
-    double bracket = -residual_[row] - lp_.Avalue_[k] * col_value_[col];
-    bracket += lambda[row];
-    // clp minimizing for delta_x
-    // double bracket_clp = - residual_[row];
-    b += lp_.Avalue_[k] * bracket;
-  }
-
-  a = (0.5 / mu) * a;
-  b = (0.5 / mu) * b + 0.5 * lp_.colCost_[col];
-
-  double theta = -b / a;
-  double delta_x = 0;
-
-  // matlab
-  double new_x;
-  if (theta > 0)
-    new_x = std::min(theta, lp_.colUpper_[col]);
-  else
-    new_x = std::max(theta, lp_.colLower_[col]);
-  delta_x = new_x - col_value_[col];
-
-  // clp minimizing for delta_x
-  // if (theta > 0)
-  //   delta_x = std::min(theta, lp_.colUpper_[col] - col_value_[col]);
-  // else
-  //   delta_x = std::max(theta, lp_.colLower_[col] - col_value_[col]);
-
-  col_value_[col] += delta_x;
-
-  // Update objective, row_value, residual after each component update.
-  objective_ += lp_.colCost_[col] * delta_x;
-  for (int k = lp_.Astart_[col]; k < lp_.Astart_[col + 1]; k++) {
-    int row = lp_.Aindex_[k];
-    residual_[row] -= lp_.Avalue_[k] * delta_x;
-    row_value_[row] += lp_.Avalue_[k] * delta_x;
-  }
-}
-
-void Quadratic::minimize_component_quadratic_piecewise(
-    const int col, const double mu, const std::vector<double> &lambda) {
-
-  double theta = 0;
-  // todo: Calculate step theta using true residual.
-  double delta_x = 0;
-
-  // matlab
-  double new_x;
-  if (theta > 0)
-    new_x = std::min(theta, lp_.colUpper_[col]);
-  else
-    new_x = std::max(theta, lp_.colLower_[col]);
-  delta_x = new_x - col_value_[col];
-
-  col_value_[col] += delta_x;
-
-  // Update objective, row_value, residual after each component update.
-  objective_ += lp_.colCost_[col] * delta_x;
-  for (int k = lp_.Astart_[col]; k < lp_.Astart_[col + 1]; k++) {
-    int row = lp_.Aindex_[k];
-    // todo: use true resdual
-    // residual_[row] -= lp_.Avalue_[k] * delta_x;
-    row_value_[row] += lp_.Avalue_[k] * delta_x;
-  }
-}
-
-void Quadratic::minimize_by_component(
-    const double mu, const std::vector<double> &lambda,
-    const ResidualFunctionType quadratic_type) {
-=======
-void Quadratic::minimize_by_component(const double mu,
-                                      const std::vector<double>& lambda) {
->>>>>>> 941bd0c0
-  HighsPrintMessageLevel ML_DESC = ML_DETAILED;
-  int iterations = 100;
-
-  HighsPrintMessage(ML_DESC, "Values at start: %3.2g, %3.4g, \n", objective_,
-<<<<<<< HEAD
-                    residual_norm_2_);
-
-  HighsPrintMessage(ML_DESC, "Values at start: %3.2g, %3.4g, \n", objective_,
-=======
->>>>>>> 941bd0c0
-                    residual_norm_2_);
-
-  for (int iteration = 0; iteration < iterations; iteration++) {
-    for (int col = 0; col < lp_.numCol_; col++) {
-      // determine whether to minimize for col.
-      // if empty skip.
-<<<<<<< HEAD
-      if (lp_.Astart_[col] == lp_.Astart_[col + 1])
-        continue;
-
-=======
-      if (lp_.Astart_[col] == lp_.Astart_[col + 1]) continue;
-      // todo: add slope calculation.
-
-      // Minimize quadratic for column col.
-
-      // Formulas for a and b when minimizing for x_j
-      // a = (1/(2*mu)) * sum_i a_ij^2
-      // b = -(1/(2*mu)) sum_i (2 * a_ij * (sum_{k!=j} a_ik * x_k - b_i)) + c_j
-      // \
-      //     + sum_i a_ij * lambda_i
-      // b / 2 = -(1/(2*mu)) sum_i (2 * a_ij
-      double a = 0.0;
-      double b = 0.0;
-
-      for (int k = lp_.Astart_[col]; k < lp_.Astart_[col + 1]; k++) {
-        int row = lp_.Aindex_[k];
-        a += lp_.Avalue_[k] * lp_.Avalue_[k];
-        // matlab but with b = b / 2
-        double bracket = -residual_[row] - lp_.Avalue_[k] * col_value_[col];
-        bracket += lambda[row];
-        // clp minimizing for delta_x
-        // double bracket_clp = - residual_[row];
-        b += lp_.Avalue_[k] * bracket;
-      }
-
-      a = (0.5 / mu) * a;
-      b = (0.5 / mu) * b + 0.5 * lp_.colCost_[col];
-
-      double theta = -b / a;
->>>>>>> 941bd0c0
-      double delta_x = 0;
-      if (quadratic_type == ResidualFunctionType::kLinearised)
-        minimize_component_quadratic_linearisation(col, mu, lambda);
-      else if (quadratic_type == ResidualFunctionType::kPiecewise)
-        minimize_component_quadratic_piecewise(col, mu, lambda);
-
-<<<<<<< HEAD
-=======
-      // matlab
-      double new_x;
-      if (theta > 0)
-        new_x = std::min(theta, lp_.colUpper_[col]);
-      else
-        new_x = std::max(theta, lp_.colLower_[col]);
-      delta_x = new_x - col_value_[col];
-
-      // clp minimizing for delta_x
-      // if (theta > 0)
-      //   delta_x = std::min(theta, lp_.colUpper_[col] - col_value_[col]);
-      // else
-      //   delta_x = std::max(theta, lp_.colLower_[col] - col_value_[col]);
-
-      col_value_[col] += delta_x;
-
-      // Update objective, row_value, residual after each component update.
-      objective_ += lp_.colCost_[col] * delta_x;
-      for (int k = lp_.Astart_[col]; k < lp_.Astart_[col + 1]; k++) {
-        int row = lp_.Aindex_[k];
-        residual_[row] -= lp_.Avalue_[k] * delta_x;
-        row_value_[row] += lp_.Avalue_[k] * delta_x;
-      }
->>>>>>> 941bd0c0
-    }
-
-    // Code below gets the residual norms updated.
-    update(quadratic_type);
-
-    HighsPrintMessage(ML_DESC,
-                      "Values at approximate iteration %d: %3.2g, %3.4g, \n",
-                      iteration, objective_, residual_norm_2_);
-
-    // todo: check for early exit
-  }
-  update();
-}
-
-double chooseStartingMu(const HighsLp& lp) {
-<<<<<<< HEAD
-  return 0.001;
-  //return 1000;
-=======
-  // return 0.001;
-  return 10;
->>>>>>> 941bd0c0
-}
+double chooseStartingMu(const HighsLp& lp) { return 0.001; }
 
 HighsStatus initialize(const HighsLp& lp, HighsSolution& solution, double& mu,
                        std::vector<double>& lambda) {
@@ -437,19 +190,155 @@
   return HighsStatus::OK;
 }
 
+void Quadratic::minimize_exact_with_lambda(const double mu,
+                                           const std::vector<double>& lambda) {
+  double mu_penalty = 1.0 / mu;
+  HighsLp lp = lp_;
+  // Modify cost. See notebook ."lambda"
+  // projected_gradient_c = c - 1/mu*(A'b) - A'\lambda
+  // First part taken into consideration in projected gradient.
+
+  std::vector<double> atb = getAtb(lp);
+  std::vector<double> atlambda = getAtLambda(lp, lambda);
+  for (int col = 0; col < lp.colCost_.size(); col++)
+    lp.colCost_[col] -= atlambda[col];
+
+  solve_exact(lp, mu_penalty, col_value_);
+
+  update();
+}
+
+void Quadratic::minimize_exact_penalty(const double mu) {
+  double mu_penalty = 1.0 / mu;
+  HighsLp lp = lp_;
+  // Modify cost. See notebook ."no lambda"
+  // projected_gradient_c = c - 1/mu*(A'b)
+  // First part taken into consideration in projected gradient.
+
+  solve_exact(lp, mu_penalty, col_value_);
+
+  update();
+}
+
+void Quadratic::minimize_component_quadratic_linearisation(
+    const int col, const double mu, const std::vector<double>& lambda) {
+  // Minimize quadratic for column col.
+
+  // Formulas for a and b when minimizing for x_j
+  // a = (1/(2*mu)) * sum_i a_ij^2
+  // b = -(1/(2*mu)) sum_i (2 * a_ij * (sum_{k!=j} a_ik * x_k - b_i)) + c_j \
+      //     + sum_i a_ij * lambda_i
+  // b / 2 = -(1/(2*mu)) sum_i (2 * a_ij
+  double a = 0.0;
+  double b = 0.0;
+
+  for (int k = lp_.Astart_[col]; k < lp_.Astart_[col + 1]; k++) {
+    int row = lp_.Aindex_[k];
+    a += lp_.Avalue_[k] * lp_.Avalue_[k];
+    // matlab but with b = b / 2
+    double bracket = -residual_[row] - lp_.Avalue_[k] * col_value_[col];
+    bracket += lambda[row];
+    // clp minimizing for delta_x
+    // double bracket_clp = - residual_[row];
+    b += lp_.Avalue_[k] * bracket;
+  }
+
+  a = (0.5 / mu) * a;
+  b = (0.5 / mu) * b + 0.5 * lp_.colCost_[col];
+
+  double theta = -b / a;
+  double delta_x = 0;
+
+  // matlab
+  double new_x;
+  if (theta > 0)
+    new_x = std::min(theta, lp_.colUpper_[col]);
+  else
+    new_x = std::max(theta, lp_.colLower_[col]);
+  delta_x = new_x - col_value_[col];
+
+  // clp minimizing for delta_x
+  // if (theta > 0)
+  //   delta_x = std::min(theta, lp_.colUpper_[col] - col_value_[col]);
+  // else
+  //   delta_x = std::max(theta, lp_.colLower_[col] - col_value_[col]);
+
+  col_value_[col] += delta_x;
+
+  // Update objective, row_value, residual after each component update.
+  objective_ += lp_.colCost_[col] * delta_x;
+  for (int k = lp_.Astart_[col]; k < lp_.Astart_[col + 1]; k++) {
+    int row = lp_.Aindex_[k];
+    residual_[row] -= lp_.Avalue_[k] * delta_x;
+    row_value_[row] += lp_.Avalue_[k] * delta_x;
+  }
+}
+
+void Quadratic::minimize_component_quadratic_piecewise(
+    const int col, const double mu, const std::vector<double>& lambda) {
+  double theta = 0;
+  // todo: Calculate step theta using true residual.
+  double delta_x = 0;
+
+  // matlab
+  double new_x;
+  if (theta > 0)
+    new_x = std::min(theta, lp_.colUpper_[col]);
+  else
+    new_x = std::max(theta, lp_.colLower_[col]);
+  delta_x = new_x - col_value_[col];
+
+  col_value_[col] += delta_x;
+
+  // Update objective, row_value, residual after each component update.
+  objective_ += lp_.colCost_[col] * delta_x;
+  for (int k = lp_.Astart_[col]; k < lp_.Astart_[col + 1]; k++) {
+    int row = lp_.Aindex_[k];
+    // todo: use true resdual
+    // residual_[row] -= lp_.Avalue_[k] * delta_x;
+    row_value_[row] += lp_.Avalue_[k] * delta_x;
+  }
+}
+
+void Quadratic::minimize_by_component(
+    const double mu, const std::vector<double>& lambda,
+    const ResidualFunctionType quadratic_type) {
+  HighsPrintMessageLevel ML_DESC = ML_DETAILED;
+  int iterations = 100;
+
+  HighsPrintMessage(ML_DESC, "Values at start: %3.2g, %3.4g, \n", objective_,
+                    residual_norm_2_);
+
+  for (int iteration = 0; iteration < iterations; iteration++) {
+    for (int col = 0; col < lp_.numCol_; col++) {
+      // determine whether to minimize for col.
+      // if empty skip.
+      if (lp_.Astart_[col] == lp_.Astart_[col + 1]) continue;
+
+      double delta_x = 0;
+      if (quadratic_type == ResidualFunctionType::kLinearised)
+        minimize_component_quadratic_linearisation(col, mu, lambda);
+      else if (quadratic_type == ResidualFunctionType::kPiecewise)
+        minimize_component_quadratic_piecewise(col, mu, lambda);
+    }
+
+    HighsPrintMessage(ML_DESC,
+                      "Values at approximate iteration %d: %3.2g, %3.4g, \n",
+                      iteration, objective_, residual_norm_2_);
+
+    // todo: check for early exit
+  }
+  update();
+}
+
 HighsStatus runFeasibility(const HighsLp& lp, HighsSolution& solution,
                            const MinimizationType type) {
-<<<<<<< HEAD
-  
-   ResidualFunctionType quadratic_type = ResidualFunctionType::kLinearised;
-   // ResidualFunctionType quadratic_type = ResidualFunctionType::kPiecewise;
-  
+  ResidualFunctionType quadratic_type = ResidualFunctionType::kLinearised;
+  // ResidualFunctionType quadratic_type = ResidualFunctionType::kPiecewise;
+
   if (quadratic_type != ResidualFunctionType::kPiecewise &&
       !isEqualityProblem(lp))
-      return HighsStatus::NotImplemented;
-=======
-  if (!isEqualityProblem(lp)) return HighsStatus::NotImplemented;
->>>>>>> 941bd0c0
+    return HighsStatus::NotImplemented;
 
   if (lp.sense_ != OBJSENSE_MINIMIZE) {
     HighsPrintMessage(
@@ -468,13 +357,8 @@
     HighsPrintMessage(ML_ALWAYS,
                       "Minimizing quadratic subproblem component-wise...\n");
   else if (type == MinimizationType::kExact)
-<<<<<<< HEAD
-    HighsPrintMessage(ML_ALWAYS, "Minimizing quadratic subproblem exactly...\n");
-=======
-    // exact minimization requires projected gradient code which is still not in
-    // master.
-    return HighsStatus::NotImplemented;
->>>>>>> 941bd0c0
+    HighsPrintMessage(ML_ALWAYS,
+                      "Minimizing quadratic subproblem exactly...\n");
 
   // Report values at start.
   std::stringstream ss;
@@ -499,17 +383,10 @@
   for (iteration = 1; iteration < K + 1; iteration++) {
     // Minimize quadratic function.
     if (type == MinimizationType::kComponentWise)
-<<<<<<< HEAD
       quadratic.minimize_by_component(mu, lambda, quadratic_type);
     else if (type == MinimizationType::kExact)
-      //quadratic.minimize_exact_penalty(mu);
+      // quadratic.minimize_exact_penalty(mu);
       quadratic.minimize_exact_with_lambda(mu, lambda);
-=======
-      quadratic.minimize_by_component(mu, lambda);
-    else if (type == MinimizationType::kExact)
-      // while projected gradient code which is still not in master.
-      return HighsStatus::NotImplemented;
->>>>>>> 941bd0c0
 
     // Report outcome.
     residual_norm_2 = quadratic.getResidualNorm2();
