#include "FindFeasibility.h"

#include <algorithm>
#include <cmath>
#include <iomanip>
#include <sstream>

#include "io/HighsIO.h"
#include "lp_data/HConst.h"
#include "lp_data/HighsLpUtils.h"
#include "presolve/ExactSubproblem.h"

constexpr double kExitTolerance = 0.00000001;

bool isEqualityProblem(const HighsLp& lp) {
  for (int row = 0; row < lp.numRow_; row++)
    if (lp.rowLower_[row] != lp.rowUpper_[row]) return false;

  return true;
}

std::vector<double> getAtb(const HighsLp& lp) {
  assert(lp.rowUpper_ == lp.rowLower_);
  std::vector<double> atb(lp.numCol_, 0);
  for (int col = 0; col < lp.numCol_; col++) {
    for (int k = lp.Astart_[col]; k < lp.Astart_[col + 1]; k++) {
      const int row = lp.Aindex_[k];
      atb.at(col) += lp.Avalue_[k] * lp.rowUpper_[row];
    }
  }
  return atb;
}

std::vector<double> getAtLambda(const HighsLp& lp,
                                const std::vector<double> lambda) {
  std::vector<double> atl(lp.numCol_);
  for (int col = 0; col < lp.numCol_; col++) {
    for (int k = lp.Astart_[col]; k < lp.Astart_[col + 1]; k++) {
      const int row = lp.Aindex_[k];
      atl.at(col) += lp.Avalue_[k] * lambda[row];
    }
  }
  return atl;
}

enum class ResidualFunctionType { kLinearised, kPiecewise };

class Quadratic {
 public:
  Quadratic(const HighsLp& lp, std::vector<double>& primal_values,
            ResidualFunctionType type)
      : lp_(lp), col_value_(primal_values) {
    update(type);
  }

  const std::vector<double>& getResidual() const { return residual_; }
  double getResidualNorm2() const { return residual_norm_2_; }
  double getObjective() const { return objective_; }

  void getSolution(HighsSolution& solution) const {
    solution.col_value = col_value_;
    solution.row_value = row_value_;

    // check what solution looks like
    double max = *std::max_element(col_value_.begin(), col_value_.end());
    double min = *std::min_element(col_value_.begin(), col_value_.end());

    HighsPrintMessage(ML_ALWAYS, "\n");
    HighsPrintMessage(ML_ALWAYS, "Solution max element: %4.3f\n", max);
    HighsPrintMessage(ML_ALWAYS, "Solution min element: %4.3f\n", min);
  }

  void minimize_by_component(const double mu, const std::vector<double>& lambda,
                             const ResidualFunctionType type);

  void minimize_component_quadratic_linearisation(
      const int col, const double mu, const std::vector<double>& lambda);
  void minimize_component_quadratic_piecewise(
      const int col, const double mu, const std::vector<double>& lambda);
  void minimize_exact_penalty(const double mu);
  void minimize_exact_with_lambda(const double mu,
                                  const std::vector<double>& lambda);

  void minimize_exact_penalty(const double mu);
  void minimize_exact_with_lambda(const double mu,
                                  const std::vector<double>& lambda);

 private:
  const HighsLp& lp_;
  std::vector<double> col_value_;
  std::vector<double> row_value_;

  double objective_;
  double residual_norm_1_;
  double residual_norm_2_;
  std::vector<double> residual_;

  void updateObjective();
  void updateRowValue();
  void updateResidual(
      ResidualFunctionType quadratic_type = ResidualFunctionType::kLinearised);

  void update(
      ResidualFunctionType quadratic_type = ResidualFunctionType::kLinearised);

  double calculateQuadraticValue(const double mu,
                                 const std::vector<double> lambda,
                                 ResidualFunctionType type);
  double findBreakpoints(const int col, const double mu,
                         const std::vector<double> lambda);
};

void Quadratic::update(ResidualFunctionType quadratic_type) {
  updateObjective();
  updateRowValue();
  updateResidual(quadratic_type);
}

void Quadratic::updateRowValue() {
  row_value_.clear();
  row_value_.assign(lp_.numRow_, 0);

  for (int col = 0; col < lp_.numCol_; col++) {
    for (int k = lp_.Astart_[col]; k < lp_.Astart_[col + 1]; k++) {
      int row = lp_.Aindex_[k];
      row_value_[row] += lp_.Avalue_[k] * col_value_[col];
    }
  }
}

void Quadratic::updateResidual(ResidualFunctionType quadratic_type) {
  residual_.clear();
  residual_.assign(lp_.numRow_, 0);
  residual_norm_1_ = 0;
  residual_norm_2_ = 0;

  if (quadratic_type == ResidualFunctionType::kLinearised) {
    for (int row = 0; row < lp_.numRow_; row++) {
      // for the moment assuming rowLower == rowUpper
      residual_[row] = lp_.rowUpper_[row] - row_value_[row];

      residual_norm_1_ += std::fabs(residual_[row]);
      residual_norm_2_ += residual_[row] * residual_[row];
    }

  } else if (quadratic_type == ResidualFunctionType::kPiecewise)
    for (int row = 0; row < lp_.numRow_; row++) {
      double value = 0;
      if (row_value_[row] <= lp_.rowLower_[row])
        value = lp_.rowLower_[row] - row_value_[row];
      else if (row_value_[row] >= lp_.rowUpper_[row])
        value = row_value_[row] - lp_.rowUpper_[row];

      residual_[row] = value;
      residual_norm_1_ += std::fabs(residual_[row]);
      residual_norm_2_ += residual_[row] * residual_[row];
    }

  residual_norm_2_ = std::sqrt(residual_norm_2_);
}

void Quadratic::updateObjective() {
  objective_ = 0;
  for (int col = 0; col < lp_.numCol_; col++)
    objective_ += lp_.colCost_[col] * col_value_[col];
}

<<<<<<< HEAD
void Quadratic::minimize_exact_with_lambda(const double mu,
                                           const std::vector<double>& lambda) {
  double mu_penalty = 1.0 / mu;
  HighsLp lp = lp_;
  // Modify cost. See notebook ."lambda"
  // projected_gradient_c = c - 1/mu*(A'b) - A'\lambda
  // First part taken into consideration in projected gradient.

  std::vector<double> atb = getAtb(lp);
  std::vector<double> atlambda = getAtLambda(lp, lambda);
  for (int col = 0; col < lp.colCost_.size(); col++)
    lp.colCost_[col] -= atlambda[col];

  solve_exact(lp, mu_penalty, col_value_);

  update();
}

void Quadratic::minimize_exact_penalty(const double mu) {
  double mu_penalty = 1.0 / mu;
  HighsLp lp = lp_;
  // Modify cost. See notebook ."no lambda"
  // projected_gradient_c = c - 1/mu*(A'b)
  // First part taken into consideration in projected gradient.

  solve_exact(lp, mu_penalty, col_value_);

  update();
}

void Quadratic::minimize_by_component(const double mu,
                                      const std::vector<double>& lambda) {
  HighsPrintMessageLevel ML_DESC = ML_DETAILED;
  int iterations = 100;

  HighsPrintMessage(ML_DESC, "Values at start: %3.2g, %3.4g, \n", objective_,
                    residual_norm_2_);

  HighsPrintMessage(ML_DESC, "Values at start: %3.2g, %3.4g, \n", objective_,
                    residual_norm_2_);

  for (int iteration = 0; iteration < iterations; iteration++) {
    for (int col = 0; col < lp_.numCol_; col++) {
      // determine whether to minimize for col.
      // if empty skip.
      if (lp_.Astart_[col] == lp_.Astart_[col + 1]) continue;
      // todo: add slope calculation.

      // Minimize quadratic for column col.

      // Formulas for a and b when minimizing for x_j
      // a = (1/(2*mu)) * sum_i a_ij^2
      // b = -(1/(2*mu)) sum_i (2 * a_ij * (sum_{k!=j} a_ik * x_k - b_i)) + c_j
      //
      //     + sum_i a_ij * lambda_i
      // b / 2 = -(1/(2*mu)) sum_i (2 * a_ij
      double a = 0.0;
      double b = 0.0;

      for (int k = lp_.Astart_[col]; k < lp_.Astart_[col + 1]; k++) {
        int row = lp_.Aindex_[k];
        a += lp_.Avalue_[k] * lp_.Avalue_[k];
        // matlab but with b = b / 2
        double bracket = -residual_[row] - lp_.Avalue_[k] * col_value_[col];
        bracket += lambda[row];
        // clp minimizing for delta_x
        // double bracket_clp = - residual_[row];
        b += lp_.Avalue_[k] * bracket;
      }

      a = (0.5 / mu) * a;
      b = (0.5 / mu) * b + 0.5 * lp_.colCost_[col];

      double theta = -b / a;
      double delta_x = 0;

      // matlab
      double new_x;
      if (theta > 0)
        new_x = std::min(theta, lp_.colUpper_[col]);
      else
        new_x = std::max(theta, lp_.colLower_[col]);
      delta_x = new_x - col_value_[col];

      // clp minimizing for delta_x
      // if (theta > 0)
      //   delta_x = std::min(theta, lp_.colUpper_[col] - col_value_[col]);
      // else
      //   delta_x = std::max(theta, lp_.colLower_[col] - col_value_[col]);

      col_value_[col] += delta_x;

      // Update objective, row_value, residual after each component update.
      objective_ += lp_.colCost_[col] * delta_x;
      for (int k = lp_.Astart_[col]; k < lp_.Astart_[col + 1]; k++) {
        int row = lp_.Aindex_[k];
        residual_[row] -= lp_.Avalue_[k] * delta_x;
        row_value_[row] += lp_.Avalue_[k] * delta_x;
      }
    }

    // Code below gets the residual norms updated.
    update();
    // updateResidual();

    HighsPrintMessage(ML_DESC,
                      "Values at approximate iteration %d: %3.2g, %3.4g, \n",
                      iteration, objective_, residual_norm_2_);

    // todo: check for early exit
  }
  update();
}

double chooseStartingMu(const HighsLp& lp) {
  // for now just surpress warning but later use LP data to determine starting
  // mu.
  if (lp.numCol_ > 0) {
  }
  // return 0.001;
  return 10;
}
=======
double chooseStartingMu(const HighsLp& lp) { return 0.001; }
>>>>>>> 7f8f255f

HighsStatus initialize(const HighsLp& lp, HighsSolution& solution, double& mu,
                       std::vector<double>& lambda) {
  if (!isSolutionConsistent(lp, solution)) {
    // clear and resize solution.
    solution.col_value.clear();
    solution.col_dual.clear();
    solution.row_value.clear();
    solution.row_dual.clear();

    solution.col_value.resize(lp.numCol_);
  }

  for (int col = 0; col < lp.numCol_; col++) {
    if (lp.colLower_[col] <= 0 && lp.colUpper_[col] >= 0)
      solution.col_value[col] = 0;
    else if (lp.colLower_[col] > 0)
      solution.col_value[col] = lp.colLower_[col];
    else if (lp.colUpper_[col] < 0)
      solution.col_value[col] = lp.colUpper_[col];
    else {
      HighsLogMessage(HighsMessageType::ERROR,
                      "Error setting initial value for column %d", col);
      return HighsStatus::Error;
    }
  }

  mu = chooseStartingMu(lp);

  lambda.resize(lp.numRow_);
  lambda.assign(lp.numRow_, 0);

  return HighsStatus::OK;
}

// Should only work with kLinearized type.
void Quadratic::minimize_exact_with_lambda(const double mu,
                                           const std::vector<double>& lambda) {
  double mu_penalty = 1.0 / mu;
  HighsLp lp = lp_;
  // Modify cost. See notebook ."lambda"
  // projected_gradient_c = c - 1/mu*(A'b) - A'\lambda
  // First part taken into consideration in projected gradient.

  std::vector<double> atb = getAtb(lp);
  std::vector<double> atlambda = getAtLambda(lp, lambda);
  for (int col = 0; col < lp.colCost_.size(); col++)
    lp.colCost_[col] -= atlambda[col];

  solve_exact(lp, mu_penalty, col_value_);

  update();
}

void Quadratic::minimize_exact_penalty(const double mu) {
  double mu_penalty = 1.0 / mu;
  HighsLp lp = lp_;
  // Modify cost. See notebook ."no lambda"
  // projected_gradient_c = c - 1/mu*(A'b)
  // First part taken into consideration in projected gradient.

  solve_exact(lp, mu_penalty, col_value_);

  update();
}

void Quadratic::minimize_component_quadratic_linearisation(
    const int col, const double mu, const std::vector<double>& lambda) {
  double current =
      calculateQuadraticValue(mu, lambda, ResidualFunctionType::kLinearised);

  // Minimize quadratic for column col.

  // Formulas for a and b when minimizing for x_j
  // a = (1/(2*mu)) * sum_i a_ij^2
  // b = -(1/(2*mu)) sum_i (2 * a_ij * (sum_{k!=j} a_ik * x_k - b_i)) + c_j \
      //     + sum_i a_ij * lambda_i
  // b / 2 = -(1/(2*mu)) sum_i (2 * a_ij
  double a = 0.0;
  double b = 0.0;

  for (int k = lp_.Astart_[col]; k < lp_.Astart_[col + 1]; k++) {
    int row = lp_.Aindex_[k];
    a += lp_.Avalue_[k] * lp_.Avalue_[k];
    // matlab but with b = b / 2
    double bracket = -residual_[row] - lp_.Avalue_[k] * col_value_[col];
    bracket += lambda[row];
    // clp minimizing for delta_x
    // double bracket_clp = - residual_[row];
    b += lp_.Avalue_[k] * bracket;
  }

  a = (0.5 / mu) * a;
  b = (0.5 / mu) * b + 0.5 * lp_.colCost_[col];

  double theta = -b / a;
  double delta_x = 0;

  // matlab
  double new_x;
  if (theta > 0)
    new_x = std::min(theta, lp_.colUpper_[col]);
  else
    new_x = std::max(theta, lp_.colLower_[col]);
  delta_x = new_x - col_value_[col];

  // clp minimizing for delta_x
  // if (theta > 0)
  //   delta_x = std::min(theta, lp_.colUpper_[col] - col_value_[col]);
  // else
  //   delta_x = std::max(theta, lp_.colLower_[col] - col_value_[col]);

  col_value_[col] += delta_x;

  double new_quadratic_objective =
      calculateQuadraticValue(mu, lambda, ResidualFunctionType::kLinearised);

  std::cout << "col " << col << ": " << delta_x << std::endl;
  // Update objective, row_value, residual after each component update.
  objective_ += lp_.colCost_[col] * delta_x;
  for (int k = lp_.Astart_[col]; k < lp_.Astart_[col + 1]; k++) {
    int row = lp_.Aindex_[k];
    residual_[row] -= lp_.Avalue_[k] * delta_x;
    row_value_[row] += lp_.Avalue_[k] * delta_x;
  }
}

// Returns c'x + lambda'x + 1/2mu r'r
double Quadratic::calculateQuadraticValue(const double mu,
                                          const std::vector<double> lambda,
                                          ResidualFunctionType type) {
  update(type);

  // c'x
  double quadratic = getObjective();

  // lambda'x
  for (int row = 0; row < lp_.numRow_; row++) {
    if (type == ResidualFunctionType::kPiecewise) assert(residual_[row] >= 0);
    quadratic += lambda[row] * residual_[row];
  }

  // 1/2mu r'r
  for (int row = 0; row < lp_.numRow_; row++) {
    quadratic += (residual_[row] * residual_[row]) / mu;
  }

  return quadratic;
}

double Quadratic::findBreakpoints(const int col, const double mu,
                                  const std::vector<double> lambda) {
  // Find breakpoints of residual function and add them to vector.
  std::vector<double> breakpoints;
  for (int k = lp_.Astart_[col]; k < lp_.Astart_[col + 1]; k++) {
    const double entry = lp_.Avalue_[k];
    const int row = lp_.Aindex_[k];
    if (lp_.rowLower_[row] > -HIGHS_CONST_INF) {
      double theta = (lp_.rowLower_[row] - row_value_[row]) / entry;
      breakpoints.push_back(theta);
    }
  }
  for (int k = lp_.Astart_[col]; k < lp_.Astart_[col + 1]; k++) {
    const double entry = lp_.Avalue_[k];
    const int row = lp_.Aindex_[k];
    if (lp_.rowUpper_[row] < HIGHS_CONST_INF) {
      double theta = (lp_.rowUpper_[row] - row_value_[row]) / entry;
      breakpoints.push_back(theta);
    }
  }

  std::sort(breakpoints.begin(), breakpoints.end());
  std::vector<double>::iterator end =
      std::unique(breakpoints.begin(), breakpoints.end());

  double col_save = col_value_[col];
  std::vector<double>::iterator min_x_update_it_i = breakpoints.begin();
  std::vector<double>::iterator min_x_update_it_ii = breakpoints.begin();
  col_value_[col] = col_save + *breakpoints.begin();
  double current =
      calculateQuadraticValue(mu, lambda, ResidualFunctionType::kPiecewise);

  double min_quadratic_value_i = HIGHS_CONST_INF;
  double min_quadratic_value_ii = HIGHS_CONST_INF;
  for (auto it = breakpoints.begin(); it < end; it++) {
    col_value_[col] = col_save + *it;
    double min =
        calculateQuadraticValue(mu, lambda, ResidualFunctionType::kPiecewise);

    if (min < min_quadratic_value_i) {
      min_quadratic_value_i = min;
      min_quadratic_value_ii = min;
      min_x_update_it_i = it;
      min_x_update_it_ii = it;

    } else if (min < min_quadratic_value_ii) {
      min_quadratic_value_ii = min;
      min_x_update_it_ii = it;
    } else if (fabs(min - min_quadratic_value_i) < 1e08 &&
               fabs(min - min_quadratic_value_ii) < 1e08) {
      min_x_update_it_ii = it;
    }
  }

  col_value_[col] = col_save;

  if (current < min_quadratic_value_i) return 0;

  // Minimize both quadratics and save min theta's in delta_lhs and delta_rhs.
  double delta_lhs = 0;
  double delta_mhs = 0;
  double delta_rhs = 0;

  // minimize quadratic ,_,
  if (min_x_update_it_i != min_x_update_it_ii) {
    std::vector<double>::iterator it = min_x_update_it_i;
    double left = *min_x_update_it_i;
    double right = *min_x_update_it_ii;
    assert(left < right);
    assert(left > -HIGHS_CONST_INF);
    assert(right < HIGHS_CONST_INF);

    col_value_[col] = left;
    update();

    double a = 0.0;
    double b = 0.0;

    for (int k = lp_.Astart_[col]; k < lp_.Astart_[col + 1]; k++) {
      int row = lp_.Aindex_[k];
      a += lp_.Avalue_[k] * lp_.Avalue_[k];
      double bracket = -residual_[row] - lp_.Avalue_[k] * col_value_[col];
      bracket += lambda[row];
      b += lp_.Avalue_[k] * bracket;
    }

    a = (0.5 / mu) * a;
    b = (0.5 / mu) * b + 0.5 * lp_.colCost_[col];

    double theta = -b / a;  // this is min for x_j

    if (theta < left + col_save)
      delta_mhs = left + col_save;
    else if (theta > right + col_save)
      delta_mhs = right + col_save;
    else
      delta_mhs = theta;
  }

  // minimize quadratic `\,
  std::vector<double>::iterator it = min_x_update_it_i;
  if (it >= breakpoints.begin()) {
    double left = *(it - 1);
    double right;
    if (it == breakpoints.begin()) {
      left = -HIGHS_CONST_INF;
      right = *it;
      col_value_[col] = right;
    } else if (it < end) {
      right = *it;
      col_value_[col] = right;
    } else {
      right = HIGHS_CONST_INF;
      col_value_[col] = left;
    }
    update();

    double a = 0.0;
    double b = 0.0;

    for (int k = lp_.Astart_[col]; k < lp_.Astart_[col + 1]; k++) {
      int row = lp_.Aindex_[k];
      a += lp_.Avalue_[k] * lp_.Avalue_[k];
      double bracket = -residual_[row] - lp_.Avalue_[k] * col_value_[col];
      bracket += lambda[row];
      b += lp_.Avalue_[k] * bracket;
    }

    a = (0.5 / mu) * a;
    b = (0.5 / mu) * b + 0.5 * lp_.colCost_[col];

    double theta = -b / a;  // this is min for x_j
    theta = theta - col_value_[col];

    if (theta < left + col_save)
      delta_lhs = left;
    else if (theta > right + col_save)
      delta_lhs = right;
    else
      delta_lhs = theta;
  }

  // minimize quadratic ,/`
  it = min_x_update_it_ii;
  if (it <= end - 1) {
    double left = *it;
    double right = *(it + 1);
    if (it == breakpoints.begin()) {
    } else if (it == end - 1) {
      right = HIGHS_CONST_INF;
    }

    col_value_[col] = left;
    update();

    double a = 0.0;
    double b = 0.0;

    for (int k = lp_.Astart_[col]; k < lp_.Astart_[col + 1]; k++) {
      int row = lp_.Aindex_[k];
      a += lp_.Avalue_[k] * lp_.Avalue_[k];
      double bracket = -residual_[row] - lp_.Avalue_[k] * col_value_[col];
      bracket += lambda[row];
      b += lp_.Avalue_[k] * bracket;
    }

    a = (0.5 / mu) * a;
    b = (0.5 / mu) * b + 0.5 * lp_.colCost_[col];

    double theta = -b / a;  // this is min for x_j
    theta = theta - col_value_[col];
    if (theta < left + col_save)
      delta_rhs = left + col_save;
    else if (theta > right + col_save)
      delta_rhs = right + col_save;
    else
      delta_rhs = theta;
  }

  col_value_[col] = col_save + delta_lhs;
  double left_min_value =
      calculateQuadraticValue(mu, lambda, ResidualFunctionType::kPiecewise);
  col_value_[col] = col_save + delta_mhs;
  double mid_min_value =
      calculateQuadraticValue(mu, lambda, ResidualFunctionType::kPiecewise);
  col_value_[col] = col_save + delta_rhs;
  double right_min_value =
      calculateQuadraticValue(mu, lambda, ResidualFunctionType::kPiecewise);
  col_value_[col] = col_save;

  double min_value;
  if (min_x_update_it_i != min_x_update_it_ii) {
    if (left_min_value < right_min_value && left_min_value < mid_min_value)
      min_value = delta_lhs;
    else if (right_min_value < left_min_value &&
             right_min_value < mid_min_value)
      min_value = delta_rhs;
    else
      min_value = delta_mhs;
  } else if (left_min_value < right_min_value)
    min_value = delta_lhs;
  else
    min_value = delta_rhs;

  if ((col_value_[col] + min_value) < lp_.colLower_[col])
    min_value = lp_.colLower_[col] - col_value_[col];
  if ((col_value_[col] + min_value) > lp_.colUpper_[col])
    min_value = lp_.colUpper_[col] - col_value_[col];

  return min_value - col_save;
}

void Quadratic::minimize_component_quadratic_piecewise(
    const int col, const double mu, const std::vector<double>& lambda) {
  // Calculate step theta using true residual. The function minimized for each
  // component has breakpoints. They are found and sorted and the minimum
  // Quadratic function value of them is taken as an approximation of the true
  // minimum.

  double theta = findBreakpoints(col, mu, lambda);

  // matlab
  double new_x;
  if (theta > 0)
    new_x = std::min(theta, lp_.colUpper_[col] - col_value_[col]);
  else
    new_x = std::max(theta, col_value_[col] - lp_.colLower_[col]);
  double delta_x = new_x - col_value_[col];

  col_value_[col] += delta_x;

  std::cout << "col " << col << ": " << delta_x << std::endl;

  // Update objective, row_value, residual after each component update.
  objective_ += lp_.colCost_[col] * delta_x;
  for (int k = lp_.Astart_[col]; k < lp_.Astart_[col + 1]; k++) {
    int row = lp_.Aindex_[k];
    // todo: this is slow
    update(ResidualFunctionType::kPiecewise);
  }
}

void Quadratic::minimize_by_component(
    const double mu, const std::vector<double>& lambda,
    const ResidualFunctionType quadratic_type) {
  HighsPrintMessageLevel ML_DESC = ML_DETAILED;
  int iterations = 3;

  HighsPrintMessage(ML_DESC, "Values at start: %3.2g, %3.4g, \n", objective_,
                    residual_norm_2_);

  for (int iteration = 0; iteration < iterations; iteration++) {
    for (int col = 0; col < lp_.numCol_; col++) {
      // determine whether to minimize for col.
      // if empty skip.
      if (lp_.Astart_[col] == lp_.Astart_[col + 1]) continue;

      double delta_x = 0;
      if (quadratic_type == ResidualFunctionType::kLinearised)
        minimize_component_quadratic_linearisation(col, mu, lambda);
      else if (quadratic_type == ResidualFunctionType::kPiecewise)
        minimize_component_quadratic_piecewise(col, mu, lambda);
    }

    HighsPrintMessage(ML_DESC,
                      "Values at approximate iteration %d: %3.2g, %3.4g, \n",
                      iteration, objective_, residual_norm_2_);

    // todo: check for early exit
  }
  update();
}

HighsStatus runFeasibility(const HighsLp& lp, HighsSolution& solution,
                           const MinimizationType type) {
<<<<<<< HEAD
  if (!isEqualityProblem(lp)) return HighsStatus::NotImplemented;
  if (type == MinimizationType::kExactAdmm) return HighsStatus::NotImplemented;
  if (type == MinimizationType::kComponentWiseAdmm)
    return HighsStatus::NotImplemented;
  if (type == MinimizationType::kComponentWisePenalty)
=======
  // todo: add test
  // for an equality problem kLinearized and kPiecewise should give the
  // same result.

  ResidualFunctionType quadratic_type = ResidualFunctionType::kLinearised;
  if (type == MinimizationType::kComponentWiseBreakpoints)
    quadratic_type = ResidualFunctionType::kPiecewise;

  if (quadratic_type != ResidualFunctionType::kPiecewise &&
      !isEqualityProblem(lp))
>>>>>>> 7f8f255f
    return HighsStatus::NotImplemented;

  if (lp.sense_ != OBJSENSE_MINIMIZE) {
    HighsPrintMessage(
        ML_ALWAYS,
        "Error: FindFeasibility does not support maximization problems.\n");
  }

  // Initialize x_0 ≥ 0, μ_1, λ_1 = 0.
  double mu;
  std::vector<double> lambda;

  HighsStatus status = initialize(lp, solution, mu, lambda);
<<<<<<< HEAD
  if (status != HighsStatus::OK) {
    // todo: handle errors.
  }

  Quadratic quadratic(lp, solution.col_value);
=======
  Quadratic quadratic(lp, solution.col_value, quadratic_type);
>>>>>>> 7f8f255f

  if (type == MinimizationType::kComponentWise)
    HighsPrintMessage(ML_ALWAYS,
                      "Minimizing quadratic subproblem component-wise...\n");
  else if (type == MinimizationType::kExact)
    HighsPrintMessage(ML_ALWAYS,
                      "Minimizing quadratic subproblem exactly...\n");

  // Report values at start.
  std::stringstream ss;
  double residual_norm_2 = quadratic.getResidualNorm2();
  ss << "Iteration " << std::setw(3) << 0 << ": objective " << std::setw(3)
     << std::fixed << std::setprecision(2) << quadratic.getObjective()
     << " residual " << std::setw(5) << std::scientific
     << quadratic.getResidualNorm2() << std::endl;
  HighsPrintMessage(ML_ALWAYS, ss.str().c_str());

  residual_norm_2 = quadratic.getResidualNorm2();
  if (residual_norm_2 < kExitTolerance) {
    HighsPrintMessage(ML_ALWAYS,
                      "Solution feasible within exit tolerance: %g.\n",
                      kExitTolerance);
    return HighsStatus::OK;
  }

  // Minimize approximately for K iterations.
<<<<<<< HEAD
  int K = 200;
  int iteration = 0;
  for (iteration = 1; iteration < K + 1; iteration++) {
    // Minimize quadratic function.
    switch (type) {
      case MinimizationType::kComponentWise:
        quadratic.minimize_by_component(mu, lambda);
        break;
      case MinimizationType::kExact:
        quadratic.minimize_exact_with_lambda(mu, lambda);
        break;
      case MinimizationType::kExactPenalty:
        quadratic.minimize_exact_penalty(mu);
        break;
    }
=======
  int K = 5;
  int iteration = 0;
  for (iteration = 1; iteration < K + 1; iteration++) {
    // Minimize quadratic function.
    if (type == MinimizationType::kComponentWise ||
        type == MinimizationType::kComponentWiseBreakpoints)
      quadratic.minimize_by_component(mu, lambda, quadratic_type);
    else if (type == MinimizationType::kExact)
      // quadratic.minimize_exact_penalty(mu);
      quadratic.minimize_exact_with_lambda(mu, lambda);
>>>>>>> 7f8f255f

    // Report outcome.
    residual_norm_2 = quadratic.getResidualNorm2();
    ss.str(std::string());
    bool details = true;
    if (!details) {
      ss << "Iteration " << std::setw(3) << iteration << ": objective "
         << std::setw(3) << std::fixed << std::setprecision(2)
         << quadratic.getObjective() << " residual " << std::setw(5)
         << std::scientific << residual_norm_2 << std::endl;
    } else {
      // todo: after merge with ff-breakpoints
      // or before and replace code there
      // double quad_value = calculateQuadraticValue(A,L,U,x,residual_type);
      ss << "Iter " << std::setw(3) << iteration << ", c'x "
         << std::setprecision(5) << quadratic.getObjective() << ", res "
         << residual_norm_2 << std::endl;
    }
    HighsPrintMessage(ML_ALWAYS, ss.str().c_str());

    // Exit if feasible.
    if (residual_norm_2 < kExitTolerance) {
      HighsPrintMessage(ML_ALWAYS,
                        "Solution feasible within exit tolerance: %g.\n",
                        kExitTolerance);
      break;
    }

    // Update mu every third iteration, otherwise update lambda.
    if (iteration % 3 == 2) {
      mu = 0.1 * mu;
    } else {
      lambda = quadratic.getResidual();
      for (int row = 0; row < lp.numRow_; row++) lambda[row] = mu * lambda[row];
    }
  }

  quadratic.getSolution(solution);
  HighsPrintMessage(ML_ALWAYS,
                    "\nSolution set at the end of feasibility search.\n");

  // Using ss again instead of ss_str messes up HighsIO.
  assert(calculateObjective(lp, solution) == quadratic.getObjective());
  std::stringstream ss_str;
  ss_str << "Model, " << lp.model_name_ << ", iter, " << iteration << ", c'x, "
         << calculateObjective(lp, solution) << " , quadratic_objective, "
         << std::setw(3) << std::fixed << std::setprecision(2) << "todo calcQV"
         << ",residual, " << std::setw(5) << std::scientific << residual_norm_2
         << "," << std::endl;
  HighsPrintMessage(ML_ALWAYS, ss_str.str().c_str());

  return HighsStatus::OK;
}<|MERGE_RESOLUTION|>--- conflicted
+++ resolved
@@ -81,10 +81,6 @@
   void minimize_exact_with_lambda(const double mu,
                                   const std::vector<double>& lambda);
 
-  void minimize_exact_penalty(const double mu);
-  void minimize_exact_with_lambda(const double mu,
-                                  const std::vector<double>& lambda);
-
  private:
   const HighsLp& lp_;
   std::vector<double> col_value_;
@@ -165,132 +161,7 @@
     objective_ += lp_.colCost_[col] * col_value_[col];
 }
 
-<<<<<<< HEAD
-void Quadratic::minimize_exact_with_lambda(const double mu,
-                                           const std::vector<double>& lambda) {
-  double mu_penalty = 1.0 / mu;
-  HighsLp lp = lp_;
-  // Modify cost. See notebook ."lambda"
-  // projected_gradient_c = c - 1/mu*(A'b) - A'\lambda
-  // First part taken into consideration in projected gradient.
-
-  std::vector<double> atb = getAtb(lp);
-  std::vector<double> atlambda = getAtLambda(lp, lambda);
-  for (int col = 0; col < lp.colCost_.size(); col++)
-    lp.colCost_[col] -= atlambda[col];
-
-  solve_exact(lp, mu_penalty, col_value_);
-
-  update();
-}
-
-void Quadratic::minimize_exact_penalty(const double mu) {
-  double mu_penalty = 1.0 / mu;
-  HighsLp lp = lp_;
-  // Modify cost. See notebook ."no lambda"
-  // projected_gradient_c = c - 1/mu*(A'b)
-  // First part taken into consideration in projected gradient.
-
-  solve_exact(lp, mu_penalty, col_value_);
-
-  update();
-}
-
-void Quadratic::minimize_by_component(const double mu,
-                                      const std::vector<double>& lambda) {
-  HighsPrintMessageLevel ML_DESC = ML_DETAILED;
-  int iterations = 100;
-
-  HighsPrintMessage(ML_DESC, "Values at start: %3.2g, %3.4g, \n", objective_,
-                    residual_norm_2_);
-
-  HighsPrintMessage(ML_DESC, "Values at start: %3.2g, %3.4g, \n", objective_,
-                    residual_norm_2_);
-
-  for (int iteration = 0; iteration < iterations; iteration++) {
-    for (int col = 0; col < lp_.numCol_; col++) {
-      // determine whether to minimize for col.
-      // if empty skip.
-      if (lp_.Astart_[col] == lp_.Astart_[col + 1]) continue;
-      // todo: add slope calculation.
-
-      // Minimize quadratic for column col.
-
-      // Formulas for a and b when minimizing for x_j
-      // a = (1/(2*mu)) * sum_i a_ij^2
-      // b = -(1/(2*mu)) sum_i (2 * a_ij * (sum_{k!=j} a_ik * x_k - b_i)) + c_j
-      //
-      //     + sum_i a_ij * lambda_i
-      // b / 2 = -(1/(2*mu)) sum_i (2 * a_ij
-      double a = 0.0;
-      double b = 0.0;
-
-      for (int k = lp_.Astart_[col]; k < lp_.Astart_[col + 1]; k++) {
-        int row = lp_.Aindex_[k];
-        a += lp_.Avalue_[k] * lp_.Avalue_[k];
-        // matlab but with b = b / 2
-        double bracket = -residual_[row] - lp_.Avalue_[k] * col_value_[col];
-        bracket += lambda[row];
-        // clp minimizing for delta_x
-        // double bracket_clp = - residual_[row];
-        b += lp_.Avalue_[k] * bracket;
-      }
-
-      a = (0.5 / mu) * a;
-      b = (0.5 / mu) * b + 0.5 * lp_.colCost_[col];
-
-      double theta = -b / a;
-      double delta_x = 0;
-
-      // matlab
-      double new_x;
-      if (theta > 0)
-        new_x = std::min(theta, lp_.colUpper_[col]);
-      else
-        new_x = std::max(theta, lp_.colLower_[col]);
-      delta_x = new_x - col_value_[col];
-
-      // clp minimizing for delta_x
-      // if (theta > 0)
-      //   delta_x = std::min(theta, lp_.colUpper_[col] - col_value_[col]);
-      // else
-      //   delta_x = std::max(theta, lp_.colLower_[col] - col_value_[col]);
-
-      col_value_[col] += delta_x;
-
-      // Update objective, row_value, residual after each component update.
-      objective_ += lp_.colCost_[col] * delta_x;
-      for (int k = lp_.Astart_[col]; k < lp_.Astart_[col + 1]; k++) {
-        int row = lp_.Aindex_[k];
-        residual_[row] -= lp_.Avalue_[k] * delta_x;
-        row_value_[row] += lp_.Avalue_[k] * delta_x;
-      }
-    }
-
-    // Code below gets the residual norms updated.
-    update();
-    // updateResidual();
-
-    HighsPrintMessage(ML_DESC,
-                      "Values at approximate iteration %d: %3.2g, %3.4g, \n",
-                      iteration, objective_, residual_norm_2_);
-
-    // todo: check for early exit
-  }
-  update();
-}
-
-double chooseStartingMu(const HighsLp& lp) {
-  // for now just surpress warning but later use LP data to determine starting
-  // mu.
-  if (lp.numCol_ > 0) {
-  }
-  // return 0.001;
-  return 10;
-}
-=======
 double chooseStartingMu(const HighsLp& lp) { return 0.001; }
->>>>>>> 7f8f255f
 
 HighsStatus initialize(const HighsLp& lp, HighsSolution& solution, double& mu,
                        std::vector<double>& lambda) {
@@ -408,7 +279,8 @@
   double new_quadratic_objective =
       calculateQuadraticValue(mu, lambda, ResidualFunctionType::kLinearised);
 
-  std::cout << "col " << col << ": " << delta_x << std::endl;
+  // std::cout << "col " << col << ": " << delta_x << std::endl;
+
   // Update objective, row_value, residual after each component update.
   objective_ += lp_.colCost_[col] * delta_x;
   for (int k = lp_.Astart_[col]; k < lp_.Astart_[col + 1]; k++) {
@@ -467,190 +339,193 @@
       std::unique(breakpoints.begin(), breakpoints.end());
 
   double col_save = col_value_[col];
-  std::vector<double>::iterator min_x_update_it_i = breakpoints.begin();
-  std::vector<double>::iterator min_x_update_it_ii = breakpoints.begin();
-  col_value_[col] = col_save + *breakpoints.begin();
-  double current =
-      calculateQuadraticValue(mu, lambda, ResidualFunctionType::kPiecewise);
-
-  double min_quadratic_value_i = HIGHS_CONST_INF;
-  double min_quadratic_value_ii = HIGHS_CONST_INF;
-  for (auto it = breakpoints.begin(); it < end; it++) {
-    col_value_[col] = col_save + *it;
-    double min =
-        calculateQuadraticValue(mu, lambda, ResidualFunctionType::kPiecewise);
-
-    if (min < min_quadratic_value_i) {
-      min_quadratic_value_i = min;
-      min_quadratic_value_ii = min;
-      min_x_update_it_i = it;
-      min_x_update_it_ii = it;
-
-    } else if (min < min_quadratic_value_ii) {
-      min_quadratic_value_ii = min;
-      min_x_update_it_ii = it;
-    } else if (fabs(min - min_quadratic_value_i) < 1e08 &&
-               fabs(min - min_quadratic_value_ii) < 1e08) {
-      min_x_update_it_ii = it;
-    }
-  }
-
-  col_value_[col] = col_save;
-
-  if (current < min_quadratic_value_i) return 0;
-
-  // Minimize both quadratics and save min theta's in delta_lhs and delta_rhs.
-  double delta_lhs = 0;
-  double delta_mhs = 0;
-  double delta_rhs = 0;
-
-  // minimize quadratic ,_,
-  if (min_x_update_it_i != min_x_update_it_ii) {
-    std::vector<double>::iterator it = min_x_update_it_i;
-    double left = *min_x_update_it_i;
-    double right = *min_x_update_it_ii;
-    assert(left < right);
-    assert(left > -HIGHS_CONST_INF);
-    assert(right < HIGHS_CONST_INF);
-
-    col_value_[col] = left;
-    update();
-
-    double a = 0.0;
-    double b = 0.0;
-
-    for (int k = lp_.Astart_[col]; k < lp_.Astart_[col + 1]; k++) {
-      int row = lp_.Aindex_[k];
-      a += lp_.Avalue_[k] * lp_.Avalue_[k];
-      double bracket = -residual_[row] - lp_.Avalue_[k] * col_value_[col];
-      bracket += lambda[row];
-      b += lp_.Avalue_[k] * bracket;
-    }
-
-    a = (0.5 / mu) * a;
-    b = (0.5 / mu) * b + 0.5 * lp_.colCost_[col];
-
-    double theta = -b / a;  // this is min for x_j
-
-    if (theta < left + col_save)
-      delta_mhs = left + col_save;
-    else if (theta > right + col_save)
-      delta_mhs = right + col_save;
-    else
-      delta_mhs = theta;
-  }
-
-  // minimize quadratic `\,
-  std::vector<double>::iterator it = min_x_update_it_i;
-  if (it >= breakpoints.begin()) {
-    double left = *(it - 1);
-    double right;
-    if (it == breakpoints.begin()) {
-      left = -HIGHS_CONST_INF;
-      right = *it;
-      col_value_[col] = right;
-    } else if (it < end) {
-      right = *it;
-      col_value_[col] = right;
-    } else {
-      right = HIGHS_CONST_INF;
-      col_value_[col] = left;
-    }
-    update();
-
-    double a = 0.0;
-    double b = 0.0;
-
-    for (int k = lp_.Astart_[col]; k < lp_.Astart_[col + 1]; k++) {
-      int row = lp_.Aindex_[k];
-      a += lp_.Avalue_[k] * lp_.Avalue_[k];
-      double bracket = -residual_[row] - lp_.Avalue_[k] * col_value_[col];
-      bracket += lambda[row];
-      b += lp_.Avalue_[k] * bracket;
-    }
-
-    a = (0.5 / mu) * a;
-    b = (0.5 / mu) * b + 0.5 * lp_.colCost_[col];
-
-    double theta = -b / a;  // this is min for x_j
-    theta = theta - col_value_[col];
-
-    if (theta < left + col_save)
-      delta_lhs = left;
-    else if (theta > right + col_save)
-      delta_lhs = right;
-    else
-      delta_lhs = theta;
-  }
-
-  // minimize quadratic ,/`
-  it = min_x_update_it_ii;
-  if (it <= end - 1) {
-    double left = *it;
-    double right = *(it + 1);
-    if (it == breakpoints.begin()) {
-    } else if (it == end - 1) {
-      right = HIGHS_CONST_INF;
-    }
-
-    col_value_[col] = left;
-    update();
-
-    double a = 0.0;
-    double b = 0.0;
-
-    for (int k = lp_.Astart_[col]; k < lp_.Astart_[col + 1]; k++) {
-      int row = lp_.Aindex_[k];
-      a += lp_.Avalue_[k] * lp_.Avalue_[k];
-      double bracket = -residual_[row] - lp_.Avalue_[k] * col_value_[col];
-      bracket += lambda[row];
-      b += lp_.Avalue_[k] * bracket;
-    }
-
-    a = (0.5 / mu) * a;
-    b = (0.5 / mu) * b + 0.5 * lp_.colCost_[col];
-
-    double theta = -b / a;  // this is min for x_j
-    theta = theta - col_value_[col];
-    if (theta < left + col_save)
-      delta_rhs = left + col_save;
-    else if (theta > right + col_save)
-      delta_rhs = right + col_save;
-    else
-      delta_rhs = theta;
-  }
-
-  col_value_[col] = col_save + delta_lhs;
-  double left_min_value =
-      calculateQuadraticValue(mu, lambda, ResidualFunctionType::kPiecewise);
-  col_value_[col] = col_save + delta_mhs;
-  double mid_min_value =
-      calculateQuadraticValue(mu, lambda, ResidualFunctionType::kPiecewise);
-  col_value_[col] = col_save + delta_rhs;
-  double right_min_value =
-      calculateQuadraticValue(mu, lambda, ResidualFunctionType::kPiecewise);
-  col_value_[col] = col_save;
-
-  double min_value;
-  if (min_x_update_it_i != min_x_update_it_ii) {
-    if (left_min_value < right_min_value && left_min_value < mid_min_value)
-      min_value = delta_lhs;
-    else if (right_min_value < left_min_value &&
-             right_min_value < mid_min_value)
-      min_value = delta_rhs;
-    else
-      min_value = delta_mhs;
-  } else if (left_min_value < right_min_value)
-    min_value = delta_lhs;
-  else
-    min_value = delta_rhs;
-
-  if ((col_value_[col] + min_value) < lp_.colLower_[col])
-    min_value = lp_.colLower_[col] - col_value_[col];
-  if ((col_value_[col] + min_value) > lp_.colUpper_[col])
-    min_value = lp_.colUpper_[col] - col_value_[col];
-
-  return min_value - col_save;
+
+  // // todo change iterators to int
+  // std::vector<double>::iterator min_x_update_it_i = breakpoints.begin();
+  // std::vector<double>::iterator min_x_update_it_ii = breakpoints.begin();
+  // col_value_[col] = col_save + *breakpoints.begin();
+  // double current =
+  //     calculateQuadraticValue(mu, lambda, ResidualFunctionType::kPiecewise);
+
+  // double min_quadratic_value_i = HIGHS_CONST_INF;
+  // double min_quadratic_value_ii = HIGHS_CONST_INF;
+  // for (auto it = breakpoints.begin(); it < end; it++) {
+  //   col_value_[col] = col_save + *it;
+  //   double min =
+  //       calculateQuadraticValue(mu, lambda, ResidualFunctionType::kPiecewise);
+
+  //   if (min < min_quadratic_value_i) {
+  //     min_quadratic_value_i = min;
+  //     min_quadratic_value_ii = min;
+  //     min_x_update_it_i = it;
+  //     min_x_update_it_ii = it;
+
+  //   } else if (min < min_quadratic_value_ii) {
+  //     min_quadratic_value_ii = min;
+  //     min_x_update_it_ii = it;
+  //   } else if (fabs(min - min_quadratic_value_i) < 1e08 &&
+  //              fabs(min - min_quadratic_value_ii) < 1e08) {
+  //     min_x_update_it_ii = it;
+  //   }
+  // }
+
+  // col_value_[col] = col_save;
+
+  // if (current < min_quadratic_value_i) return 0;
+
+  // // Minimize both quadratics and save min theta's in delta_lhs and delta_rhs.
+  // double delta_lhs = 0;
+  // double delta_mhs = 0;
+  // double delta_rhs = 0;
+
+  // // minimize quadratic ,_,
+  // if (min_x_update_it_i != min_x_update_it_ii) {
+  //   std::vector<double>::iterator it = min_x_update_it_i;
+  //   double left = *min_x_update_it_i;
+  //   double right = *min_x_update_it_ii;
+  //   assert(left < right);
+  //   assert(left > -HIGHS_CONST_INF);
+  //   assert(right < HIGHS_CONST_INF);
+
+  //   col_value_[col] = left;
+  //   update();
+
+  //   double a = 0.0;
+  //   double b = 0.0;
+
+  //   for (int k = lp_.Astart_[col]; k < lp_.Astart_[col + 1]; k++) {
+  //     int row = lp_.Aindex_[k];
+  //     a += lp_.Avalue_[k] * lp_.Avalue_[k];
+  //     double bracket = -residual_[row] - lp_.Avalue_[k] * col_value_[col];
+  //     bracket += lambda[row];
+  //     b += lp_.Avalue_[k] * bracket;
+  //   }
+
+  //   a = (0.5 / mu) * a;
+  //   b = (0.5 / mu) * b + 0.5 * lp_.colCost_[col];
+
+  //   double theta = -b / a;  // this is min for x_j
+
+  //   if (theta < left + col_save)
+  //     delta_mhs = left + col_save;
+  //   else if (theta > right + col_save)
+  //     delta_mhs = right + col_save;
+  //   else
+  //     delta_mhs = theta;
+  // }
+
+  // // minimize quadratic `\,
+  // std::vector<double>::iterator it = min_x_update_it_i;
+  // if (it >= breakpoints.begin()) {
+  //   double left = *(it - 1);
+  //   double right;
+  //   if (it == breakpoints.begin()) {
+  //     left = -HIGHS_CONST_INF;
+  //     right = *it;
+  //     col_value_[col] = right;
+  //   } else if (it < end) {
+  //     right = *it;
+  //     col_value_[col] = right;
+  //   } else {
+  //     right = HIGHS_CONST_INF;
+  //     col_value_[col] = left;
+  //   }
+  //   update();
+
+  //   double a = 0.0;
+  //   double b = 0.0;
+
+  //   for (int k = lp_.Astart_[col]; k < lp_.Astart_[col + 1]; k++) {
+  //     int row = lp_.Aindex_[k];
+  //     a += lp_.Avalue_[k] * lp_.Avalue_[k];
+  //     double bracket = -residual_[row] - lp_.Avalue_[k] * col_value_[col];
+  //     bracket += lambda[row];
+  //     b += lp_.Avalue_[k] * bracket;
+  //   }
+
+  //   a = (0.5 / mu) * a;
+  //   b = (0.5 / mu) * b + 0.5 * lp_.colCost_[col];
+
+  //   double theta = -b / a;  // this is min for x_j
+  //   theta = theta - col_value_[col];
+
+  //   if (theta < left + col_save)
+  //     delta_lhs = left;
+  //   else if (theta > right + col_save)
+  //     delta_lhs = right;
+  //   else
+  //     delta_lhs = theta;
+  // }
+
+  // // minimize quadratic ,/`
+  // it = min_x_update_it_ii;
+  // if (it <= end - 1) {
+  //   double left = *it;
+  //   double right = *(it + 1);
+  //   if (it == breakpoints.begin()) {
+  //   } else if (it == end - 1) {
+  //     right = HIGHS_CONST_INF;
+  //   }
+
+  //   col_value_[col] = left;
+  //   update();
+
+  //   double a = 0.0;
+  //   double b = 0.0;
+
+  //   for (int k = lp_.Astart_[col]; k < lp_.Astart_[col + 1]; k++) {
+  //     int row = lp_.Aindex_[k];
+  //     a += lp_.Avalue_[k] * lp_.Avalue_[k];
+  //     double bracket = -residual_[row] - lp_.Avalue_[k] * col_value_[col];
+  //     bracket += lambda[row];
+  //     b += lp_.Avalue_[k] * bracket;
+  //   }
+
+  //   a = (0.5 / mu) * a;
+  //   b = (0.5 / mu) * b + 0.5 * lp_.colCost_[col];
+
+  //   double theta = -b / a;  // this is min for x_j
+  //   theta = theta - col_value_[col];
+  //   if (theta < left + col_save)
+  //     delta_rhs = left + col_save;
+  //   else if (theta > right + col_save)
+  //     delta_rhs = right + col_save;
+  //   else
+  //     delta_rhs = theta;
+  // }
+
+  // col_value_[col] = col_save + delta_lhs;
+  // double left_min_value =
+  //     calculateQuadraticValue(mu, lambda, ResidualFunctionType::kPiecewise);
+  // col_value_[col] = col_save + delta_mhs;
+  // double mid_min_value =
+  //     calculateQuadraticValue(mu, lambda, ResidualFunctionType::kPiecewise);
+  // col_value_[col] = col_save + delta_rhs;
+  // double right_min_value =
+  //     calculateQuadraticValue(mu, lambda, ResidualFunctionType::kPiecewise);
+  // col_value_[col] = col_save;
+
+  // double min_value;
+  // if (min_x_update_it_i != min_x_update_it_ii) {
+  //   if (left_min_value < right_min_value && left_min_value < mid_min_value)
+  //     min_value = delta_lhs;
+  //   else if (right_min_value < left_min_value &&
+  //            right_min_value < mid_min_value)
+  //     min_value = delta_rhs;
+  //   else
+  //     min_value = delta_mhs;
+  // } else if (left_min_value < right_min_value)
+  //   min_value = delta_lhs;
+  // else
+  //   min_value = delta_rhs;
+
+  // if ((col_value_[col] + min_value) < lp_.colLower_[col])
+  //   min_value = lp_.colLower_[col] - col_value_[col];
+  // if ((col_value_[col] + min_value) > lp_.colUpper_[col])
+  //   min_value = lp_.colUpper_[col] - col_value_[col];
+
+  // return min_value - col_save;
+  return 0;
 }
 
 void Quadratic::minimize_component_quadratic_piecewise(
@@ -672,7 +547,7 @@
 
   col_value_[col] += delta_x;
 
-  std::cout << "col " << col << ": " << delta_x << std::endl;
+  // std::cout << "col " << col << ": " << delta_x << std::endl;
 
   // Update objective, row_value, residual after each component update.
   objective_ += lp_.colCost_[col] * delta_x;
@@ -716,24 +591,21 @@
 
 HighsStatus runFeasibility(const HighsLp& lp, HighsSolution& solution,
                            const MinimizationType type) {
-<<<<<<< HEAD
   if (!isEqualityProblem(lp)) return HighsStatus::NotImplemented;
   if (type == MinimizationType::kExactAdmm) return HighsStatus::NotImplemented;
   if (type == MinimizationType::kComponentWiseAdmm)
     return HighsStatus::NotImplemented;
-  if (type == MinimizationType::kComponentWisePenalty)
-=======
+
   // todo: add test
   // for an equality problem kLinearized and kPiecewise should give the
   // same result.
 
-  ResidualFunctionType quadratic_type = ResidualFunctionType::kLinearised;
-  if (type == MinimizationType::kComponentWiseBreakpoints)
-    quadratic_type = ResidualFunctionType::kPiecewise;
-
-  if (quadratic_type != ResidualFunctionType::kPiecewise &&
-      !isEqualityProblem(lp))
->>>>>>> 7f8f255f
+  ResidualFunctionType residual_type =
+      (type == MinimizationType::kComponentWiseBreakpoints)
+          ? ResidualFunctionType::kLinearised
+          : ResidualFunctionType::kPiecewise;
+
+  if (residual_type != ResidualFunctionType::kPiecewise && !isEqualityProblem(lp))
     return HighsStatus::NotImplemented;
 
   if (lp.sense_ != OBJSENSE_MINIMIZE) {
@@ -747,15 +619,11 @@
   std::vector<double> lambda;
 
   HighsStatus status = initialize(lp, solution, mu, lambda);
-<<<<<<< HEAD
   if (status != HighsStatus::OK) {
     // todo: handle errors.
   }
 
-  Quadratic quadratic(lp, solution.col_value);
-=======
-  Quadratic quadratic(lp, solution.col_value, quadratic_type);
->>>>>>> 7f8f255f
+  Quadratic quadratic(lp, solution.col_value, residual_type);
 
   if (type == MinimizationType::kComponentWise)
     HighsPrintMessage(ML_ALWAYS,
@@ -782,14 +650,18 @@
   }
 
   // Minimize approximately for K iterations.
-<<<<<<< HEAD
-  int K = 200;
+  int K = 5;
   int iteration = 0;
   for (iteration = 1; iteration < K + 1; iteration++) {
     // Minimize quadratic function.
     switch (type) {
       case MinimizationType::kComponentWise:
-        quadratic.minimize_by_component(mu, lambda);
+        quadratic.minimize_by_component(mu, lambda,
+                                        ResidualFunctionType::kLinearised);
+        break;
+      case MinimizationType::kComponentWiseBreakpoints:
+        quadratic.minimize_by_component(mu, lambda,
+                                        ResidualFunctionType::kPiecewise);
         break;
       case MinimizationType::kExact:
         quadratic.minimize_exact_with_lambda(mu, lambda);
@@ -798,18 +670,6 @@
         quadratic.minimize_exact_penalty(mu);
         break;
     }
-=======
-  int K = 5;
-  int iteration = 0;
-  for (iteration = 1; iteration < K + 1; iteration++) {
-    // Minimize quadratic function.
-    if (type == MinimizationType::kComponentWise ||
-        type == MinimizationType::kComponentWiseBreakpoints)
-      quadratic.minimize_by_component(mu, lambda, quadratic_type);
-    else if (type == MinimizationType::kExact)
-      // quadratic.minimize_exact_penalty(mu);
-      quadratic.minimize_exact_with_lambda(mu, lambda);
->>>>>>> 7f8f255f
 
     // Report outcome.
     residual_norm_2 = quadratic.getResidualNorm2();
