--- conflicted
+++ resolved
@@ -51,26 +51,15 @@
   assert(cost.size() == x.size());
   // c'x
   double quadratic = 0;
-<<<<<<< HEAD
   for (int col = 0; col < (int)x.size(); col++) quadratic += cost[col] * x[col];
 
   // lambda'x
   for (int row = 0; row < (int)lambda.size(); row++) {
-=======
-  for (int col = 0; col < (int) x.size(); col++) quadratic += cost[col] * x[col];
-
-  // lambda'x
-  for (int row = 0; row < (int)  lambda.size(); row++) {
->>>>>>> 82d18c97
     quadratic += lambda[row] * r[row];
   }
 
   // 1/2mu r'r
-<<<<<<< HEAD
   for (int row = 0; row < (int)lambda.size(); row++) {
-=======
-  for (int row = 0; row < (int) lambda.size(); row++) {
->>>>>>> 82d18c97
     quadratic += (r[row] * r[row]) / (2 * mu);
   }
 
@@ -249,11 +238,7 @@
 
   std::vector<double> atb = getAtb(lp);
   std::vector<double> atlambda = getAtLambda(lp, lambda);
-<<<<<<< HEAD
   for (int col = 0; col < (int)lp.colCost_.size(); col++)
-=======
-  for (int col = 0; col < (int) lp.colCost_.size(); col++)
->>>>>>> 82d18c97
     lp.colCost_[col] -= atlambda[col];
 
   solve_exact(lp, mu_penalty, col_value_);
@@ -716,7 +701,7 @@
       case MinimizationType::kComponentWiseAdmm:
       case MinimizationType::kExactAdmm:
         std::cout << "Not implemented.";
-        return HighsStatus::NotImplemented;
+        return HighsStatus::Error;
       case MinimizationType::kExact:
         quadratic.minimize_exact_with_lambda(mu, lambda);
         break;
