--- conflicted
+++ resolved
@@ -8,11 +8,8 @@
 #include "io/HighsIO.h"
 #include "lp_data/HConst.h"
 #include "lp_data/HighsLpUtils.h"
-<<<<<<< HEAD
 #include "presolve/ExactSubproblem.h"
-=======
 #include "util/HighsUtils.h"
->>>>>>> e0db9ba3
 
 constexpr double kExitTolerance = 0.00000001;
 
@@ -116,9 +113,9 @@
   void minimize_by_component(const double mu, const std::vector<double>& lambda,
                              const ResidualFunctionType type);
 
-  void minimize_component_quadratic_linearisation(
+  double minimize_component_quadratic_linearisation(
       const int col, const double mu, const std::vector<double>& lambda);
-  void minimize_component_quadratic_piecewise(
+  double minimize_component_quadratic_piecewise(
       const int col, const double mu, const std::vector<double>& lambda);
   void minimize_exact_penalty(const double mu);
   void minimize_exact_with_lambda(const double mu,
@@ -166,8 +163,6 @@
     }
   }
 }
-
-
 
 void Quadratic::updateResidual(ResidualFunctionType quadratic_type) {
   residual_.clear();
@@ -205,109 +200,6 @@
   for (int col = 0; col < lp_.numCol_; col++)
     objective_ += lp_.colCost_[col] * col_value_[col];
 }
-
-<<<<<<< HEAD
-double chooseStartingMu(const HighsLp& lp) { return 0.001; }
-=======
-void Quadratic::minimize_by_component(const double mu,
-                                      const std::vector<double>& lambda) {
-  HighsPrintMessageLevel ML_DESC = ML_DETAILED;
-  int iterations = 100;
-  bool minor_iteration_details = false;
-
-  HighsPrintMessage(ML_DESC, "Values at start: %3.2g, %3.4g, \n", objective_,
-                    residual_norm_2_);
-
-  for (int iteration = 0; iteration < iterations; iteration++) {
-    for (int col = 0; col < lp_.numCol_; col++) {
-      // determine whether to minimize for col.
-      // if empty skip.
-      if (lp_.Astart_[col] == lp_.Astart_[col + 1]) continue;
-      // todo: add slope calculation.
-
-      // Minimize quadratic for column col.
-
-      // Formulas for a and b when minimizing for x_j
-      // a = (1/(2*mu)) * sum_i a_ij^2
-      // b = -(1/(2*mu)) sum_i (2 * a_ij * (sum_{k!=j} a_ik * x_k - b_i)) + c_j
-      //
-      //     + sum_i a_ij * lambda_i
-      // b / 2 = -(1/(2*mu)) sum_i (2 * a_ij
-      double a = 0.0;
-      double b = 0.0;
-
-      for (int k = lp_.Astart_[col]; k < lp_.Astart_[col + 1]; k++) {
-        int row = lp_.Aindex_[k];
-        a += lp_.Avalue_[k] * lp_.Avalue_[k];
-        // matlab but with b = b / 2
-        double bracket = -residual_[row] - lp_.Avalue_[k] * col_value_[col];
-        bracket += lambda[row];
-        // clp minimizing for delta_x
-        // double bracket_clp = - residual_[row];
-        b += lp_.Avalue_[k] * bracket;
-      }
-
-      a = (0.5 / mu) * a;
-      b = (0.5 / mu) * b + 0.5 * lp_.colCost_[col];
-
-      double theta = -b / a;
-      double delta_x = 0;
-
-      // matlab
-      double new_x;
-      if (theta > 0)
-        new_x = std::min(theta, lp_.colUpper_[col]);
-      else
-        new_x = std::max(theta, lp_.colLower_[col]);
-      delta_x = new_x - col_value_[col];
-
-      // clp minimizing for delta_x
-      // if (theta > 0)
-      //   delta_x = std::min(theta, lp_.colUpper_[col] - col_value_[col]);
-      // else
-      //   delta_x = std::max(theta, lp_.colLower_[col] - col_value_[col]);
-
-      col_value_[col] += delta_x;
-
-      // Update objective, row_value, residual after each component update.
-      objective_ += lp_.colCost_[col] * delta_x;
-      for (int k = lp_.Astart_[col]; k < lp_.Astart_[col + 1]; k++) {
-        int row = lp_.Aindex_[k];
-        residual_[row] -= lp_.Avalue_[k] * delta_x;
-        row_value_[row] += lp_.Avalue_[k] * delta_x;
-      }
-
-      if (minor_iteration_details) {
-        double quadratic_objective = getQuadraticObjective(
-            lp_.colCost_, col_value_, residual_, mu, lambda);
-        printMinorIterationDetails(iteration, col, col_value_[col] - delta_x,
-                                   delta_x, objective_, residual_,
-                                   quadratic_objective);
-      }
-    }
-
-    // Code below gets the residual norms updated.
-    update();
-    // updateResidual();
-
-    HighsPrintMessage(ML_DESC,
-                      "Values at approximate iteration %d: %3.2g, %3.4g, \n",
-                      iteration, objective_, residual_norm_2_);
-
-    // todo: check for early exit
-  }
-  update();
-}
-
-double chooseStartingMu(const HighsLp& lp) {
-  // for now just surpress warning but later use LP data to determine starting
-  // mu.
-  if (lp.numCol_ > 0) {
-  }
-  // return 0.001;
-  return 10;
-}
->>>>>>> e0db9ba3
 
 HighsStatus initialize(const HighsLp& lp, HighsSolution& solution, double& mu,
                        std::vector<double>& lambda) {
@@ -335,8 +227,6 @@
     }
   }
 
-  mu = chooseStartingMu(lp);
-
   lambda.resize(lp.numRow_);
   lambda.assign(lp.numRow_, 0);
 
@@ -374,7 +264,7 @@
   update();
 }
 
-void Quadratic::minimize_component_quadratic_linearisation(
+double Quadratic::minimize_component_quadratic_linearisation(
     const int col, const double mu, const std::vector<double>& lambda) {
   // todo: see again when you refactor caclQV out of there
   // is this why ff became so slow? no, but the same call was done for each
@@ -434,6 +324,8 @@
     residual_[row] -= lp_.Avalue_[k] * delta_x;
     row_value_[row] += lp_.Avalue_[k] * delta_x;
   }
+
+  return delta_x;
 }
 
 // Returns c'x + lambda'x + 1/2mu r'r
@@ -674,7 +566,7 @@
   return 0;
 }
 
-void Quadratic::minimize_component_quadratic_piecewise(
+double Quadratic::minimize_component_quadratic_piecewise(
     const int col, const double mu, const std::vector<double>& lambda) {
   // Calculate step theta using true residual. The function minimized for each
   // component has breakpoints. They are found and sorted and the minimum
@@ -702,6 +594,7 @@
     // todo: this is slow
     update(ResidualFunctionType::kPiecewise);
   }
+  return delta_x;
 }
 
 void Quadratic::minimize_by_component(
@@ -709,6 +602,7 @@
     const ResidualFunctionType quadratic_type) {
   HighsPrintMessageLevel ML_DESC = ML_DETAILED;
   int iterations = 100;
+  bool minor_iteration_details = false;
 
   HighsPrintMessage(ML_DESC, "Values at start: %3.2g, %3.4g, \n", objective_,
                     residual_norm_2_);
@@ -721,10 +615,22 @@
 
       double delta_x = 0;
       if (quadratic_type == ResidualFunctionType::kLinearised)
-        minimize_component_quadratic_linearisation(col, mu, lambda);
+        delta_x = minimize_component_quadratic_linearisation(col, mu, lambda);
       else if (quadratic_type == ResidualFunctionType::kPiecewise)
-        minimize_component_quadratic_piecewise(col, mu, lambda);
-    }
+        delta_x = minimize_component_quadratic_piecewise(col, mu, lambda);
+
+      if (minor_iteration_details) {
+        double quadratic_objective = getQuadraticObjective(
+            lp_.colCost_, col_value_, residual_, mu, lambda);
+
+        printMinorIterationDetails(iteration, col, col_value_[col] - delta_x,
+                                   delta_x, objective_, residual_,
+                                   quadratic_objective);
+      }
+    }
+
+    // todo: update(type)? when you get back to breakpoints.
+    update();
 
     HighsPrintMessage(ML_DESC,
                       "Values at approximate iteration %d: %3.2g, %3.4g, \n",
@@ -736,7 +642,7 @@
 }
 
 HighsStatus runFeasibility(const HighsLp& lp, HighsSolution& solution,
-                           const MinimizationType type) {
+                           const MinimizationType type, const double initial_weight) {
   if (!isEqualityProblem(lp)) return HighsStatus::NotImplemented;
   if (type == MinimizationType::kExactAdmm) return HighsStatus::NotImplemented;
   if (type == MinimizationType::kComponentWiseAdmm)
@@ -762,7 +668,7 @@
   }
 
   // Initialize x_0 ≥ 0, μ_1, λ_1 = 0.
-  double mu;
+  double mu = initial_weight;
   std::vector<double> lambda;
 
   HighsStatus status = initialize(lp, solution, mu, lambda);
