/* * * * * * * * * * * * * * * * * * * * * * * * * * * * * * * * * * * * */
/*                                                                       */
/*    This file is part of the HiGHS linear optimization suite           */
/*                                                                       */
/*    Written and engineered 2008-2019 at the University of Edinburgh    */
/*                                                                       */
/*    Available as open-source under the MIT License                     */
/*                                                                       */
/* * * * * * * * * * * * * * * * * * * * * * * * * * * * * * * * * * * * */
/**@file lp_data/HighsOptions.h
 * @brief
 * @author Julian Hall, Ivet Galabova, Qi Huangfu and Michael Feldmeier
 */
#ifndef LP_DATA_HIGHS_OPTIONS_H_
#define LP_DATA_HIGHS_OPTIONS_H_

#include <cstring>

#include "io/HighsIO.h"
#include "lp_data/HConst.h"
#include "lp_data/HighsLp.h"
#include "lp_data/HighsStatus.h"
#include "presolve/Presolve.h"
#include "simplex/SimplexConst.h"

enum class OptionStatus { OK = 0, NO_FILE, UNKNOWN_OPTION, ILLEGAL_VALUE };

class OptionRecord {
 public:
  HighsOptionType type;
  std::string name;
  std::string description;
  bool advanced;
  
  OptionRecord(HighsOptionType Xtype, std::string Xname, std::string Xdescription, bool Xadvanced) {
    this->type = Xtype;
    this->name = Xname;
    this->description = Xdescription;
    this->advanced = Xadvanced;
  }
  
  ~OptionRecord() {}
};

class OptionRecordBool : public OptionRecord {
 public:
  bool* value;
  bool default_value;
 OptionRecordBool(
		 std::string Xname,
		 std::string Xdescription,
		 bool Xadvanced,
		 bool* Xvalue_pointer,
		 bool Xdefault_value) : OptionRecord(
						    HighsOptionType::BOOL,
						    Xname,
						    Xdescription,
						    Xadvanced)  {
    advanced = Xadvanced;
    value = Xvalue_pointer;
    default_value = Xdefault_value;
    *value = default_value;
  }
  
  void assignvalue(bool Xvalue) {
    *value = Xvalue;
  }
  
  ~OptionRecordBool() {}
};

class OptionRecordInt : public OptionRecord {
 public:
  int* value;
  int lower_bound;
  int default_value;
  int upper_bound;
 OptionRecordInt(
		std::string Xname,
		std::string Xdescription,
		bool Xadvanced,
		int* Xvalue_pointer,
		int Xlower_bound,
		int Xdefault_value,
		int Xupper_bound) : OptionRecord(
						  HighsOptionType::INT,
						  Xname,
						  Xdescription,
						  Xadvanced) {
    value = Xvalue_pointer;
    lower_bound = Xlower_bound;
    default_value = Xdefault_value;
    upper_bound = Xupper_bound;
    *value = default_value;
  }

void assignvalue(int Xvalue) {
  *value = Xvalue;
}

~OptionRecordInt() {}
};

class OptionRecordDouble : public OptionRecord {
 public:
  double* value;
  double lower_bound;
  double upper_bound;
  double default_value;
  OptionRecordDouble(std::string Xname,
		    std::string Xdescription,
		    bool Xadvanced,
		    double* Xvalue_pointer,
		    double Xlower_bound,
		    double Xdefault_value,
		    double Xupper_bound) : OptionRecord(
							 HighsOptionType::DOUBLE,
							 Xname,
							 Xdescription,
							 Xadvanced)  {
    value = Xvalue_pointer;
    lower_bound = Xlower_bound;
    default_value = Xdefault_value;
    upper_bound = Xupper_bound;
    *value = default_value;
  }

void assignvalue(double Xvalue) {
  *value = Xvalue;
}

~OptionRecordDouble() {}
};

class OptionRecordString : public OptionRecord {
 public:
  std::string* value;
  std::string default_value;
  OptionRecordString(
		    std::string Xname,
		    std::string Xdescription,
		    bool Xadvanced,
		    std::string* Xvalue_pointer,
		    std::string Xdefault_value) : OptionRecord(
							      HighsOptionType::STRING,
							      Xname,
							      Xdescription,
							      Xadvanced)  {
    value = Xvalue_pointer;
    default_value = Xdefault_value;
    *value = default_value;
  }

void assignvalue(std::string Xvalue) {
  *value = Xvalue;
}

~OptionRecordString() {}
};

inline const char* bool2string(bool b);

bool commandLineOffChooseOnOk(const string& value);
bool commandLineSolverOk(const string& value);

bool boolFromString(const std::string value, bool& bool_value);

OptionStatus getOptionIndex(const std::string& name, const std::vector<OptionRecord*>& option_records, int& index);

OptionStatus checkOptions(const std::vector<OptionRecord*>& option_records);
OptionStatus checkOption(const OptionRecordInt& option);
OptionStatus checkOption(const OptionRecordDouble& option);

OptionStatus setOptionValue(const std::string& name, std::vector<OptionRecord*>& option_records, const bool value);
OptionStatus setOptionValue(const std::string& name, std::vector<OptionRecord*>& option_records, const int value);
OptionStatus setOptionValue(const std::string& name, std::vector<OptionRecord*>& option_records, const double value);
OptionStatus setOptionValue(const std::string& name, std::vector<OptionRecord*>& option_records, const std::string value);
OptionStatus setOptionValue(const std::string& name, std::vector<OptionRecord*>& option_records, const char* value);

OptionStatus setOptionValue(OptionRecordBool& option, const bool value);
OptionStatus setOptionValue(OptionRecordInt& option, const int value);
OptionStatus setOptionValue(OptionRecordDouble& option, const double value);
OptionStatus setOptionValue(OptionRecordString& option, std::string const value);

OptionStatus getOptionValue(const std::string& name, const std::vector<OptionRecord*>& option_records, bool& value);
OptionStatus getOptionValue(const std::string& name, const std::vector<OptionRecord*>& option_records, int& value);
OptionStatus getOptionValue(const std::string& name, const std::vector<OptionRecord*>& option_records, double& value);
OptionStatus getOptionValue(const std::string& name, const std::vector<OptionRecord*>& option_records, std::string& value);

HighsStatus reportOptionsToFile(const std::string filename, const std::vector<OptionRecord*>& option_records);
void reportOptions(FILE* file, const std::vector<OptionRecord*>& option_records, const bool force_report=false);
void reportOption(FILE* file, const OptionRecordBool& option, const bool force_report=false);
void reportOption(FILE* file, const OptionRecordInt& option, const bool force_report=false);
void reportOption(FILE* file, const OptionRecordDouble& option, const bool force_report=false);
void reportOption(FILE* file, const OptionRecordString& option, const bool force_report=false);

const string simplex_string = "simplex";
const string ipm_string = "ipm";
const int KEEP_N_ROWS_DELETE_ROWS = -1;
const int KEEP_N_ROWS_DELETE_ENTRIES = 0;
const int KEEP_N_ROWS_KEEP_ROWS = 1;

// Strings for command line options
const string model_file_string = "model_file";
const string presolve_string = "presolve";
const string solver_string = "solver";
const string parallel_string = "parallel";
const string time_limit_string = "time_limit";
const string options_file_string = "options_file";
<<<<<<< HEAD
const string mps_parser_type_string = "mps_parser_type";
const string mip_string = "mip";
const string find_feasibility_string = "find_feasibility";
const string find_feasibility_strategy_string = "feasibility_strategy";
const string find_feasibility_dualize_string = "feasibility_dualize";
const string find_feasibility_update_type_string = "feasibility_update_type";
const string find_feasibility_initial_weight = "feasibility_initial_weight";

// Strings for file options
const string infinite_cost_string = "infinite_cost";
const string infinite_bound_string = "infinite_bound";
const string small_matrix_value_string = "small_matrix_value";
const string large_matrix_value_string = "large_matrix_value";
const string allowed_simplex_scale_factor_string =
    "allowed_simplex_scale_factor";
const string primal_feasibility_tolerance_string =
    "primal_feasibility_tolerance";
const string dual_feasibility_tolerance_string = "dual_feasibility_tolerance";
const string dual_objective_value_upper_bound_string =
    "dual_objective_value_upper_bound";

const string simplex_strategy_string = "simplex_strategy";
const string simplex_dualise_strategy_string = "simplex_dualise_strategy";
const string simplex_permute_strategy_string = "simplex_permute_strategy";
const string simplex_scale_strategy_string = "simplex_scale_strategy";
const string simplex_crash_strategy_string = "simplex_crash_strategy";
const string simplex_dual_edge_weight_strategy_string =
    "simplex_dual_edge_weight_strategy";
const string simplex_primal_edge_weight_strategy_string =
    "simplex_primal_edge_weight_strategy";
const string simplex_price_strategy_string = "simplex_price_strategy";

const string simplex_initial_condition_check_string =
    "simplex_initial_condition_check";
const string simplex_initial_condition_tolerance_string =
    "simplex_initial_condition_tolerance";

const string message_level_string = "message_level";

// The free parser also reads fixed format MPS files but the fixed
// parser does not read free mps files.
enum class HighsMpsParserType { free, fixed, DEFAULT = free };
=======
>>>>>>> cbcd4338

/** SCIP/HiGHS Objective sense */
enum objSense { OBJSENSE_MINIMIZE = 1, OBJSENSE_MAXIMIZE = -1 };

// For now, but later change so HiGHS properties are string based so that new
// options (for debug and testing too) can be added easily. The options below
// are just what has been used to parse options from argv.
// todo: when creating the new options don't forget underscores for class
// variables but no underscores for struct
class HighsOptions {
 public:
  HighsOptions() {
    OptionRecordBool* record_bool;
    OptionRecordInt* record_int;
    OptionRecordDouble* record_double;
    OptionRecordString* record_string;
    bool advanced;
    advanced = false;
    // Options read from the command line
    record_string = new OptionRecordString(model_file_string,
					   "Model file",
					   advanced, &model_file,
					   FILENAME_DEFAULT);
    records.push_back(record_string);
    record_string = new OptionRecordString(presolve_string,
					   "Presolve option: \"off\", \"choose\" or \"on\"",
					   advanced, &presolve,
					   choose_string);
    records.push_back(record_string);
    record_string = new OptionRecordString(solver_string,
					   "Solver option: \"simplex\", \"choose\" or \"ipm\"",
					   advanced, &solver,
					   choose_string);
    records.push_back(record_string);
    record_string = new OptionRecordString(parallel_string,
					   "Parallel option: \"off\", \"choose\" or \"on\"",
					   advanced, &parallel,
					   choose_string);
    records.push_back(record_string);
    record_double = new OptionRecordDouble(time_limit_string,
					   "Time limit",
					   advanced, &time_limit,
					   0, HIGHS_CONST_INF, HIGHS_CONST_INF);
    records.push_back(record_double);
    record_string = new OptionRecordString(options_file_string,
					   "Options file",
					   advanced, &options_file,
					   FILENAME_DEFAULT);
    records.push_back(record_string);
    // Options read from the file
    record_int = new OptionRecordInt("simplex_iteration_limit",
				     "Iteration limit for simplex solver",
				     advanced, &simplex_iteration_limit,
				     0, HIGHS_CONST_I_INF, HIGHS_CONST_I_INF);
    records.push_back(record_int);
    
    record_double = new OptionRecordDouble("infinite_cost",
					   "Limit on cost coefficient: values larger than this will be treated as infinite",
					   advanced, &infinite_cost,
					   1e15, 1e20, 1e25);
    records.push_back(record_double);
    
    record_double = new OptionRecordDouble("infinite_bound",
					   "Limit on |constraint bound|: values larger than this will be treated as infinite",
					   advanced, &infinite_bound,
					   1e15 , 1e20, 1e25);
    records.push_back(record_double);

    record_double = new OptionRecordDouble("small_matrix_value",
					   "Lower limit on |matrix entries|: values smaller than this will be treated as zero",
					   advanced, &small_matrix_value,
					   1e-12, 1e-9, HIGHS_CONST_INF);
    records.push_back(record_double);

    record_double = new OptionRecordDouble("large_matrix_value",
				     "Upper limit on |matrix entries|: values larger than this will be treated as infinite",
				     advanced, &large_matrix_value,
				     1e0, 1e15, 1e20);
    records.push_back(record_double);

    record_double = new OptionRecordDouble("primal_feasibility_tolerance",
				     "Primal feasibility tolerance",
				     advanced, &primal_feasibility_tolerance,
				     1e-10, 1e-7, HIGHS_CONST_INF);
    records.push_back(record_double);

    record_double = new OptionRecordDouble("dual_feasibility_tolerance",
				     "Dual feasibility tolerance",
				     advanced, &dual_feasibility_tolerance,
				     1e-10, 1e-7, HIGHS_CONST_INF);
    records.push_back(record_double);

    record_double = new OptionRecordDouble("dual_objective_value_upper_bound",
				     "Upper bound on objective value for dual simplex: algorithm terminates if reached",
				     advanced, &dual_objective_value_upper_bound,
				     -HIGHS_CONST_INF, HIGHS_CONST_INF, HIGHS_CONST_INF);
    records.push_back(record_double);

    record_int = new OptionRecordInt("simplex_strategy",
				     "Strategy for simplex solver",
				     advanced, &simplex_strategy,
				     SIMPLEX_STRATEGY_MIN, SIMPLEX_STRATEGY_DUAL, SIMPLEX_STRATEGY_MAX);
    records.push_back(record_int);

    record_int = new OptionRecordInt("simplex_scale_strategy",
				     "Strategy for scaling before simplex solver: off / on (0/1)",
				     advanced, &simplex_scale_strategy,
				     SIMPLEX_SCALE_STRATEGY_MIN, SIMPLEX_SCALE_STRATEGY_HIGHS, SIMPLEX_SCALE_STRATEGY_MAX);
    records.push_back(record_int);

    record_int = new OptionRecordInt("simplex_crash_strategy",
				     "Strategy for simplex crash: off / LTSSF / Bixby (0/1/2)",
				     advanced, &simplex_crash_strategy,
				     SIMPLEX_CRASH_STRATEGY_MIN, SIMPLEX_CRASH_STRATEGY_OFF, SIMPLEX_CRASH_STRATEGY_MAX);
    records.push_back(record_int);

    record_int = new OptionRecordInt("simplex_dual_edge_weight_strategy",
				     "Strategy for simplex dual edge weights: Dantzig / Devex / Steepest Edge (0/1/2)",
				     advanced, &simplex_dual_edge_weight_strategy,
				     SIMPLEX_DUAL_EDGE_WEIGHT_STRATEGY_MIN,
				     SIMPLEX_DUAL_EDGE_WEIGHT_STRATEGY_STEEPEST_EDGE_TO_DEVEX_SWITCH,
				     SIMPLEX_DUAL_EDGE_WEIGHT_STRATEGY_MAX);
    records.push_back(record_int);

    record_int = new OptionRecordInt("simplex_primal_edge_weight_strategy",
				     "Strategy for simplex primal edge weights: Dantzig / Devex (0/1)",
				     advanced, &simplex_primal_edge_weight_strategy,
				     SIMPLEX_PRIMAL_EDGE_WEIGHT_STRATEGY_MIN,
				     SIMPLEX_PRIMAL_EDGE_WEIGHT_STRATEGY_DANTZIG,
				     SIMPLEX_PRIMAL_EDGE_WEIGHT_STRATEGY_MAX);
    records.push_back(record_int);

    record_int = new OptionRecordInt("simplex_update_limit",
				     "Limit on the number of simplex UPDATE operations",
				     advanced, &simplex_update_limit,
				     0, 5000, HIGHS_CONST_I_INF);
    records.push_back(record_int);

    record_int = new OptionRecordInt("message_level",
				     "HiGHS message level: bit-mask 1 => VERBOSE; 2 => DETAILED 4 => MINIMAL",
				     advanced, &message_level,
				     ML_MIN, ML_MINIMAL, ML_MAX);
    records.push_back(record_int);

    // Advanced options
    advanced = true;
    record_bool = new OptionRecordBool("run_as_hsol",
				       "Run HiGHS simplex solver as if it were hsol",
				       advanced, &run_as_hsol,
				       false);
    records.push_back(record_bool);
    record_bool = new OptionRecordBool("mps_parser_type_free",
				       "Use the free format MPS file reader",
				       advanced, &mps_parser_type_free,
				       true);
    records.push_back(record_bool);
    record_int = new OptionRecordInt("keep_n_rows",
				     "For multiple N-rows in MPS files: delete rows / delete entries / keep rows (-1/0/1)",
				     advanced, &keep_n_rows,
				     KEEP_N_ROWS_DELETE_ROWS, KEEP_N_ROWS_DELETE_ROWS, KEEP_N_ROWS_KEEP_ROWS);
    records.push_back(record_int);
    record_int = new OptionRecordInt("allowed_simplex_scale_factor",
				     "Largest power-of-two factor permitted when scaling for the simplex solver",
				     advanced, &allowed_simplex_scale_factor,
				     0, 10, 20);
    records.push_back(record_int);

    record_int = new OptionRecordInt("simplex_dualise_strategy",
				     "Strategy for dualising before simplex",
				     advanced, &simplex_dualise_strategy,
				     OPTION_OFF, OPTION_OFF, OPTION_ON);
    records.push_back(record_int);

    record_int = new OptionRecordInt("simplex_permute_strategy",
				     "Strategy for permuting before simplex",
				     advanced, &simplex_permute_strategy,
				     OPTION_OFF, OPTION_OFF, OPTION_ON);
    records.push_back(record_int);

    record_int = new OptionRecordInt("simplex_price_strategy",
				     "Strategy for PRICE in simplex",
				     advanced, &simplex_price_strategy,
				     SIMPLEX_PRICE_STRATEGY_MIN,
				     SIMPLEX_PRICE_STRATEGY_ROW_SWITCH_COL_SWITCH,
				     SIMPLEX_PRICE_STRATEGY_MAX);
    records.push_back(record_int);

    record_bool = new OptionRecordBool("simplex_initial_condition_check",
				     "Perform initial basis condition check in simplex",
				     advanced, &simplex_initial_condition_check,
				     true);
    records.push_back(record_bool);

    record_double = new OptionRecordDouble("simplex_initial_condition_tolerance",
				     "Tolerance on initial basis condition in simplex",
				     advanced, &simplex_initial_condition_tolerance,
				     1.0, 1e14, HIGHS_CONST_INF);
    records.push_back(record_double);

    record_double = new OptionRecordDouble("dual_steepest_edge_weight_log_error_threshhold",
				     "Threshhold on dual steepest edge weight errors for Devex switch",
				     advanced, &dual_steepest_edge_weight_log_error_threshhold,
				     1.0, 1e1, HIGHS_CONST_INF);
    records.push_back(record_double);

    record_bool = new OptionRecordBool("simplex_perturb_costs",
				     "Perturb costs in dual simplex solver",
				     advanced, &simplex_perturb_costs,
				     true);
    records.push_back(record_bool);

    record_bool = new OptionRecordBool("find_feasibility",
				     "Run iCrash",
				     advanced, &find_feasibility,
				     false);
    records.push_back(record_bool);

    record_int = new OptionRecordInt("feasibility_strategy",
				     "Strategy for iCrash",
				     advanced, &feasibility_strategy,
				     0,
				     (int) FeasibilityStrategy::kComponentWise,
				     (int) FeasibilityStrategy::FEASIBILITY_STRATEGY_MAX);
    records.push_back(record_int);

    record_bool = new OptionRecordBool("feasibility_dualize",
				     "Dualise strategy for iCrash",
				     advanced, &feasibility_dualize,
				     false);
    records.push_back(record_bool);

    record_bool = new OptionRecordBool("mip", "Run MIP solver", advanced, &mip, false);
    records.push_back(record_bool);

    record_bool = new OptionRecordBool("less_infeasible_DSE_check",
				     "Check whether LP is candidate for LiDSE",
				     advanced, &less_infeasible_DSE_check,
				     true);
    records.push_back(record_bool);

    record_bool = new OptionRecordBool("less_infeasible_DSE_choose_row",
				     "Use LiDSE if LP has right properties",
				     advanced, &less_infeasible_DSE_choose_row,
				     true);
    records.push_back(record_bool);

  }
  std::vector<OptionRecord*> records;

  // Options read from the command line
  std::string model_file;
  std::string presolve;
  std::string solver;
  std::string parallel;
  double time_limit;
  std::string options_file;
  
  // Options read from the file
  int simplex_iteration_limit;
  double infinite_cost;
  double infinite_bound;
  double small_matrix_value;
  double large_matrix_value;
  double primal_feasibility_tolerance;
  double dual_feasibility_tolerance;
  double dual_objective_value_upper_bound;
  int simplex_strategy;
  int simplex_scale_strategy;
  int simplex_crash_strategy;
  int simplex_dual_edge_weight_strategy;
  int simplex_primal_edge_weight_strategy;
  int simplex_update_limit;
  int message_level;
  
  // Advanced options
  bool run_as_hsol;
  bool mps_parser_type_free;
  int keep_n_rows;
  int allowed_simplex_scale_factor;
  int simplex_dualise_strategy;
  int simplex_permute_strategy;
  int simplex_price_strategy;
  bool simplex_initial_condition_check;
  double simplex_initial_condition_tolerance;
  double dual_steepest_edge_weight_log_error_threshhold;
  bool simplex_perturb_costs;
  bool less_infeasible_DSE_check;
  bool less_infeasible_DSE_choose_row;

  // Options for iCrash
  bool find_feasibility;
  int feasibility_strategy;
  bool feasibility_dualize;

  // Switch for MIP solver
  bool mip;
  
  // Options for HighsPrintMessage and HighsLogMessage
  FILE* logfile = stdout;
  FILE* output = stdout;

  void (*printmsgcb)(int level, const char* msg,
                     void* msgcb_data) = NULL;
  void (*logmsgcb)(HighsMessageType type, const char* msg,
                   void* msgcb_data) = NULL;
  void* msgcb_data = NULL;
<<<<<<< HEAD

  // Declare HighsOptions for an LP model, any solver and simplex solver,
  // setting the default value
  //
  // For the simplex solver
  //
  bool simplex_perturb_costs = true;
  // Maximum number of simplex updates
  int simplex_update_limit = SIMPLEX_UPDATE_LIMIT_DEFAULT;

  bool find_feasibility = false;
  FeasibilityStrategy feasibility_strategy =
      FeasibilityStrategy::kComponentWise;
  bool feasibility_strategy_dualize = false;
  FeasibilityUpdateType feasibility_update_type =
      FeasibilityUpdateType::kStandard;
  double feasibility_initial_weight = 0.001;

  bool mip = false;
=======
>>>>>>> cbcd4338
};


// Called before solve. This would check whether tolerances are set to correct
// values and all options are consistent.
OptionStatus checkOptionsValue(HighsOptions& options);
<<<<<<< HEAD
void reportOptionsValue(const HighsOptions& options,
                        const int report_level = 0);

OptionStatus setPresolveValue(HighsOptions& options, const std::string& value);
OptionStatus setCrashValue(HighsOptions& options, const std::string& value);
OptionStatus setParallelValue(HighsOptions& options, const std::string& value);
OptionStatus setSimplexValue(HighsOptions& options, const std::string& value);
OptionStatus setIpmValue(HighsOptions& options, const std::string& value);
OptionStatus setHighsRunTimeLimitValue(HighsOptions& options,
                                       const double& value);
OptionStatus setSimplexIterationLimitValue(HighsOptions& options,
                                           const int& value);
OptionStatus setParserTypeValue(HighsOptions& options,
                                const std::string& value);
OptionStatus setMipValue(HighsOptions& options, const std::string& value);
OptionStatus setFindFeasibilityValue(HighsOptions& options,
                                     const std::string& value);
OptionStatus setFindFeasibilityStrategyValue(HighsOptions& options,
                                             const std::string& value);
OptionStatus setFindFeasibilityDualizeValue(HighsOptions& options,
                                            const std::string& value);
OptionStatus setFindFeasibilityUpdateTypeValue(HighsOptions& options,
                                          const std::string& value);

OptionStatus setDualiseSimplexLpValue(HighsOptions& options, const int& value);
OptionStatus setPermuteSimplexLpValue(HighsOptions& options, const int& value);
OptionStatus setScaleSimplexLpValue(HighsOptions& options, const int& value);

OptionStatus setInfiniteCostValue(HighsOptions& options, const double& value);
OptionStatus setInfiniteBoundValue(HighsOptions& options, const double& value);
OptionStatus setSmallMatrixValueValue(HighsOptions& options,
                                      const double& value);
OptionStatus setLargeMatrixValueValue(HighsOptions& options,
                                      const double& value);
OptionStatus setAllowedSimplexScaleFactorValue(HighsOptions& options,
                                               const int& value);
OptionStatus setPrimalFeasibilityToleranceValue(HighsOptions& options,
                                                const double& value);
OptionStatus setDualFeasibilityToleranceValue(HighsOptions& options,
                                              const double& value);
OptionStatus setDualObjectiveValueUpperBoundValue(HighsOptions& options,
                                                  const double& value);
OptionStatus setSimplexStrategyValue(HighsOptions& options, const int& value);
OptionStatus setSimplexDualiseStrategyValue(HighsOptions& options,
                                            const int& value);
OptionStatus setSimplexPermuteStrategyValue(HighsOptions& options,
                                            const int& value);
OptionStatus setSimplexScaleStrategyValue(HighsOptions& options,
                                          const int& value);
OptionStatus setSimplexCrashStrategyValue(HighsOptions& options,
                                          const int& value);
OptionStatus setSimplexPrimalEdgeWeightStrategyValue(HighsOptions& options,
                                                     const int& value);
OptionStatus setSimplexDualEdgeWeightStrategyValue(HighsOptions& options,
                                                   const int& value);
OptionStatus setSimplexPriceStrategyValue(HighsOptions& options,
                                          const int& value);

OptionStatus setSimplexInitialConditionCheckValue(HighsOptions& options,
                                                  const int& value);
OptionStatus setSimplexInitialConditionToleranceValue(HighsOptions& options,
                                                      const double& value);

OptionStatus setMessageLevelValue(HighsOptions& options, const int& value);

SimplexStrategy intToSimplexStrategy(const int& value);
SimplexDualiseStrategy intToSimplexDualiseStrategy(const int& value);
SimplexPermuteStrategy intToSimplexPermuteStrategy(const int& value);
SimplexScaleStrategy intToSimplexScaleStrategy(const int& value);
SimplexCrashStrategy intToSimplexCrashStrategy(const int& value);
SimplexDualEdgeWeightStrategy intToSimplexDualEdgeWeightStrategy(
    const int& value);
SimplexPrimalEdgeWeightStrategy intToSimplexPrimalEdgeWeightStrategy(
    const int& value);
SimplexPriceStrategy intToSimplexPriceStrategy(const int& value);
=======
void setHsolOptions(HighsOptions& options);
>>>>>>> cbcd4338

#endif<|MERGE_RESOLUTION|>--- conflicted
+++ resolved
@@ -207,51 +207,6 @@
 const string parallel_string = "parallel";
 const string time_limit_string = "time_limit";
 const string options_file_string = "options_file";
-<<<<<<< HEAD
-const string mps_parser_type_string = "mps_parser_type";
-const string mip_string = "mip";
-const string find_feasibility_string = "find_feasibility";
-const string find_feasibility_strategy_string = "feasibility_strategy";
-const string find_feasibility_dualize_string = "feasibility_dualize";
-const string find_feasibility_update_type_string = "feasibility_update_type";
-const string find_feasibility_initial_weight = "feasibility_initial_weight";
-
-// Strings for file options
-const string infinite_cost_string = "infinite_cost";
-const string infinite_bound_string = "infinite_bound";
-const string small_matrix_value_string = "small_matrix_value";
-const string large_matrix_value_string = "large_matrix_value";
-const string allowed_simplex_scale_factor_string =
-    "allowed_simplex_scale_factor";
-const string primal_feasibility_tolerance_string =
-    "primal_feasibility_tolerance";
-const string dual_feasibility_tolerance_string = "dual_feasibility_tolerance";
-const string dual_objective_value_upper_bound_string =
-    "dual_objective_value_upper_bound";
-
-const string simplex_strategy_string = "simplex_strategy";
-const string simplex_dualise_strategy_string = "simplex_dualise_strategy";
-const string simplex_permute_strategy_string = "simplex_permute_strategy";
-const string simplex_scale_strategy_string = "simplex_scale_strategy";
-const string simplex_crash_strategy_string = "simplex_crash_strategy";
-const string simplex_dual_edge_weight_strategy_string =
-    "simplex_dual_edge_weight_strategy";
-const string simplex_primal_edge_weight_strategy_string =
-    "simplex_primal_edge_weight_strategy";
-const string simplex_price_strategy_string = "simplex_price_strategy";
-
-const string simplex_initial_condition_check_string =
-    "simplex_initial_condition_check";
-const string simplex_initial_condition_tolerance_string =
-    "simplex_initial_condition_tolerance";
-
-const string message_level_string = "message_level";
-
-// The free parser also reads fixed format MPS files but the fixed
-// parser does not read free mps files.
-enum class HighsMpsParserType { free, fixed, DEFAULT = free };
-=======
->>>>>>> cbcd4338
 
 /** SCIP/HiGHS Objective sense */
 enum objSense { OBJSENSE_MINIMIZE = 1, OBJSENSE_MAXIMIZE = -1 };
@@ -477,6 +432,20 @@
 				     (int) FeasibilityStrategy::FEASIBILITY_STRATEGY_MAX);
     records.push_back(record_int);
 
+    record_double = new OptionRecordDouble("feasibility_initial_weight",
+				     "Initial weight for iCrash",
+				     advanced, &feasibility_initial_weight,
+				     1e-20, 0.001, 1e20);
+    records.push_back(record_double);
+
+    record_int = new OptionRecordInt("feasibility_update_type",
+				     "Update type for iCrash",
+				     advanced, &feasibility_update_type,
+				     0,
+				     (int) FeasibilityUpdateType::kStandard,
+				     (int) FeasibilityUpdateType::FEASIBILITY_UPDATE_TYPE_MAX);
+    records.push_back(record_int);
+
     record_bool = new OptionRecordBool("feasibility_dualize",
 				     "Dualise strategy for iCrash",
 				     advanced, &feasibility_dualize,
@@ -544,6 +513,8 @@
   // Options for iCrash
   bool find_feasibility;
   int feasibility_strategy;
+  double feasibility_initial_weight;
+  int feasibility_update_type;
   bool feasibility_dualize;
 
   // Switch for MIP solver
@@ -558,112 +529,12 @@
   void (*logmsgcb)(HighsMessageType type, const char* msg,
                    void* msgcb_data) = NULL;
   void* msgcb_data = NULL;
-<<<<<<< HEAD
-
-  // Declare HighsOptions for an LP model, any solver and simplex solver,
-  // setting the default value
-  //
-  // For the simplex solver
-  //
-  bool simplex_perturb_costs = true;
-  // Maximum number of simplex updates
-  int simplex_update_limit = SIMPLEX_UPDATE_LIMIT_DEFAULT;
-
-  bool find_feasibility = false;
-  FeasibilityStrategy feasibility_strategy =
-      FeasibilityStrategy::kComponentWise;
-  bool feasibility_strategy_dualize = false;
-  FeasibilityUpdateType feasibility_update_type =
-      FeasibilityUpdateType::kStandard;
-  double feasibility_initial_weight = 0.001;
-
-  bool mip = false;
-=======
->>>>>>> cbcd4338
 };
 
 
 // Called before solve. This would check whether tolerances are set to correct
 // values and all options are consistent.
 OptionStatus checkOptionsValue(HighsOptions& options);
-<<<<<<< HEAD
-void reportOptionsValue(const HighsOptions& options,
-                        const int report_level = 0);
-
-OptionStatus setPresolveValue(HighsOptions& options, const std::string& value);
-OptionStatus setCrashValue(HighsOptions& options, const std::string& value);
-OptionStatus setParallelValue(HighsOptions& options, const std::string& value);
-OptionStatus setSimplexValue(HighsOptions& options, const std::string& value);
-OptionStatus setIpmValue(HighsOptions& options, const std::string& value);
-OptionStatus setHighsRunTimeLimitValue(HighsOptions& options,
-                                       const double& value);
-OptionStatus setSimplexIterationLimitValue(HighsOptions& options,
-                                           const int& value);
-OptionStatus setParserTypeValue(HighsOptions& options,
-                                const std::string& value);
-OptionStatus setMipValue(HighsOptions& options, const std::string& value);
-OptionStatus setFindFeasibilityValue(HighsOptions& options,
-                                     const std::string& value);
-OptionStatus setFindFeasibilityStrategyValue(HighsOptions& options,
-                                             const std::string& value);
-OptionStatus setFindFeasibilityDualizeValue(HighsOptions& options,
-                                            const std::string& value);
-OptionStatus setFindFeasibilityUpdateTypeValue(HighsOptions& options,
-                                          const std::string& value);
-
-OptionStatus setDualiseSimplexLpValue(HighsOptions& options, const int& value);
-OptionStatus setPermuteSimplexLpValue(HighsOptions& options, const int& value);
-OptionStatus setScaleSimplexLpValue(HighsOptions& options, const int& value);
-
-OptionStatus setInfiniteCostValue(HighsOptions& options, const double& value);
-OptionStatus setInfiniteBoundValue(HighsOptions& options, const double& value);
-OptionStatus setSmallMatrixValueValue(HighsOptions& options,
-                                      const double& value);
-OptionStatus setLargeMatrixValueValue(HighsOptions& options,
-                                      const double& value);
-OptionStatus setAllowedSimplexScaleFactorValue(HighsOptions& options,
-                                               const int& value);
-OptionStatus setPrimalFeasibilityToleranceValue(HighsOptions& options,
-                                                const double& value);
-OptionStatus setDualFeasibilityToleranceValue(HighsOptions& options,
-                                              const double& value);
-OptionStatus setDualObjectiveValueUpperBoundValue(HighsOptions& options,
-                                                  const double& value);
-OptionStatus setSimplexStrategyValue(HighsOptions& options, const int& value);
-OptionStatus setSimplexDualiseStrategyValue(HighsOptions& options,
-                                            const int& value);
-OptionStatus setSimplexPermuteStrategyValue(HighsOptions& options,
-                                            const int& value);
-OptionStatus setSimplexScaleStrategyValue(HighsOptions& options,
-                                          const int& value);
-OptionStatus setSimplexCrashStrategyValue(HighsOptions& options,
-                                          const int& value);
-OptionStatus setSimplexPrimalEdgeWeightStrategyValue(HighsOptions& options,
-                                                     const int& value);
-OptionStatus setSimplexDualEdgeWeightStrategyValue(HighsOptions& options,
-                                                   const int& value);
-OptionStatus setSimplexPriceStrategyValue(HighsOptions& options,
-                                          const int& value);
-
-OptionStatus setSimplexInitialConditionCheckValue(HighsOptions& options,
-                                                  const int& value);
-OptionStatus setSimplexInitialConditionToleranceValue(HighsOptions& options,
-                                                      const double& value);
-
-OptionStatus setMessageLevelValue(HighsOptions& options, const int& value);
-
-SimplexStrategy intToSimplexStrategy(const int& value);
-SimplexDualiseStrategy intToSimplexDualiseStrategy(const int& value);
-SimplexPermuteStrategy intToSimplexPermuteStrategy(const int& value);
-SimplexScaleStrategy intToSimplexScaleStrategy(const int& value);
-SimplexCrashStrategy intToSimplexCrashStrategy(const int& value);
-SimplexDualEdgeWeightStrategy intToSimplexDualEdgeWeightStrategy(
-    const int& value);
-SimplexPrimalEdgeWeightStrategy intToSimplexPrimalEdgeWeightStrategy(
-    const int& value);
-SimplexPriceStrategy intToSimplexPriceStrategy(const int& value);
-=======
 void setHsolOptions(HighsOptions& options);
->>>>>>> cbcd4338
 
 #endif