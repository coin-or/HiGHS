/* * * * * * * * * * * * * * * * * * * * * * * * * * * * * * * * * * * * */
/*                                                                       */
/*    This file is part of the HiGHS linear optimization suite           */
/*                                                                       */
/*    Written and engineered 2008-2021 at the University of Edinburgh    */
/*                                                                       */
/*    Available as open-source under the MIT License                     */
/*                                                                       */
/*    Authors: Julian Hall, Ivet Galabova, Qi Huangfu, Leona Gottwald    */
/*    and Michael Feldmeier                                              */
/*                                                                       */
/* * * * * * * * * * * * * * * * * * * * * * * * * * * * * * * * * * * * */
/**@file lp_data/HighsOptions.h
 * @brief
 */
#ifndef LP_DATA_HIGHS_OPTIONS_H_
#define LP_DATA_HIGHS_OPTIONS_H_

#include <cstring>  // For strlen
#include <vector>

#include "io/HighsIO.h"
#include "lp_data/HConst.h"
#include "lp_data/HighsStatus.h"
#include "simplex/HFactor.h"
#include "simplex/SimplexConst.h"

using std::string;

enum class OptionStatus { kOk = 0, kUnknownOption, kIllegalValue };

class OptionRecord {
 public:
  HighsOptionType type;
  std::string name;
  std::string description;
  bool advanced;

  OptionRecord(HighsOptionType Xtype, std::string Xname,
               std::string Xdescription, bool Xadvanced) {
    this->type = Xtype;
    this->name = Xname;
    this->description = Xdescription;
    this->advanced = Xadvanced;
  }

  virtual ~OptionRecord() {}
};

class OptionRecordBool : public OptionRecord {
 public:
  bool* value;
  bool default_value;
  OptionRecordBool(std::string Xname, std::string Xdescription, bool Xadvanced,
                   bool* Xvalue_pointer, bool Xdefault_value)
      : OptionRecord(HighsOptionType::kBool, Xname, Xdescription, Xadvanced) {
    advanced = Xadvanced;
    value = Xvalue_pointer;
    default_value = Xdefault_value;
    *value = default_value;
  }

  void assignvalue(bool Xvalue) { *value = Xvalue; }

  virtual ~OptionRecordBool() {}
};

class OptionRecordInt : public OptionRecord {
 public:
  HighsInt* value;
  HighsInt lower_bound;
  HighsInt default_value;
  HighsInt upper_bound;
  OptionRecordInt(std::string Xname, std::string Xdescription, bool Xadvanced,
                  HighsInt* Xvalue_pointer, HighsInt Xlower_bound,
                  HighsInt Xdefault_value, HighsInt Xupper_bound)
      : OptionRecord(HighsOptionType::kInt, Xname, Xdescription, Xadvanced) {
    value = Xvalue_pointer;
    lower_bound = Xlower_bound;
    default_value = Xdefault_value;
    upper_bound = Xupper_bound;
    *value = default_value;
  }

  void assignvalue(HighsInt Xvalue) { *value = Xvalue; }

  virtual ~OptionRecordInt() {}
};

class OptionRecordDouble : public OptionRecord {
 public:
  double* value;
  double lower_bound;
  double upper_bound;
  double default_value;
  OptionRecordDouble(std::string Xname, std::string Xdescription,
                     bool Xadvanced, double* Xvalue_pointer,
                     double Xlower_bound, double Xdefault_value,
                     double Xupper_bound)
      : OptionRecord(HighsOptionType::kDouble, Xname, Xdescription, Xadvanced) {
    value = Xvalue_pointer;
    lower_bound = Xlower_bound;
    default_value = Xdefault_value;
    upper_bound = Xupper_bound;
    *value = default_value;
  }

  void assignvalue(double Xvalue) { *value = Xvalue; }

  virtual ~OptionRecordDouble() {}
};

class OptionRecordString : public OptionRecord {
 public:
  std::string* value;
  std::string default_value;
  OptionRecordString(std::string Xname, std::string Xdescription,
                     bool Xadvanced, std::string* Xvalue_pointer,
                     std::string Xdefault_value)
      : OptionRecord(HighsOptionType::kString, Xname, Xdescription, Xadvanced) {
    value = Xvalue_pointer;
    default_value = Xdefault_value;
    *value = default_value;
  }

  void assignvalue(std::string Xvalue) { *value = Xvalue; }

  virtual ~OptionRecordString() {}
};

bool commandLineOffChooseOnOk(const HighsLogOptions& log_options,
                              const string& value);
bool commandLineSolverOk(const HighsLogOptions& log_options,
                         const string& value);

bool boolFromString(const std::string value, bool& bool_value);

OptionStatus getOptionIndex(const HighsLogOptions& log_options,
                            const std::string& name,
                            const std::vector<OptionRecord*>& option_records,
                            HighsInt& index);

OptionStatus checkOptions(const HighsLogOptions& log_options,
                          const std::vector<OptionRecord*>& option_records);
OptionStatus checkOption(const HighsLogOptions& log_options,
                         const OptionRecordInt& option);
OptionStatus checkOption(const HighsLogOptions& log_options,
                         const OptionRecordDouble& option);

OptionStatus checkOptionValue(const HighsLogOptions& log_options,
                              std::vector<OptionRecord*>& option_records,
                              const HighsInt value);
OptionStatus checkOptionValue(const HighsLogOptions& log_options,
                              std::vector<OptionRecord*>& option_records,
                              const double value);
OptionStatus checkOptionValue(const HighsLogOptions& log_options,
                              std::vector<OptionRecord*>& option_records,
                              const std::string value);

OptionStatus setLocalOptionValue(const HighsLogOptions& log_options,
                                 const std::string& name,
                                 std::vector<OptionRecord*>& option_records,
                                 const bool value);

OptionStatus setLocalOptionValue(const HighsLogOptions& log_options,
                                 const std::string& name,
                                 std::vector<OptionRecord*>& option_records,
                                 const HighsInt value);
#ifdef HIGHSINT64
inline OptionStatus setLocalOptionValue(
    const HighsLogOptions& log_options, const std::string& name,
    std::vector<OptionRecord*>& option_records, const int value) {
  return setLocalOptionValue(log_options, name, option_records,
                             HighsInt{value});
}
#endif
OptionStatus setLocalOptionValue(const HighsLogOptions& log_options,
                                 const std::string& name,
                                 std::vector<OptionRecord*>& option_records,
                                 const double value);
OptionStatus setLocalOptionValue(HighsLogOptions& log_options,
                                 const std::string& name,
                                 std::vector<OptionRecord*>& option_records,
                                 const std::string value);
OptionStatus setLocalOptionValue(HighsLogOptions& log_options,
                                 const std::string& name,
                                 std::vector<OptionRecord*>& option_records,
                                 const char* value);

OptionStatus setLocalOptionValue(OptionRecordBool& option, const bool value);
OptionStatus setLocalOptionValue(const HighsLogOptions& log_options,
                                 OptionRecordInt& option, const HighsInt value);
OptionStatus setLocalOptionValue(const HighsLogOptions& log_options,
                                 OptionRecordDouble& option,
                                 const double value);
OptionStatus setLocalOptionValue(const HighsLogOptions& log_options,
                                 OptionRecordString& option,
                                 std::string const value);

OptionStatus passLocalOptions(const HighsLogOptions& log_options,
                              const HighsOptions& from_options,
                              HighsOptions& to_options);

OptionStatus getLocalOptionValue(
    const HighsLogOptions& log_options, const std::string& name,
    const std::vector<OptionRecord*>& option_records, bool& value);
OptionStatus getLocalOptionValue(
    const HighsLogOptions& log_options, const std::string& name,
    const std::vector<OptionRecord*>& option_records, HighsInt& value);
OptionStatus getLocalOptionValue(
    const HighsLogOptions& log_options, const std::string& name,
    const std::vector<OptionRecord*>& option_records, double& value);
OptionStatus getLocalOptionValue(
    const HighsLogOptions& log_options, const std::string& name,
    const std::vector<OptionRecord*>& option_records, std::string& value);

OptionStatus getLocalOptionType(
    const HighsLogOptions& log_options, const std::string& name,
    const std::vector<OptionRecord*>& option_records, HighsOptionType& type);

void resetLocalOptions(std::vector<OptionRecord*>& option_records);

HighsStatus writeOptionsToFile(FILE* file,
                               const std::vector<OptionRecord*>& option_records,
                               const bool report_only_deviations = false,
                               const bool html = false);
void reportOptions(FILE* file, const std::vector<OptionRecord*>& option_records,
                   const bool report_only_deviations = true,
                   const bool html = false);
void reportOption(FILE* file, const OptionRecordBool& option,
                  const bool report_only_deviations, const bool html);
void reportOption(FILE* file, const OptionRecordInt& option,
                  const bool report_only_deviations, const bool html);
void reportOption(FILE* file, const OptionRecordDouble& option,
                  const bool report_only_deviations, const bool html);
void reportOption(FILE* file, const OptionRecordString& option,
                  const bool report_only_deviations, const bool html);

const string kSimplexString = "simplex";
const string kIpmString = "ipm";

const HighsInt kKeepNRowsDeleteRows = -1;
const HighsInt kKeepNRowsDeleteEntries = 0;
const HighsInt kKeepNRowsKeepRows = 1;

// Strings for command line options
const string kModelFileString = "model_file";
const string kPresolveString = "presolve";
const string kSolverString = "solver";
const string kParallelString = "parallel";
const string kTimeLimitString = "time_limit";
const string kOptionsFileString = "options_file";
const string kRandomSeedString = "random_seed";
const string kSolutionFileString = "solution_file";

// String for HiGHS log file option
const string kLogFileString = "log_file";

struct HighsOptionsStruct {
  // Run-time options read from the command line
  std::string presolve;
  std::string solver;
  std::string parallel;
  double time_limit;

  // Options read from the file
  double infinite_cost;
  double infinite_bound;
  double small_matrix_value;
  double large_matrix_value;
  double primal_feasibility_tolerance;
  double dual_feasibility_tolerance;
  double ipm_optimality_tolerance;
  double objective_bound;
  double objective_target;
  HighsInt random_seed;
  HighsInt highs_debug_level;
  HighsInt highs_analysis_level;
  HighsInt simplex_strategy;
  HighsInt simplex_scale_strategy;
  HighsInt simplex_crash_strategy;
  HighsInt simplex_dual_edge_weight_strategy;
  HighsInt simplex_primal_edge_weight_strategy;
  HighsInt simplex_iteration_limit;
  HighsInt simplex_update_limit;
  HighsInt ipm_iteration_limit;
  HighsInt highs_min_threads;
  HighsInt highs_max_threads;
  std::string solution_file;
  std::string log_file;
  bool write_solution_to_file;
  bool write_solution_pretty;
  // Control of HiGHS log
  bool output_flag;
  bool log_to_console;

  // Advanced options
  HighsInt log_dev_level;
  bool run_crossover;
  bool allow_unbounded_or_infeasible;
  bool use_implied_bounds_from_presolve;
  bool mps_parser_type_free;
  HighsInt keep_n_rows;
  HighsInt allowed_simplex_matrix_scale_factor;
  HighsInt allowed_simplex_cost_scale_factor;
  HighsInt simplex_dualise_strategy;
  HighsInt simplex_permute_strategy;
  HighsInt max_dual_simplex_cleanup_level;
  HighsInt simplex_price_strategy;
  HighsInt presolve_substitution_maxfillin;
  bool simplex_initial_condition_check;
  double simplex_initial_condition_tolerance;
  double dual_steepest_edge_weight_log_error_threshold;
  double dual_simplex_cost_perturbation_multiplier;
  double primal_simplex_bound_perturbation_multiplier;
  double presolve_pivot_threshold;
  double factor_pivot_threshold;
  double factor_pivot_tolerance;
  double start_crossover_tolerance;
  bool less_infeasible_DSE_check;
  bool less_infeasible_DSE_choose_row;
  bool use_original_HFactor_logic;

  // Options for iCrash
  bool icrash;
  bool icrash_dualize;
  std::string icrash_strategy;
  double icrash_starting_weight;
  int icrash_iterations;
  int icrash_approx_iter;
  bool icrash_exact;
  bool icrash_breakpoints;

  // Options for MIP solver
  bool mip_detect_symmetry;
  HighsInt mip_max_nodes;
  HighsInt mip_max_stall_nodes;
  HighsInt mip_max_leaves;
  HighsInt mip_lp_age_limit;
  HighsInt mip_pool_age_limit;
  HighsInt mip_pool_soft_limit;
  HighsInt mip_pscost_minreliable;
  HighsInt mip_report_level;
  double mip_feasibility_tolerance;
  double mip_heuristic_effort;
#ifdef HIGHS_DEBUGSOL
  std::string mip_debug_solution_file;
#endif
  // HiGHS log FILE*
  FILE* log_file_stream = NULL;

  // Logging callback identifiers
  void (*printmsgcb)(HighsInt level, const char* msg, void* msgcb_data) = NULL;
  void (*logmsgcb)(HighsLogType type, const char* msg, void* msgcb_data) = NULL;
  void* msgcb_data = NULL;
  HighsLogOptions log_options;
  virtual ~HighsOptionsStruct() {}
};

// For now, but later change so HiGHS properties are string based so that new
// options (for debug and testing too) can be added easily. The options below
// are just what has been used to parse options from argv.
// todo: when creating the new options don't forget underscores for class
// variables but no underscores for struct
class HighsOptions : public HighsOptionsStruct {
 public:
  HighsOptions() {
    initRecords();
    setLogOptions();
  }

  HighsOptions(const HighsOptions& options) {
    initRecords();
    HighsOptionsStruct::operator=(options);
    setLogOptions();
  }

  HighsOptions(HighsOptions&& options) {
    records = std::move(options.records);
    HighsOptionsStruct::operator=(std::move(options));
    setLogOptions();
  }

  const HighsOptions& operator=(const HighsOptions& other) {
    if (&other != this) {
      if ((HighsInt)records.size() == 0) initRecords();
      HighsOptionsStruct::operator=(other);
      setLogOptions();
    }
    return *this;
  }

  const HighsOptions& operator=(HighsOptions&& other) {
    if (&other != this) {
      if ((HighsInt)records.size() == 0) initRecords();
      HighsOptionsStruct::operator=(other);
      setLogOptions();
    }
    return *this;
  }

  virtual ~HighsOptions() {
    if (records.size() > 0) deleteRecords();
  }

 private:
  void initRecords() {
    OptionRecordBool* record_bool;
    OptionRecordInt* record_int;
    OptionRecordDouble* record_double;
    OptionRecordString* record_string;
    bool advanced;
    advanced = false;
    // Options read from the command line
    record_string = new OptionRecordString(
        kPresolveString, "Presolve option: \"off\", \"choose\" or \"on\"",
        advanced, &presolve, kHighsChooseString);
    records.push_back(record_string);
    record_string = new OptionRecordString(
        kSolverString, "Solver option: \"simplex\", \"choose\" or \"ipm\"",
        advanced, &solver, kHighsChooseString);
    records.push_back(record_string);
    record_string = new OptionRecordString(
        kParallelString, "Parallel option: \"off\", \"choose\" or \"on\"",
        advanced, &parallel, kHighsChooseString);
    records.push_back(record_string);
    record_double =
        new OptionRecordDouble(kTimeLimitString, "Time limit", advanced,
                               &time_limit, 0, kHighsInf, kHighsInf);
    records.push_back(record_double);
    // Options read from the file
    record_double =
        new OptionRecordDouble("infinite_cost",
                               "Limit on cost coefficient: values larger than "
                               "this will be treated as infinite",
                               advanced, &infinite_cost, 1e15, 1e20, kHighsInf);
    records.push_back(record_double);

    record_double = new OptionRecordDouble(
        "infinite_bound",
        "Limit on |constraint bound|: values larger "
        "than this will be treated as infinite",
        advanced, &infinite_bound, 1e15, 1e20, kHighsInf);
    records.push_back(record_double);

    record_double = new OptionRecordDouble(
        "small_matrix_value",
        "Lower limit on |matrix entries|: values smaller than this will be "
        "treated as zero",
        advanced, &small_matrix_value, 1e-12, 1e-9, kHighsInf);
    records.push_back(record_double);

    record_double = new OptionRecordDouble(
        "large_matrix_value",
        "Upper limit on |matrix entries|: values larger "
        "than this will be treated as infinite",
        advanced, &large_matrix_value, 1e0, 1e15, kHighsInf);
    records.push_back(record_double);

    record_double = new OptionRecordDouble(
        "primal_feasibility_tolerance", "Primal feasibility tolerance",
        advanced, &primal_feasibility_tolerance, 1e-10, 1e-7, kHighsInf);
    records.push_back(record_double);

    record_double = new OptionRecordDouble(
        "dual_feasibility_tolerance", "Dual feasibility tolerance", advanced,
        &dual_feasibility_tolerance, 1e-10, 1e-7, kHighsInf);
    records.push_back(record_double);

    record_double = new OptionRecordDouble(
        "ipm_optimality_tolerance", "IPM optimality tolerance", advanced,
        &ipm_optimality_tolerance, 1e-12, 1e-8, kHighsInf);
    records.push_back(record_double);

    record_double = new OptionRecordDouble(
        "objective_bound", "Objective bound for termination", advanced,
        &objective_bound, -kHighsInf, kHighsInf, kHighsInf);
    records.push_back(record_double);

    record_double = new OptionRecordDouble(
        "objective_target", "Objective target for termination", advanced,
        &objective_target, -kHighsInf, -kHighsInf, kHighsInf);
    records.push_back(record_double);

    record_int =
        new OptionRecordInt(kRandomSeedString, "random seed used in HiGHS",
                            advanced, &random_seed, 0, 0, kHighsIInf);
    records.push_back(record_int);

    record_int =
        new OptionRecordInt("highs_debug_level", "Debugging level in HiGHS",
                            advanced, &highs_debug_level, kHighsDebugLevelMin,
                            kHighsDebugLevelMin, kHighsDebugLevelMax);
    records.push_back(record_int);

    record_int = new OptionRecordInt(
        "highs_analysis_level", "Analysis level in HiGHS", advanced,
        &highs_analysis_level, kHighsAnalysisLevelMin, kHighsAnalysisLevelMin,
        kHighsAnalysisLevelMax);
    records.push_back(record_int);

    record_int =
        new OptionRecordInt("simplex_strategy", "Strategy for simplex solver",
                            advanced, &simplex_strategy, kSimplexStrategyMin,
                            kSimplexStrategyDual, kSimplexStrategyMax);
    records.push_back(record_int);

    record_int = new OptionRecordInt(
        "simplex_scale_strategy",
        "Strategy for scaling before simplex solver: off / on (0/1)", advanced,
        &simplex_scale_strategy, kSimplexScaleStrategyMin,
        kSimplexScaleStrategyHighsForced, kSimplexScaleStrategyMax);
    records.push_back(record_int);

    record_int = new OptionRecordInt(
        "simplex_crash_strategy",
        "Strategy for simplex crash: off / LTSSF / Bixby (0/1/2)", advanced,
        &simplex_crash_strategy, kSimplexCrashStrategyMin,
        kSimplexCrashStrategyOff, kSimplexCrashStrategyMax);
    records.push_back(record_int);

    record_int = new OptionRecordInt(
        "simplex_dual_edge_weight_strategy",
        "Strategy for simplex dual edge weights: Choose / "
        "Dantzig / Devex / Steepest "
        "Edge (-1/0/1/2)",
        advanced, &simplex_dual_edge_weight_strategy,
        kSimplexDualEdgeWeightStrategyMin, kSimplexDualEdgeWeightStrategyChoose,
        kSimplexDualEdgeWeightStrategyMax);
    records.push_back(record_int);

    record_int =
        new OptionRecordInt("simplex_primal_edge_weight_strategy",
                            "Strategy for simplex primal edge weights: Choose "
                            "/ Dantzig / Devex (-1/0/1)",
                            advanced, &simplex_primal_edge_weight_strategy,
                            kSimplexPrimalEdgeWeightStrategyMin,
                            kSimplexPrimalEdgeWeightStrategyChoose,
                            kSimplexPrimalEdgeWeightStrategyMax);
    records.push_back(record_int);

    record_int = new OptionRecordInt(
        "simplex_iteration_limit", "Iteration limit for simplex solver",
        advanced, &simplex_iteration_limit, 0, kHighsIInf, kHighsIInf);
    records.push_back(record_int);

    record_int = new OptionRecordInt(
        "simplex_update_limit",
        "Limit on the number of simplex UPDATE operations", advanced,
        &simplex_update_limit, 0, 5000, kHighsIInf);
    records.push_back(record_int);

    record_int = new OptionRecordInt(
        "ipm_iteration_limit", "Iteration limit for IPM solver", advanced,
        &ipm_iteration_limit, 0, kHighsIInf, kHighsIInf);
    records.push_back(record_int);

    record_int = new OptionRecordInt(
        "highs_min_threads", "Minimum number of threads in parallel execution",
        advanced, &highs_min_threads, 1, 1, kHighsThreadLimit);
    records.push_back(record_int);

    record_int = new OptionRecordInt(
        "highs_max_threads", "Maximum number of threads in parallel execution",
        advanced, &highs_max_threads, 1, kHighsThreadLimit, kHighsThreadLimit);
    records.push_back(record_int);

    record_bool =
        new OptionRecordBool("output_flag", "Enables or disables solver output",
                             advanced, &output_flag, true);
    records.push_back(record_bool);

    record_bool = new OptionRecordBool("log_to_console",
                                       "Enables or disables console logging",
                                       advanced, &log_to_console, true);
    records.push_back(record_bool);

    record_string =
        new OptionRecordString(kSolutionFileString, "Solution file", advanced,
                               &solution_file, kHighsFilenameDefault);
    records.push_back(record_string);

    record_string = new OptionRecordString(kLogFileString, "Log file", advanced,
                                           &log_file, "Highs.log");
    records.push_back(record_string);

    record_bool =
        new OptionRecordBool("write_solution_to_file",
                             "Write the primal and dual solution to a file",
                             advanced, &write_solution_to_file, false);
    records.push_back(record_bool);

    record_bool = new OptionRecordBool("write_solution_pretty",
                                       "Write the primal and dual solution in "
                                       "a pretty (human-readable) format",
                                       advanced, &write_solution_pretty, false);
    records.push_back(record_bool);

<<<<<<< HEAD
    record_bool = new OptionRecordBool("icrash",
				     "Run iCrash",
				     advanced, &icrash,
				     false);
    records.push_back(record_bool);

    record_bool = new OptionRecordBool("icrash_dualize",
				     "Dualise strategy for iCrash",
				     advanced, &icrash_dualize,
				     false);
    records.push_back(record_bool);

    record_string = new OptionRecordString("icrash_strategy",
				     "Strategy for iCrash",
				     advanced, &icrash_strategy, "ICA");
    records.push_back(record_string);

    record_double = new OptionRecordDouble("icrash_starting_weight",
				     "iCrash starting weight",
				     advanced, &icrash_starting_weight,
				     1e-10, 1e-3, 1e50);
    records.push_back(record_double);

    record_int = new OptionRecordInt("icrash_iterations",
				     "iCrash iterations",
				     advanced, &icrash_iterations,
				     0, 30, 200);
    records.push_back(record_int);

    record_int = new OptionRecordInt("icrash_approx_iter",
				     "iCrash approximate minimization iterations",
				     advanced, &icrash_approx_iter,
				     0, 50, 100);
    records.push_back(record_int);

    record_bool = new OptionRecordBool("icrash_exact",
				     "Exact subproblem solution for iCrash",
				     advanced, &icrash_exact,
				     false);
    records.push_back(record_bool);
    
    record_bool = new OptionRecordBool("icrash_breakpoints",
				     "Exact subproblem solution for iCrash",
				     advanced, &icrash_breakpoints,
				     false);
=======
    record_bool = new OptionRecordBool("mip_detect_symmetry",
                                       "Whether symmetry should be detected",
                                       advanced, &mip_detect_symmetry, true);
>>>>>>> 80e5e10b
    records.push_back(record_bool);

    record_int = new OptionRecordInt("mip_max_nodes",
                                     "MIP solver max number of nodes", advanced,
                                     &mip_max_nodes, 0, kHighsIInf, kHighsIInf);

    records.push_back(record_int);

    record_int = new OptionRecordInt(
        "mip_max_stall_nodes",
        "MIP solver max number of nodes where estimate is above cutoff bound",
        advanced, &mip_max_stall_nodes, 0, kHighsIInf, kHighsIInf);
    records.push_back(record_int);
#ifdef HIGHS_DEBUGSOL
    record_string = new OptionRecordString(
        "mip_debug_solution_file",
        "Solution file for debug solution of the MIP solver", advanced,
        &mip_debug_solution_file, kHighsFilenameDefault);
    records.push_back(record_string);
#endif

    record_int = new OptionRecordInt(
        "mip_max_leaves", "MIP solver max number of leave nodes", advanced,
        &mip_max_leaves, 0, kHighsIInf, kHighsIInf);
    records.push_back(record_int);

    record_int = new OptionRecordInt("mip_lp_age_limit",
                                     "maximal age of dynamic LP rows before "
                                     "they are removed from the LP relaxation",
                                     advanced, &mip_lp_age_limit, 0, 10,
                                     std::numeric_limits<int16_t>::max());
    records.push_back(record_int);

    record_int = new OptionRecordInt(
        "mip_pool_age_limit",
        "maximal age of rows in the cutpool before they are deleted", advanced,
        &mip_pool_age_limit, 0, 30, 1000);
    records.push_back(record_int);

    record_int = new OptionRecordInt("mip_pool_soft_limit",
                                     "soft limit on the number of rows in the "
                                     "cutpool for dynamic age adjustment",
                                     advanced, &mip_pool_soft_limit, 1, 10000,
                                     kHighsIInf);
    records.push_back(record_int);

    record_int = new OptionRecordInt("mip_pscost_minreliable",
                                     "minimal number of observations before "
                                     "pseudo costs are considered reliable",
                                     advanced, &mip_pscost_minreliable, 0, 8,
                                     kHighsIInf);
    records.push_back(record_int);

    record_int =
        new OptionRecordInt("mip_report_level", "MIP solver reporting level",
                            advanced, &mip_report_level, 0, 1, 2);
    records.push_back(record_int);

    record_double = new OptionRecordDouble(
        "mip_feasibility_tolerance", "MIP feasibility tolerance", advanced,
        &mip_feasibility_tolerance, 1e-10, 1e-6, kHighsInf);
    records.push_back(record_double);

    record_double = new OptionRecordDouble(
        "mip_heuristic_effort", "effort spent for MIP heuristics", advanced,
        &mip_heuristic_effort, 0.0, 0.05, 1.0);
    records.push_back(record_double);

    // Advanced options
    advanced = true;

    record_int = new OptionRecordInt(
        "log_dev_level",
        "Output development messages: 0 => none; 1 => info; 2 => verbose",
        advanced, &log_dev_level, kHighsLogDevLevelMin, kHighsLogDevLevelNone,
        kHighsLogDevLevelMax);
    records.push_back(record_int);

    record_bool = new OptionRecordBool("run_crossover",
                                       "Run the crossover routine for IPX",
                                       advanced, &run_crossover, true);
    records.push_back(record_bool);

    record_bool =
        new OptionRecordBool("allow_unbounded_or_infeasible",
                             "Allow ModelStatus::kUnboundedOrInfeasible",
                             advanced, &allow_unbounded_or_infeasible, false);
    records.push_back(record_bool);

    record_bool = new OptionRecordBool(
        "use_implied_bounds_from_presolve",
        "Use relaxed implied bounds from presolve", advanced,
        &use_implied_bounds_from_presolve, false);
    records.push_back(record_bool);

    record_bool = new OptionRecordBool("mps_parser_type_free",
                                       "Use the free format MPS file reader",
                                       advanced, &mps_parser_type_free, true);
    records.push_back(record_bool);
    record_int =
        new OptionRecordInt("keep_n_rows",
                            "For multiple N-rows in MPS files: delete rows / "
                            "delete entries / keep rows (-1/0/1)",
                            advanced, &keep_n_rows, kKeepNRowsDeleteRows,
                            kKeepNRowsDeleteRows, kKeepNRowsKeepRows);
    records.push_back(record_int);
    record_int = new OptionRecordInt(
        "allowed_simplex_matrix_scale_factor",
        "Largest power-of-two factor permitted when scaling the "
        "constraint "
        "matrix for the simplex solver",
        advanced, &allowed_simplex_matrix_scale_factor, 0, 10, 20);
    records.push_back(record_int);

    record_int = new OptionRecordInt(
        "allowed_simplex_cost_scale_factor",
        "Largest power-of-two factor permitted when scaling the costs for the "
        "simplex solver",
        advanced, &allowed_simplex_cost_scale_factor, 0, 0, 20);
    records.push_back(record_int);

    record_int = new OptionRecordInt(
        "simplex_dualise_strategy", "Strategy for dualising before simplex",
        advanced, &simplex_dualise_strategy, kHighsOptionOff, kHighsOptionOff,
        kHighsOptionOn);
    records.push_back(record_int);

    record_int = new OptionRecordInt(
        "simplex_permute_strategy", "Strategy for permuting before simplex",
        advanced, &simplex_permute_strategy, kHighsOptionOff, kHighsOptionOff,
        kHighsOptionOn);
    records.push_back(record_int);

    record_int = new OptionRecordInt(
        "max_dual_simplex_cleanup_level", "Max level of dual simplex cleanup",
        advanced, &max_dual_simplex_cleanup_level, 0, 1, kHighsIInf);
    records.push_back(record_int);

    record_int = new OptionRecordInt(
        "simplex_price_strategy", "Strategy for PRICE in simplex", advanced,
        &simplex_price_strategy, kSimplexPriceStrategyMin,
        kSimplexPriceStrategyRowSwitchColSwitch, kSimplexPriceStrategyMax);
    records.push_back(record_int);

    record_bool =
        new OptionRecordBool("simplex_initial_condition_check",
                             "Perform initial basis condition check in simplex",
                             advanced, &simplex_initial_condition_check, true);
    records.push_back(record_bool);

    record_double = new OptionRecordDouble(
        "simplex_initial_condition_tolerance",
        "Tolerance on initial basis condition in simplex", advanced,
        &simplex_initial_condition_tolerance, 1.0, 1e14, kHighsInf);
    records.push_back(record_double);

    record_double = new OptionRecordDouble(
        "dual_steepest_edge_weight_log_error_threshold",
        "Threshold on dual steepest edge weight errors for Devex switch",
        advanced, &dual_steepest_edge_weight_log_error_threshold, 1.0, 1e1,
        kHighsInf);
    records.push_back(record_double);

    record_double = new OptionRecordDouble(
        "dual_simplex_cost_perturbation_multiplier",
        "Dual simplex cost perturbation multiplier: 0 => no perturbation",
        advanced, &dual_simplex_cost_perturbation_multiplier, 0.0, 1.0,
        kHighsInf);
    records.push_back(record_double);

    record_double = new OptionRecordDouble(
        "primal_simplex_bound_perturbation_multiplier",
        "Primal simplex bound perturbation multiplier: 0 => no perturbation",
        advanced, &primal_simplex_bound_perturbation_multiplier, 0.0, 1.0,
        kHighsInf);
    records.push_back(record_double);

    record_double = new OptionRecordDouble(
        "presolve_pivot_threshold",
        "Matrix factorization pivot threshold for substitutions in presolve",
        advanced, &presolve_pivot_threshold, kMinPivotThreshold, 0.01,
        kMaxPivotThreshold);
    records.push_back(record_double);

    record_int = new OptionRecordInt("presolve_substitution_maxfillin",
                                     "Strategy for CHUZC sort in dual simplex",
                                     advanced, &presolve_substitution_maxfillin,
                                     0, 10, kHighsIInf);
    records.push_back(record_int);

    record_double = new OptionRecordDouble(
        "factor_pivot_threshold", "Matrix factorization pivot threshold",
        advanced, &factor_pivot_threshold, kMinPivotThreshold,
        kDefaultPivotThreshold, kMaxPivotThreshold);
    records.push_back(record_double);

    record_double = new OptionRecordDouble(
        "factor_pivot_tolerance", "Matrix factorization pivot tolerance",
        advanced, &factor_pivot_tolerance, kMinPivotTolerance,
        kDefaultPivotTolerance, kMaxPivotTolerance);
    records.push_back(record_double);

    record_double = new OptionRecordDouble(
        "start_crossover_tolerance",
        "Tolerance to be satisfied before IPM crossover will start", advanced,
        &start_crossover_tolerance, 1e-12, 1e-8, kHighsInf);
    records.push_back(record_double);

    record_bool = new OptionRecordBool(
        "use_original_HFactor_logic",
        "Use original HFactor logic for sparse vs hyper-sparse TRANs", advanced,
        &use_original_HFactor_logic, true);
    records.push_back(record_bool);

    record_bool = new OptionRecordBool(
        "less_infeasible_DSE_check", "Check whether LP is candidate for LiDSE",
        advanced, &less_infeasible_DSE_check, true);
    records.push_back(record_bool);

    record_bool =
        new OptionRecordBool("less_infeasible_DSE_choose_row",
                             "Use LiDSE if LP has right properties", advanced,
                             &less_infeasible_DSE_choose_row, true);
    records.push_back(record_bool);

    log_file_stream = fopen(log_file.c_str(), "w");
    log_options.log_file_stream = log_file_stream;
    log_options.output_flag = &output_flag;
    log_options.log_to_console = &log_to_console;
    log_options.log_dev_level = &log_dev_level;
  }

  void deleteRecords() {
    for (HighsUInt i = 0; i < records.size(); i++) delete records[i];
  }

 public:
  std::vector<OptionRecord*> records;
  void setLogOptions();
};

#endif<|MERGE_RESOLUTION|>--- conflicted
+++ resolved
@@ -596,7 +596,6 @@
                                        advanced, &write_solution_pretty, false);
     records.push_back(record_bool);
 
-<<<<<<< HEAD
     record_bool = new OptionRecordBool("icrash",
 				     "Run iCrash",
 				     advanced, &icrash,
@@ -642,11 +641,9 @@
 				     "Exact subproblem solution for iCrash",
 				     advanced, &icrash_breakpoints,
 				     false);
-=======
     record_bool = new OptionRecordBool("mip_detect_symmetry",
                                        "Whether symmetry should be detected",
                                        advanced, &mip_detect_symmetry, true);
->>>>>>> 80e5e10b
     records.push_back(record_bool);
 
     record_int = new OptionRecordInt("mip_max_nodes",
