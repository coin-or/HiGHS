--- conflicted
+++ resolved
@@ -50,11 +50,7 @@
 const string mip_string = "mip";
 const string find_feasibility_string = "find_feasibility";
 const string find_feasibility_strategy_string = "feasibility_strategy";
-<<<<<<< HEAD
 const string find_feasibility_dualize_string = "feasibility_dualize";
-=======
-const string find_feasibility_dualize_string = "feasibility_dualize"; 
->>>>>>> fc9dcd3a
 
 // Strings for file options
 const string infinite_cost_string = "infinite_cost";
@@ -153,14 +149,9 @@
 
   bool clean_up = false;
   bool find_feasibility = false;
-<<<<<<< HEAD
-  bool feasibility_strategy_component_wise = true;
-  bool feasibility_strategy_dualize = false;
-=======
   FeasibilityStrategy feasibility_strategy = FeasibilityStrategy::kApproxComponentWise;
   bool feasibility_strategy_dualize = false;
 
->>>>>>> fc9dcd3a
   bool mip = false;
 };
 
@@ -182,10 +173,6 @@
 OptionStatus setFindFeasibilityValue(HighsOptions& options, const std::string& value);
 OptionStatus setFindFeasibilityStrategyValue(HighsOptions& options, const std::string& value);
 OptionStatus setFindFeasibilityDualizeValue(HighsOptions& options, const std::string& value);
-<<<<<<< HEAD
-=======
- 
->>>>>>> fc9dcd3a
 
 OptionStatus setInfiniteCostValue(HighsOptions& options, const double& value);
 OptionStatus setInfiniteBoundValue(HighsOptions& options, const double& value);
