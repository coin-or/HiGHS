/* * * * * * * * * * * * * * * * * * * * * * * * * * * * * * * * * * * * */
/*                                                                       */
/*    This file is part of the HiGHS linear optimization suite           */
/*                                                                       */
/*    Written and engineered 2008-2021 at the University of Edinburgh    */
/*                                                                       */
/*    Available as open-source under the MIT License                     */
/*                                                                       */
/*    Authors: Julian Hall, Ivet Galabova, Qi Huangfu, Leona Gottwald    */
/*    and Michael Feldmeier                                              */
/*                                                                       */
/* * * * * * * * * * * * * * * * * * * * * * * * * * * * * * * * * * * * */
/**@file lp_data/Highs.cpp
 * @brief
 */
#include "Highs.h"

#include <algorithm>
//#include <string>
#include <iostream>
#include <memory>
#include <sstream>

#include "HConfig.h"
#include "io/Filereader.h"
#include "io/HighsIO.h"
#include "io/LoadOptions.h"
#include "lp_data/HighsInfoDebug.h"
#include "lp_data/HighsLpUtils.h"
#include "lp_data/HighsModelUtils.h"
#include "lp_data/HighsSolution.h"
#include "lp_data/HighsSolve.h"
<<<<<<< HEAD
=======
#include "mip/HighsMipSolver.h"
>>>>>>> d8b365ec
#include "presolve/ICrashX.h"
#include "simplex/HSimplexDebug.h"
#include "util/HighsMatrixPic.h"

#ifdef OPENMP
#include "omp.h"
#endif

Highs::Highs() {
  hmos_.clear();
  hmos_.push_back(HighsModelObject(lp_, options_, timer_));
}

HighsStatus Highs::setOptionValue(const std::string& option, const bool value) {
  if (setLocalOptionValue(options_.log_options, option, options_.records,
                          value) == OptionStatus::kOk)
    return HighsStatus::kOk;
  return HighsStatus::kError;
}

HighsStatus Highs::setOptionValue(const std::string& option,
                                  const HighsInt value) {
  if (setLocalOptionValue(options_.log_options, option, options_.records,
                          value) == OptionStatus::kOk)
    return HighsStatus::kOk;
  return HighsStatus::kError;
}

HighsStatus Highs::setOptionValue(const std::string& option,
                                  const double value) {
  if (setLocalOptionValue(options_.log_options, option, options_.records,
                          value) == OptionStatus::kOk)
    return HighsStatus::kOk;
  return HighsStatus::kError;
}

HighsStatus Highs::setOptionValue(const std::string& option,
                                  const std::string value) {
  if (setLocalOptionValue(options_.log_options, option, options_.records,
                          value) == OptionStatus::kOk)
    return HighsStatus::kOk;
  return HighsStatus::kError;
}

HighsStatus Highs::setOptionValue(const std::string& option,
                                  const char* value) {
  if (setLocalOptionValue(options_.log_options, option, options_.records,
                          value) == OptionStatus::kOk)
    return HighsStatus::kOk;
  return HighsStatus::kError;
}

HighsStatus Highs::readOptions(const std::string filename) {
  if (filename.size() <= 0) {
    highsLogUser(options_.log_options, HighsLogType::kWarning,
                 "Empty file name so not reading options\n");
    return HighsStatus::kWarning;
  }
  if (!loadOptionsFromFile(options_, filename)) return HighsStatus::kError;
  return HighsStatus::kOk;
}

HighsStatus Highs::passOptions(const HighsOptions& options) {
  if (passLocalOptions(options_.log_options, options, options_) ==
      OptionStatus::kOk)
    return HighsStatus::kOk;
  return HighsStatus::kError;
}

const HighsOptions& Highs::getOptions() { return options_; }

HighsStatus Highs::getOptionValue(const std::string& option, bool& value) {
  if (getLocalOptionValue(options_.log_options, option, options_.records,
                          value) == OptionStatus::kOk)
    return HighsStatus::kOk;
  return HighsStatus::kError;
}

HighsStatus Highs::getOptionValue(const std::string& option, HighsInt& value) {
  if (getLocalOptionValue(options_.log_options, option, options_.records,
                          value) == OptionStatus::kOk)
    return HighsStatus::kOk;
  return HighsStatus::kError;
}

HighsStatus Highs::getOptionValue(const std::string& option, double& value) {
  if (getLocalOptionValue(options_.log_options, option, options_.records,
                          value) == OptionStatus::kOk)
    return HighsStatus::kOk;
  return HighsStatus::kError;
}

HighsStatus Highs::getOptionValue(const std::string& option,
                                  std::string& value) {
  if (getLocalOptionValue(options_.log_options, option, options_.records,
                          value) == OptionStatus::kOk)
    return HighsStatus::kOk;
  return HighsStatus::kError;
}

HighsStatus Highs::getOptionType(const std::string& option,
                                 HighsOptionType& type) {
  if (getLocalOptionType(options_.log_options, option, options_.records,
                         type) == OptionStatus::kOk)
    return HighsStatus::kOk;
  return HighsStatus::kError;
}

HighsStatus Highs::resetOptions() {
  resetLocalOptions(options_.records);
  return HighsStatus::kOk;
}

HighsStatus Highs::writeOptions(const std::string filename,
                                const bool report_only_non_default_values) {
  HighsStatus return_status = HighsStatus::kOk;
  FILE* file;
  bool html;
  return_status =
      interpretCallStatus(openWriteFile(filename, "writeOptions", file, html),
                          return_status, "openWriteFile");
  if (return_status == HighsStatus::kError) return return_status;

  return_status = interpretCallStatus(
      writeOptionsToFile(file, options_.records, report_only_non_default_values,
                         html),
      return_status, "writeOptionsToFile");
  if (file != stdout) fclose(file);
  return return_status;
}

const HighsOptions& Highs::getOptions() const { return options_; }

const HighsInfo& Highs::getInfo() const { return info_; }

HighsStatus Highs::getInfoValue(const std::string& info, HighsInt& value) {
  InfoStatus status =
      getLocalInfoValue(options_, info, info_.valid, info_.records, value);
  if (status == InfoStatus::kOk) {
    return HighsStatus::kOk;
  } else if (status == InfoStatus::kUnavailable) {
    return HighsStatus::kWarning;
  } else {
    return HighsStatus::kError;
  }
}

HighsStatus Highs::getInfoValue(const std::string& info, double& value) const {
  InfoStatus status =
      getLocalInfoValue(options_, info, info_.valid, info_.records, value);
  if (status == InfoStatus::kOk) {
    return HighsStatus::kOk;
  } else if (status == InfoStatus::kUnavailable) {
    return HighsStatus::kWarning;
  } else {
    return HighsStatus::kError;
  }
}

HighsStatus Highs::writeInfo(const std::string filename) {
  HighsStatus return_status = HighsStatus::kOk;
  FILE* file;
  bool html;
  return_status =
      interpretCallStatus(openWriteFile(filename, "writeInfo", file, html),
                          return_status, "openWriteFile");
  if (return_status == HighsStatus::kError) return return_status;

  return_status = interpretCallStatus(
      writeInfoToFile(file, info_.valid, info_.records, html), return_status,
      "writeInfoToFile");
  if (file != stdout) fclose(file);
  return return_status;
}

// Methods below change the incumbent model or solver infomation
// associated with it. Hence returnFromHighs is called at the end of
// each
HighsStatus Highs::reset() {
  HighsStatus return_status = HighsStatus::kOk;
  // Clear the status, solution, basis and info associated with any previous
  // model
  return_status =
      interpretCallStatus(clearSolver(), return_status, "clearSolver");
  if (return_status == HighsStatus::kError) return return_status;
  // Clear any HiGHS model object
  hmos_.clear();
  // Create a HiGHS model object for this LP
  hmos_.push_back(HighsModelObject(lp_, options_, timer_));

  presolve_.clear();

  return returnFromHighs(return_status);
}

HighsStatus Highs::passModel(const HighsLp lp) {
  HighsStatus return_status = HighsStatus::kOk;
  // move the copy of the LP to the internal LP
  lp_ = std::move(lp);
  // Ensure that the LP is column-wise
  setOrientation(lp_);
  // Check validity of the LP, normalising its values
  return_status =
      interpretCallStatus(assessLp(lp_, options_), return_status, "assessLp");
  if (return_status == HighsStatus::kError) return return_status;
  // Clear solver status, solution, basis and info associated with any
  // previous model; clear any HiGHS model object; create a HiGHS
  // model object for this LP
  return_status = interpretCallStatus(reset(), return_status, "reset");
  return returnFromHighs(return_status);
}

HighsStatus Highs::passModel(const HighsInt num_col, const HighsInt num_row,
                             const HighsInt num_nz, const bool rowwise,
                             const double* costs, const double* col_lower,
                             const double* col_upper, const double* row_lower,
                             const double* row_upper, const HighsInt* astart,
                             const HighsInt* aindex, const double* avalue,
                             const HighsInt* integrality) {
  HighsLp lp;
  lp.numCol_ = num_col;
  lp.numRow_ = num_row;
  if (num_col > 0) {
    assert(costs != NULL);
    assert(col_lower != NULL);
    assert(col_upper != NULL);
    lp.colCost_.assign(costs, costs + num_col);
    lp.colLower_.assign(col_lower, col_lower + num_col);
    lp.colUpper_.assign(col_upper, col_upper + num_col);
  }
  if (num_row > 0) {
    assert(row_lower != NULL);
    assert(row_upper != NULL);
    lp.rowLower_.assign(row_lower, row_lower + num_row);
    lp.rowUpper_.assign(row_upper, row_upper + num_row);
  }
  if (num_nz > 0) {
    assert(num_col > 0);
    assert(num_row > 0);
    assert(astart != NULL);
    assert(aindex != NULL);
    assert(avalue != NULL);
    if (rowwise) {
      lp.Astart_.assign(astart, astart + num_row);
    } else {
      lp.Astart_.assign(astart, astart + num_col);
    }
    lp.Aindex_.assign(aindex, aindex + num_nz);
    lp.Avalue_.assign(avalue, avalue + num_nz);
  }
  if (rowwise) {
    lp.Astart_.resize(num_row + 1);
    lp.Astart_[num_row] = num_nz;
    lp.orientation_ = MatrixOrientation::kRowwise;
  } else {
    lp.Astart_.resize(num_col + 1);
    lp.Astart_[num_col] = num_nz;
    lp.orientation_ = MatrixOrientation::kColwise;
  }
  if (num_col > 0 && integrality != NULL) {
    lp.integrality_.resize(num_col);
    for (HighsInt iCol = 0; iCol < num_col; iCol++) {
      HighsInt integrality_status = integrality[iCol];
      assert(integrality_status == (HighsInt)HighsVarType::kContinuous ||
             integrality_status == (HighsInt)HighsVarType::kInteger);
      lp.integrality_[iCol] = (HighsVarType)integrality_status;
    }
  }
  return passModel(std::move(lp));
}

HighsStatus Highs::readModel(const std::string filename) {
  HighsStatus return_status = HighsStatus::kOk;
  Filereader* reader = Filereader::getFilereader(filename);
  if (reader == NULL) {
    highsLogUser(options_.log_options, HighsLogType::kError,
                 "Model file %s not supported\n", filename.c_str());
    return HighsStatus::kError;
  }

  HighsLp model;
  FilereaderRetcode call_code =
      reader->readModelFromFile(options_, filename, model);
  delete reader;
  if (call_code != FilereaderRetcode::kOk) {
    interpretFilereaderRetcode(options_.log_options, filename.c_str(),
                               call_code);
    return_status = interpretCallStatus(HighsStatus::kError, return_status,
                                        "readModelFromFile");
    if (return_status == HighsStatus::kError) return return_status;
  }
  model.model_name_ = extractModelName(filename);
  return_status =
      interpretCallStatus(passModel(model), return_status, "passModel");
  return returnFromHighs(return_status);
}

HighsStatus Highs::clearModel() {
  HighsStatus return_status = HighsStatus::kOk;
  // Remove all HighsModelObject entries
  hmos_.clear();
  lp_.clear();
  hmos_.push_back(HighsModelObject(lp_, options_, timer_));
  return_status =
      interpretCallStatus(clearSolver(), return_status, "clearSolver");
  if (return_status == HighsStatus::kError) return return_status;
  return returnFromHighs(return_status);
}

HighsStatus Highs::readBasis(const std::string filename) {
  HighsStatus return_status = HighsStatus::kOk;
  // Try to read basis file into read_basis
  HighsBasis read_basis = basis_;
  return_status = interpretCallStatus(
      readBasisFile(options_.log_options, read_basis, filename), return_status,
      "readBasis");
  if (return_status != HighsStatus::kOk) return return_status;
  // Basis read OK: check whether it's consistent with the LP
  if (!isBasisConsistent(lp_, read_basis)) {
    highsLogUser(options_.log_options, HighsLogType::kError,
                 "readBasis: invalid basis\n");
    return HighsStatus::kError;
  }
  // Update the HiGHS basis and invalidate any simplex basis for the model
  basis_ = read_basis;
  basis_.valid = true;
  if (hmos_.size() > 0) {
    clearBasisInterface();
  }
  // Can't use returnFromHighs since...
  return HighsStatus::kOk;
}

HighsStatus Highs::writeModel(const std::string filename) {
  HighsStatus return_status = HighsStatus::kOk;
  HighsLp model = lp_;

  // Ensure that the LP is column-wise
  setOrientation(model);
  if (filename == "") {
    // Empty file name: report model on stdout
    reportLp(options_.log_options, model, HighsLogType::kVerbose);
    return_status = HighsStatus::kOk;
  } else {
    Filereader* writer = Filereader::getFilereader(filename);
    if (writer == NULL) {
      highsLogUser(options_.log_options, HighsLogType::kError,
                   "Model file %s not supported\n", filename.c_str());
      return HighsStatus::kError;
    }
    return_status =
        interpretCallStatus(writer->writeModelToFile(options_, filename, model),
                            return_status, "writeModelToFile");
    delete writer;
  }
  return returnFromHighs(return_status);
}

HighsStatus Highs::writeBasis(const std::string filename) {
  HighsStatus return_status = HighsStatus::kOk;
  return_status = interpretCallStatus(
      writeBasisFile(options_.log_options, basis_, filename), return_status,
      "writeBasis");
  return returnFromHighs(return_status);
}

// Checks the options calls presolve and postsolve if needed. Solvers are called
// with callSolveLp(..)
HighsStatus Highs::run() {
  if (!haveHmo("run")) return HighsStatus::kError;
  // Ensure that there is exactly one Highs model object
  assert((HighsInt)hmos_.size() == 1);
  HighsInt min_highs_debug_level = kHighsDebugLevelMin;
  //    kHighsDebugLevelCostly;
#ifdef HiGHSDEV
  min_highs_debug_level =  // kHighsDebugLevelMin;
                           //  kHighsDebugLevelCheap;
      kHighsDebugLevelCostly;
  //  kHighsDebugLevelExpensive;
  //  kHighsDebugLevelMax;
  if (options_.highs_debug_level < min_highs_debug_level)
    highsLogDev(options_.log_options, HighsLogType::kWarning,
                "Highs::run() HiGHSDEV defined, so switching "
                "options_.highs_debug_level "
                "from %" HIGHSINT_FORMAT " to %" HIGHSINT_FORMAT "\n",
                options_.highs_debug_level, min_highs_debug_level);
    //  writeModel("HighsRunModel.mps");
    //  if (lp_.numRow_>0 && lp_.numCol_>0) writeLpMatrixPicToFile(options_,
    //  "LpMatrix", lp_);
#endif
  if (options_.highs_debug_level < min_highs_debug_level)
    options_.highs_debug_level = min_highs_debug_level;

#ifdef OPENMP
  omp_max_threads = omp_get_max_threads();
  assert(omp_max_threads > 0);
#ifdef HiGHSDEV
  if (omp_max_threads <= 0)
    highsLogDev(options_.log_options, HighsLogType::kWarning,
                "WARNING: omp_get_max_threads() returns %" HIGHSINT_FORMAT "\n",
                omp_max_threads);

  highsLogDev(options_.log_options, HighsLogType::kDetailed,
              "Running with %" HIGHSINT_FORMAT " OMP thread(s)\n",
              omp_max_threads);
#endif
#endif
  assert(called_return_from_run);
  if (!called_return_from_run) {
    highsLogDev(options_.log_options, HighsLogType::kError,
                "Highs::run() called with called_return_from_run false\n");
    return HighsStatus::kError;
  }
  // Set this so that calls to returnFromRun() can be checked
  called_return_from_run = false;
  // From here all return statements execute returnFromRun()
  HighsStatus return_status = HighsStatus::kOk;
  HighsStatus call_status;
  // Initialise the HiGHS model status values
  hmos_[0].scaled_model_status_ = HighsModelStatus::kNotset;
  hmos_[0].unscaled_model_status_ = HighsModelStatus::kNotset;
  model_status_ = hmos_[0].scaled_model_status_;
  scaled_model_status_ = hmos_[0].unscaled_model_status_;
  // Clear the run info
  clearInfo();
  // Zero the HiGHS iteration counts
  zeroHighsIterationCounts(iteration_counts_);
  // Start the HiGHS run clock
  timer_.startRunHighsClock();
  // Return immediately if the model has no columns
  if (!lp_.numCol_) {
    setHighsModelStatusAndInfo(HighsModelStatus::kModelEmpty);
    return returnFromRun(HighsStatus::kOk);
  }
  // Return immediately if the model is infeasible due to inconsistent bounds
  if (isBoundInfeasible(options_.log_options, lp_)) {
    setHighsModelStatusAndInfo(HighsModelStatus::kInfeasible);
    return returnFromRun(return_status);
  }

  // Ensure that the LP (and any simplex LP) has the matrix column-wise
  setOrientation(lp_);
  if (hmos_[0].ekk_instance_.status_.valid)
    setOrientation(hmos_[0].ekk_instance_.lp_);
#ifdef HIGHSDEV
  // Shouldn't have to check validity of the LP since this is done when it is
  // loaded or modified
  call_status = assessLp(lp_, options_);
  // If any errors have been found or normalisation carried out,
  // call_status will be kError or kWarning, so only valid return is OK.
  assert(call_status == HighsStatus::kOk);
  return_status = interpretCallStatus(call_status, return_status, "assessLp");
  if (return_status == HighsStatus::kError) return returnFromRun(return_status);
#endif

  highsSetLogCallback(options_);
#ifdef HiGHSDEV
  if (checkOptions(options_.log_options, options_.records) !=
      OptionStatus::kOk) {
    return_status = HighsStatus::kError;
    return returnFromRun(return_status);
  }
#endif
  if (lp_.model_name_.compare(""))
    highsLogDev(options_.log_options, HighsLogType::kVerbose,
                "Solving model: %s\n", lp_.model_name_.c_str());

  if (!options_.solver.compare(kHighsChooseString) && isMip(lp_)) {
    // Solve the model as a MIP
    call_status = callSolveMip();
    return_status =
        interpretCallStatus(call_status, return_status, "callSolveMip");
    return returnFromRun(return_status);
  }

  // Solve the model as an LP
  //
  // Record the initial time and set the component times and postsolve
  // iteration count to -1 to identify whether they are not required
  double initial_time = timer_.readRunHighsClock();
  double this_presolve_time = -1;
  double this_solve_presolved_lp_time = -1;
  double this_postsolve_time = -1;
  double this_solve_original_lp_time = -1;
  HighsInt postsolve_iteration_count = -1;

  // Define identifiers to refer to the HMO of the original LP (0) and
  // the HMO created when using presolve. The index of this HMO is 1
  // when solving a one-off LP, but greater than one if presolve has
  // been called multiple times. It's equal to the size of HMO
  const HighsInt original_hmo = 0;
  const HighsInt presolve_hmo = hmos_.size();
  // Keep track of the hmo that is the most recently solved. By default it's the
  // original LP
  HighsInt solved_hmo = original_hmo;

<<<<<<< HEAD
  if (options_.icrash) {
    ICrashStrategy strategy = ICrashStrategy::kICA;
    bool strategy_ok = parseICrashStrategy(options_.icrash_strategy, strategy);
    if (!strategy_ok) {
      HighsPrintMessage(options_.output, options_.message_level, ML_ALWAYS,
                        "ICrash error: unknown strategy.\n");
      return HighsStatus::Error;
    }
    ICrashOptions icrash_options{
        options_.icrash_dualize,
        strategy,
        options_.icrash_starting_weight,
        options_.icrash_iterations,
        options_.icrash_approximate_minimization_iterations,
        options_.icrash_exact,
        options_.icrash_breakpoints,
        options_.logfile,
        options_.output,
        options_.message_level};

    // todo: timing. some strange compile issue.
    HighsStatus icrash_status = callICrash(lp_, icrash_options, icrash_info_);

    if (icrash_status != HighsStatus::OK) return icrash_status;

    // for now set the solution_.col_value
    solution_.col_value = icrash_info.x_values;
    return HighsStatus::OK;
  }

  if (!basis_.valid_ && options_.presolve != off_string) {
=======
  if (basis_.valid || options_.presolve == kHighsOffString) {
    // There is a valid basis for the problem or presolve is off
    solved_hmo = original_hmo;
    hmos_[solved_hmo].lp_.lp_name_ = "LP without presolve or with basis";
    if (basis_.valid) {
      // There is a valid HiGHS basis, so use it to initialise the basis
      // in the HMO to be solved after refining any status values that
      // are simply HighsBasisStatus::kNonbasic
      refineBasis(hmos_[solved_hmo].lp_, solution_, basis_);
      hmos_[solved_hmo].basis_ = basis_;
    }
    this_solve_original_lp_time = -timer_.read(timer_.solve_clock);
    timer_.start(timer_.solve_clock);
    call_status =
        callSolveLp(solved_hmo, "Solving LP without presolve or with basis");
    timer_.stop(timer_.solve_clock);
    this_solve_original_lp_time += timer_.read(timer_.solve_clock);
    return_status =
        interpretCallStatus(call_status, return_status, "callSolveLp");
    if (return_status == HighsStatus::kError)
      return returnFromRun(return_status);
  } else {
>>>>>>> d8b365ec
    // No HiGHS basis so consider presolve
    //
    // If using IPX to solve the reduced LP, crossover must be run
    // since a basic solution is required by postsolve
    if (options_.solver == kIpmString && !options_.run_crossover) {
      highsLogUser(options_.log_options, HighsLogType::kWarning,
                   "Forcing IPX to use crossover after presolve\n");
      options_.run_crossover = true;
    }
    // Possibly presolve - according to option_.presolve
    const double from_presolve_time = timer_.read(timer_.presolve_clock);
    this_presolve_time = -from_presolve_time;
    timer_.start(timer_.presolve_clock);
    HighsPresolveStatus presolve_status = runPresolve();
    timer_.stop(timer_.presolve_clock);
    const double to_presolve_time = timer_.read(timer_.presolve_clock);
    this_presolve_time += to_presolve_time;
    presolve_.info_.presolve_time = this_presolve_time;

    // Set an illegal local pivot threshold value that's updated after
    // solving the presolved LP - if simplex is used
    double factor_pivot_threshold = -1;

    // Run solver.
    bool have_optimal_solution = false;
    switch (presolve_status) {
      case HighsPresolveStatus::kNotPresolved: {
        hmos_[solved_hmo].lp_.lp_name_ = "Original LP";
        this_solve_original_lp_time = -timer_.read(timer_.solve_clock);
        timer_.start(timer_.solve_clock);
        call_status = callSolveLp(solved_hmo, "Not presolved: solving the LP");
        timer_.stop(timer_.solve_clock);
        this_solve_original_lp_time += timer_.read(timer_.solve_clock);
        return_status =
            interpretCallStatus(call_status, return_status, "callSolveLp");
        if (return_status == HighsStatus::kError)
          return returnFromRun(return_status);
        break;
      }
      case HighsPresolveStatus::kNotReduced: {
        hmos_[solved_hmo].lp_.lp_name_ = "Unreduced LP";
        // Log the presolve reductions
        reportPresolveReductions(hmos_[original_hmo].options_.log_options,
                                 hmos_[original_hmo].lp_, false);
        this_solve_original_lp_time = -timer_.read(timer_.solve_clock);
        timer_.start(timer_.solve_clock);
        call_status = callSolveLp(
            solved_hmo, "Problem not reduced by presolve: solving the LP");
        timer_.stop(timer_.solve_clock);
        this_solve_original_lp_time += timer_.read(timer_.solve_clock);
        return_status =
            interpretCallStatus(call_status, return_status, "callSolveLp");
        if (return_status == HighsStatus::kError)
          return returnFromRun(return_status);
        break;
      }
      case HighsPresolveStatus::kReduced: {
        HighsLp& reduced_lp = presolve_.getReducedProblem();
        // Validate the reduced LP
        assert(assessLp(reduced_lp, options_) == HighsStatus::kOk);
        call_status = cleanBounds(options_, reduced_lp);
        // Ignore any warning from clean bounds since the original LP
        // is still solved after presolve
        if (interpretCallStatus(call_status, return_status, "cleanBounds") ==
            HighsStatus::kError)
          return HighsStatus::kError;
        // Add reduced lp object to vector of HighsModelObject,
        // so the last one in lp_ is the presolved one.

        hmos_.push_back(HighsModelObject(reduced_lp, options_, timer_));
        // Log the presolve reductions
        reportPresolveReductions(hmos_[original_hmo].options_.log_options,
                                 hmos_[original_hmo].lp_,
                                 hmos_[presolve_hmo].lp_);
        // Record the HMO to be solved
        solved_hmo = presolve_hmo;
        hmos_[solved_hmo].lp_.lp_name_ = "Presolved LP";
        // Don't try dual cut-off when solving the presolved LP, as the
        // objective values aren't correct
        //	HighsOptions& options = hmos_[solved_hmo].options_;
        //	HighsOptions save_options = options;
        const double save_objective_bound = options_.objective_bound;
        options_.objective_bound = kHighsInf;
        this_solve_presolved_lp_time = -timer_.read(timer_.solve_clock);
        timer_.start(timer_.solve_clock);
        call_status = callSolveLp(solved_hmo, "Solving the presolved LP");
        timer_.stop(timer_.solve_clock);
        this_solve_presolved_lp_time += timer_.read(timer_.solve_clock);
        if (hmos_[solved_hmo].ekk_instance_.status_.valid) {
          // Record the pivot threshold resulting from solving the presolved LP
          // with simplex
          factor_pivot_threshold =
              hmos_[solved_hmo].ekk_instance_.info_.factor_pivot_threshold;
        }
        // Restore the dual objective cut-off
        options_.objective_bound = save_objective_bound;
        return_status =
            interpretCallStatus(call_status, return_status, "callSolveLp");
        if (return_status == HighsStatus::kError)
          return returnFromRun(return_status);
        have_optimal_solution = hmos_[solved_hmo].scaled_model_status_ ==
                                HighsModelStatus::kOptimal;
        break;
      }
      case HighsPresolveStatus::kReducedToEmpty: {
        reportPresolveReductions(hmos_[original_hmo].options_.log_options,
                                 hmos_[original_hmo].lp_, true);
        // Create a trivial optimal solution for postsolve to use
        clearSolutionUtil(hmos_[original_hmo].solution_);
        clearBasisUtil(hmos_[original_hmo].basis_);
        have_optimal_solution = true;
        break;
      }
      case HighsPresolveStatus::kInfeasible: {
        setHighsModelStatusAndInfo(HighsModelStatus::kInfeasible);
        highsLogUser(options_.log_options, HighsLogType::kInfo,
                     "Problem status detected on presolve: %s\n",
                     modelStatusToString(model_status_).c_str());
        return returnFromRun(return_status);
      }
      case HighsPresolveStatus::kUnboundedOrInfeasible: {
        if (options_.allow_unbounded_or_infeasible) {
          setHighsModelStatusAndInfo(HighsModelStatus::kUnboundedOrInfeasible);
          highsLogUser(options_.log_options, HighsLogType::kInfo,
                       "Problem status detected on presolve: %s\n",
                       modelStatusToString(model_status_).c_str());
          return returnFromRun(return_status);
        }
        // Presolve has returned kUnboundedOrInfeasible, but HiGHS
        // can't reurn this. Use primal simplex solver on the original
        // LP
        std::string solver = options_.solver;
        HighsInt simplex_strategy = options_.simplex_strategy;
        options_.solver = "simplex";
        options_.simplex_strategy = kSimplexStrategyPrimal;
        this_solve_original_lp_time = -timer_.read(timer_.solve_clock);
        timer_.start(timer_.solve_clock);
        call_status = callSolveLp(original_hmo,
                                  "Solving the original LP with primal simplex "
                                  "to determine infeasible or unbounded");
        timer_.stop(timer_.solve_clock);
        this_solve_original_lp_time += timer_.read(timer_.solve_clock);
        if (return_status == HighsStatus::kError)
          return returnFromRun(return_status);
        setHighsModelStatusBasisSolutionAndInfo();
        assert(model_status_ == HighsModelStatus::kInfeasible ||
               model_status_ == HighsModelStatus::kUnbounded);
        return returnFromRun(return_status);
      }
      case HighsPresolveStatus::kTimeout: {
        setHighsModelStatusAndInfo(HighsModelStatus::kTimeLimit);
        highsLogDev(options_.log_options, HighsLogType::kError,
                    "Presolve reached timeout\n");
        return returnFromRun(HighsStatus::kWarning);
      }
      case HighsPresolveStatus::kOptionsError: {
        setHighsModelStatusAndInfo(HighsModelStatus::kPresolveError);
        highsLogDev(options_.log_options, HighsLogType::kError,
                    "Presolve options error\n");
        return returnFromRun(HighsStatus::kError);
      }
      default: {
        // case HighsPresolveStatus::kError
        setHighsModelStatusAndInfo(HighsModelStatus::kPresolveError);
        highsLogDev(options_.log_options, HighsLogType::kError,
                    "Presolve returned status %d\n", (int)presolve_status);
        return returnFromRun(HighsStatus::kError);
      }
    }
    // End of presolve
    assert(presolve_status == HighsPresolveStatus::kNotPresolved ||
           presolve_status == HighsPresolveStatus::kNotReduced ||
           presolve_status == HighsPresolveStatus::kReduced ||
           presolve_status == HighsPresolveStatus::kReducedToEmpty);

    // Postsolve. Does nothing if there were no reductions during presolve.

    if (have_optimal_solution) {
      assert(hmos_[solved_hmo].scaled_model_status_ ==
                 HighsModelStatus::kOptimal ||
             presolve_status == HighsPresolveStatus::kReducedToEmpty);
      if (presolve_status == HighsPresolveStatus::kReduced ||
          presolve_status == HighsPresolveStatus::kReducedToEmpty) {
        // If presolve is nontrivial, extract the optimal solution
        // and basis for the presolved problem in order to generate
        // the solution and basis for postsolve to use to generate a
        // solution(?) and basis that is, hopefully, optimal. This is
        // confirmed or corrected by hot-starting the simplex solver
        presolve_.data_.recovered_solution_ = hmos_[solved_hmo].solution_;
        presolve_.data_.recovered_basis_.col_status =
            hmos_[solved_hmo].basis_.col_status;
        presolve_.data_.recovered_basis_.row_status =
            hmos_[solved_hmo].basis_.row_status;

        this_postsolve_time = -timer_.read(timer_.postsolve_clock);
        timer_.start(timer_.postsolve_clock);
        HighsPostsolveStatus postsolve_status = runPostsolve();
        timer_.stop(timer_.postsolve_clock);
        this_postsolve_time += -timer_.read(timer_.postsolve_clock);
        presolve_.info_.postsolve_time = this_postsolve_time;

        if (postsolve_status == HighsPostsolveStatus::kSolutionRecovered) {
          highsLogDev(options_.log_options, HighsLogType::kVerbose,
                      "Postsolve finished\n");
          //
          // Now hot-start the simplex solver for the original_hmo:
          //
          // The original model hasn't been solved, so set up its solution
          // parameters
          resetModelStatusAndSolutionParams(hmos_[original_hmo]);
          // Set solution and its status
          hmos_[original_hmo].solution_ = presolve_.data_.recovered_solution_;
          hmos_[original_hmo].solution_.value_valid = true;
          hmos_[original_hmo].solution_.dual_valid = true;

          // Set basis and its status
          hmos_[original_hmo].basis_.valid = true;
          hmos_[original_hmo].basis_.col_status =
              presolve_.data_.recovered_basis_.col_status;
          hmos_[original_hmo].basis_.row_status =
              presolve_.data_.recovered_basis_.row_status;

          // Possibly force debug to perform KKT check on what's
          // returned from postsolve
          const bool force_debug = false;
          HighsInt save_highs_debug_level = options_.highs_debug_level;
          if (force_debug) options_.highs_debug_level = kHighsDebugLevelCostly;
          if (debugHighsSolution("After returning from postsolve", options_,
                                 lp_, hmos_[original_hmo].solution_,
                                 hmos_[original_hmo].basis_) ==
              HighsDebugStatus::kLogicalError)
            return returnFromRun(HighsStatus::kError);
          options_.highs_debug_level = save_highs_debug_level;

          // Now hot-start the simplex solver for the original_hmo
          solved_hmo = original_hmo;
          // Save the options to allow the best simplex strategy to
          // be used
          HighsOptions& options = hmos_[solved_hmo].options_;
          HighsOptions save_options = options;
          const bool full_logging = false;
          if (full_logging) options.log_dev_level = kHighsLogDevLevelVerbose;
          // Force the use of simplex to clean up if IPM has been used
          // to solve the presolved problem
          if (options.solver == kIpmString) options.solver = kSimplexString;
          options.simplex_strategy = kSimplexStrategyChoose;
          // Ensure that the parallel solver isn't used
          options.highs_min_threads = 1;
          options.highs_max_threads = 1;
          // Use any pivot threshold resulting from solving the presolved LP
          if (factor_pivot_threshold > 0)
            options.factor_pivot_threshold = factor_pivot_threshold;

          // The basis returned from postsolve is just basic/nonbasic
          // and EKK expects a refined basis, so set it up now
          refineBasis(lp_, hmos_[original_hmo].solution_,
                      hmos_[original_hmo].basis_);

          hmos_[solved_hmo].lp_.lp_name_ = "Postsolve LP";
          HighsInt iteration_count0 = info_.simplex_iteration_count;
          this_solve_original_lp_time = -timer_.read(timer_.solve_clock);
          timer_.start(timer_.solve_clock);
          call_status = callSolveLp(
              solved_hmo,
              "Solving the original LP from the solution after postsolve");
          timer_.stop(timer_.solve_clock);
          this_solve_original_lp_time += timer_.read(timer_.solve_clock);
          return_status =
              interpretCallStatus(call_status, return_status, "callSolveLp");
          // Recover the options
          options = save_options;
          if (return_status == HighsStatus::kError)
            return returnFromRun(return_status);
          postsolve_iteration_count =
              info_.simplex_iteration_count - iteration_count0;
        } else {
          highsLogUser(options_.log_options, HighsLogType::kError,
                       "Postsolve return status is %d\n",
                       (int)postsolve_status);
          setHighsModelStatusAndInfo(HighsModelStatus::kPostsolveError);
          return returnFromRun(HighsStatus::kError);
        }
      } else {
        // LP was not reduced by presolve, so have simply solved the original LP
        assert(presolve_status == HighsPresolveStatus::kNotReduced);
        assert(solved_hmo == original_hmo);
      }
    } else {
      // Optimal solution of presolved problem has not been found
      // The original model inherits the solved model's status
      //      hmos_[original_hmo].unscaled_model_status_ =
      //          hmos_[solved_hmo].unscaled_model_status_;
      //      hmos_[original_hmo].scaled_model_status_ =
      //          hmos_[solved_hmo].scaled_model_status_;
    }
  }
  // solved_hmo will be original_hmo unless the presolved LP is found to be
  // infeasible or unbounded, or if the time/iteration limit is reached
  if (solved_hmo != original_hmo) {
    HighsModelStatus solved_model_status =
        hmos_[solved_hmo].unscaled_model_status_;
    assert(solved_model_status == HighsModelStatus::kInfeasible ||
           solved_model_status == HighsModelStatus::kUnbounded ||
           solved_model_status == HighsModelStatus::kUnboundedOrInfeasible ||
           solved_model_status == HighsModelStatus::kTimeLimit ||
           solved_model_status == HighsModelStatus::kIterationLimit);
    setHighsModelStatusAndInfo(solved_model_status);
  } else {
    setHighsModelStatusBasisSolutionAndInfo();
  }
  double lp_solve_final_time = timer_.readRunHighsClock();
  double this_solve_time = lp_solve_final_time - initial_time;
  if (postsolve_iteration_count < 0) {
    highsLogDev(options_.log_options, HighsLogType::kInfo, "Postsolve  : \n");
  } else {
    highsLogDev(options_.log_options, HighsLogType::kInfo,
                "Postsolve  : %" HIGHSINT_FORMAT "\n",
                postsolve_iteration_count);
  }
  highsLogDev(options_.log_options, HighsLogType::kInfo, "Time       : %8.2f\n",
              this_solve_time);
  highsLogDev(options_.log_options, HighsLogType::kInfo, "Time Pre   : %8.2f\n",
              this_presolve_time);
  highsLogDev(options_.log_options, HighsLogType::kInfo, "Time PreLP : %8.2f\n",
              this_solve_presolved_lp_time);
  highsLogDev(options_.log_options, HighsLogType::kInfo, "Time PostLP: %8.2f\n",
              this_solve_original_lp_time);
  if (this_solve_time > 0) {
    highsLogDev(options_.log_options, HighsLogType::kInfo, "For LP %16s",
                hmos_[original_hmo].lp_.model_name_.c_str());
    double sum_time = 0;
    if (this_presolve_time > 0) {
      sum_time += this_presolve_time;
      HighsInt pct = (100 * this_presolve_time) / this_solve_time;
      highsLogDev(options_.log_options, HighsLogType::kInfo,
                  ": Presolve %8.2f (%3" HIGHSINT_FORMAT "%%)",
                  this_presolve_time, pct);
    }
    if (this_solve_presolved_lp_time > 0) {
      sum_time += this_solve_presolved_lp_time;
      HighsInt pct = (100 * this_solve_presolved_lp_time) / this_solve_time;
      highsLogDev(options_.log_options, HighsLogType::kInfo,
                  ": Solve presolved LP %8.2f (%3" HIGHSINT_FORMAT "%%)",
                  this_solve_presolved_lp_time, pct);
    }
    if (this_postsolve_time > 0) {
      sum_time += this_postsolve_time;
      HighsInt pct = (100 * this_postsolve_time) / this_solve_time;
      highsLogDev(options_.log_options, HighsLogType::kInfo,
                  ": Postsolve %8.2f (%3" HIGHSINT_FORMAT "%%)",
                  this_postsolve_time, pct);
    }
    if (this_solve_original_lp_time > 0) {
      sum_time += this_solve_original_lp_time;
      HighsInt pct = (100 * this_solve_original_lp_time) / this_solve_time;
      highsLogDev(options_.log_options, HighsLogType::kInfo,
                  ": Solve original LP %8.2f (%3" HIGHSINT_FORMAT "%%)",
                  this_solve_original_lp_time, pct);
    }
    highsLogDev(options_.log_options, HighsLogType::kInfo, "\n");
    double rlv_time_difference =
        fabs(sum_time - this_solve_time) / this_solve_time;
    if (rlv_time_difference > 0.1)
      highsLogDev(options_.log_options, HighsLogType::kInfo,
                  "Strange: Solve time = %g; Sum times = %g: relative "
                  "difference = %g\n",
                  this_solve_time, sum_time, rlv_time_difference);
  }
  // Assess success according to the scaled model status, unless
  // something worse has happened earlier
  call_status = highsStatusFromHighsModelStatus(scaled_model_status_);
  return_status = interpretCallStatus(call_status, return_status);
  return returnFromRun(return_status);
}

<<<<<<< HEAD
const HighsLp& Highs::getLp() const { return lp_; }

const HighsSolution& Highs::getSolution() const { return solution_; }

const ICrashInfo& Highs::getICrashInfo() const { return icrash_info_; }

const HighsBasis& Highs::getBasis() const { return basis_; }

=======
>>>>>>> d8b365ec
const HighsModelStatus& Highs::getModelStatus(const bool scaled_model) const {
  if (scaled_model) {
    return scaled_model_status_;
  } else {
    return model_status_;
  }
}

HighsStatus Highs::getDualRay(bool& has_dual_ray, double* dual_ray_value) {
  if (!haveHmo("getDualRay")) return HighsStatus::kError;
  return getDualRayInterface(has_dual_ray, dual_ray_value);
}

HighsStatus Highs::getPrimalRay(bool& has_primal_ray,
                                double* primal_ray_value) {
  underDevelopmentLogMessage("getPrimalRay");
  if (!haveHmo("getPrimalRay")) return HighsStatus::kError;
  return getPrimalRayInterface(has_primal_ray, primal_ray_value);
}

HighsStatus Highs::getRanging(HighsRanging& ranging) {
  underDevelopmentLogMessage("getRanging");
  if (!haveHmo("getRanging")) return HighsStatus::kError;
  return getRangingData(ranging, hmos_[0]);
}

HighsStatus Highs::getBasicVariables(HighsInt* basic_variables) {
  if (!haveHmo("getBasicVariables")) return HighsStatus::kError;
  if (basic_variables == NULL) {
    highsLogUser(options_.log_options, HighsLogType::kError,
                 "getBasicVariables: basic_variables is NULL\n");
    return HighsStatus::kError;
  }
  return getBasicVariablesInterface(basic_variables);
}

HighsStatus Highs::getBasisInverseRow(const HighsInt row, double* row_vector,
                                      HighsInt* row_num_nz,
                                      HighsInt* row_indices) {
  if (!haveHmo("getBasisInverseRow")) return HighsStatus::kError;
  if (row_vector == NULL) {
    highsLogUser(options_.log_options, HighsLogType::kError,
                 "getBasisInverseRow: row_vector is NULL\n");
    return HighsStatus::kError;
  }
  // row_indices can be NULL - it's the trigger that determines
  // whether they are identified or not
  HighsInt numRow = lp_.numRow_;
  if (row < 0 || row >= numRow) {
    highsLogUser(options_.log_options, HighsLogType::kError,
                 "Row index %" HIGHSINT_FORMAT
                 " out of range [0, %" HIGHSINT_FORMAT
                 "] in getBasisInverseRow\n",
                 row, numRow - 1);
    return HighsStatus::kError;
  }
  bool has_invert = hmos_[0].ekk_instance_.status_.has_invert;
  if (!has_invert) {
    highsLogUser(options_.log_options, HighsLogType::kError,
                 "No invertible representation for getBasisInverseRow\n");
    return HighsStatus::kError;
  }
  // Compute a row i of the inverse of the basis matrix by solving B^Tx=e_i
  vector<double> rhs;
  rhs.assign(numRow, 0);
  rhs[row] = 1;
  basisSolveInterface(rhs, row_vector, row_num_nz, row_indices, true);
  return HighsStatus::kOk;
}

HighsStatus Highs::getBasisInverseCol(const HighsInt col, double* col_vector,
                                      HighsInt* col_num_nz,
                                      HighsInt* col_indices) {
  if (!haveHmo("getBasisInverseCol")) return HighsStatus::kError;
  if (col_vector == NULL) {
    highsLogUser(options_.log_options, HighsLogType::kError,
                 "getBasisInverseCol: col_vector is NULL\n");
    return HighsStatus::kError;
  }
  // col_indices can be NULL - it's the trigger that determines
  // whether they are identified or not
  HighsInt numRow = lp_.numRow_;
  if (col < 0 || col >= numRow) {
    highsLogUser(options_.log_options, HighsLogType::kError,
                 "Column index %" HIGHSINT_FORMAT
                 " out of range [0, %" HIGHSINT_FORMAT
                 "] in getBasisInverseCol\n",
                 col, numRow - 1);
    return HighsStatus::kError;
  }
  bool has_invert = hmos_[0].ekk_instance_.status_.has_invert;
  if (!has_invert) {
    highsLogUser(options_.log_options, HighsLogType::kError,
                 "No invertible representation for getBasisInverseCol\n");
    return HighsStatus::kError;
  }
  // Compute a col i of the inverse of the basis matrix by solving Bx=e_i
  vector<double> rhs;
  rhs.assign(numRow, 0);
  rhs[col] = 1;
  basisSolveInterface(rhs, col_vector, col_num_nz, col_indices, false);
  return HighsStatus::kOk;
}

HighsStatus Highs::getBasisSolve(const double* Xrhs, double* solution_vector,
                                 HighsInt* solution_num_nz,
                                 HighsInt* solution_indices) {
  if (!haveHmo("getBasisSolve")) return HighsStatus::kError;
  if (Xrhs == NULL) {
    highsLogUser(options_.log_options, HighsLogType::kError,
                 "getBasisSolve: Xrhs is NULL\n");
    return HighsStatus::kError;
  }
  if (solution_vector == NULL) {
    highsLogUser(options_.log_options, HighsLogType::kError,
                 "getBasisSolve: solution_vector is NULL\n");
    return HighsStatus::kError;
  }
  // solution_indices can be NULL - it's the trigger that determines
  // whether they are identified or not
  bool has_invert = hmos_[0].ekk_instance_.status_.has_invert;
  if (!has_invert) {
    highsLogUser(options_.log_options, HighsLogType::kError,
                 "No invertible representation for getBasisSolve\n");
    return HighsStatus::kError;
  }
  HighsInt numRow = lp_.numRow_;
  vector<double> rhs;
  rhs.assign(numRow, 0);
  for (HighsInt row = 0; row < numRow; row++) rhs[row] = Xrhs[row];
  basisSolveInterface(rhs, solution_vector, solution_num_nz, solution_indices,
                      false);
  return HighsStatus::kOk;
}

HighsStatus Highs::getBasisTransposeSolve(const double* Xrhs,
                                          double* solution_vector,
                                          HighsInt* solution_num_nz,
                                          HighsInt* solution_indices) {
  if (!haveHmo("getBasisTransposeSolve")) return HighsStatus::kError;
  if (Xrhs == NULL) {
    highsLogUser(options_.log_options, HighsLogType::kError,
                 "getBasisTransposeSolve: Xrhs is NULL\n");
    return HighsStatus::kError;
  }
  if (solution_vector == NULL) {
    highsLogUser(options_.log_options, HighsLogType::kError,
                 "getBasisTransposeSolve: solution_vector is NULL\n");
    return HighsStatus::kError;
  }
  // solution_indices can be NULL - it's the trigger that determines
  // whether they are identified or not
  bool has_invert = hmos_[0].ekk_instance_.status_.has_invert;
  if (!has_invert) {
    highsLogUser(options_.log_options, HighsLogType::kError,
                 "No invertible representation for getBasisTransposeSolve\n");
    return HighsStatus::kError;
  }
  HighsInt numRow = lp_.numRow_;
  vector<double> rhs;
  rhs.assign(numRow, 0);
  for (HighsInt row = 0; row < numRow; row++) rhs[row] = Xrhs[row];
  basisSolveInterface(rhs, solution_vector, solution_num_nz, solution_indices,
                      true);
  return HighsStatus::kOk;
}

HighsStatus Highs::getReducedRow(const HighsInt row, double* row_vector,
                                 HighsInt* row_num_nz, HighsInt* row_indices,
                                 const double* pass_basis_inverse_row_vector) {
  if (!haveHmo("getReducedRow")) return HighsStatus::kError;
  // Ensure that the LP is column-wise
  setOrientation(lp_);
  HighsLp& lp = lp_;
  if (row_vector == NULL) {
    highsLogUser(options_.log_options, HighsLogType::kError,
                 "getReducedRow: row_vector is NULL\n");
    return HighsStatus::kError;
  }
  // row_indices can be NULL - it's the trigger that determines
  // whether they are identified or not pass_basis_inverse_row_vector
  // NULL - it's the trigger to determine whether it's computed or not
  if (row < 0 || row >= lp.numRow_) {
    highsLogUser(options_.log_options, HighsLogType::kError,
                 "Row index %" HIGHSINT_FORMAT
                 " out of range [0, %" HIGHSINT_FORMAT "] in getReducedRow\n",
                 row, lp.numRow_ - 1);
    return HighsStatus::kError;
  }
  bool has_invert = hmos_[0].ekk_instance_.status_.has_invert;
  if (!has_invert) {
    highsLogUser(options_.log_options, HighsLogType::kError,
                 "No invertible representation for getReducedRow\n");
    return HighsStatus::kError;
  }
  HighsInt numRow = lp.numRow_;
  vector<double> basis_inverse_row;
  double* basis_inverse_row_vector = (double*)pass_basis_inverse_row_vector;
  if (basis_inverse_row_vector == NULL) {
    vector<double> rhs;
    vector<HighsInt> col_indices;
    rhs.assign(numRow, 0);
    rhs[row] = 1;
    basis_inverse_row.resize(numRow, 0);
    // Form B^{-T}e_{row}
    basisSolveInterface(rhs, &basis_inverse_row[0], NULL, NULL, true);
    basis_inverse_row_vector = &basis_inverse_row[0];
  }
  bool return_indices = row_num_nz != NULL;
  if (return_indices) *row_num_nz = 0;
  for (HighsInt col = 0; col < lp.numCol_; col++) {
    double value = 0;
    for (HighsInt el = lp.Astart_[col]; el < lp.Astart_[col + 1]; el++) {
      HighsInt row = lp.Aindex_[el];
      value += lp.Avalue_[el] * basis_inverse_row_vector[row];
    }
    row_vector[col] = 0;
    if (fabs(value) > kHighsTiny) {
      if (return_indices) row_indices[(*row_num_nz)++] = col;
      row_vector[col] = value;
    }
  }
  return HighsStatus::kOk;
}

HighsStatus Highs::getReducedColumn(const HighsInt col, double* col_vector,
                                    HighsInt* col_num_nz,
                                    HighsInt* col_indices) {
  if (!haveHmo("getReducedColumn")) return HighsStatus::kError;
  // Ensure that the LP is column-wise
  setOrientation(lp_);
  HighsLp& lp = lp_;
  if (col_vector == NULL) {
    highsLogUser(options_.log_options, HighsLogType::kError,
                 "getReducedColumn: col_vector is NULL\n");
    return HighsStatus::kError;
  }
  // col_indices can be NULL - it's the trigger that determines
  // whether they are identified or not
  if (col < 0 || col >= lp.numCol_) {
    highsLogUser(options_.log_options, HighsLogType::kError,
                 "Column index %" HIGHSINT_FORMAT
                 " out of range [0, %" HIGHSINT_FORMAT
                 "] in getReducedColumn\n",
                 col, lp.numCol_ - 1);
    return HighsStatus::kError;
  }
  bool has_invert = hmos_[0].ekk_instance_.status_.has_invert;
  if (!has_invert) {
    highsLogUser(options_.log_options, HighsLogType::kError,
                 "No invertible representation for getReducedColumn\n");
    return HighsStatus::kError;
  }
  HighsInt numRow = lp.numRow_;
  vector<double> rhs;
  rhs.assign(numRow, 0);
  for (HighsInt el = lp.Astart_[col]; el < lp.Astart_[col + 1]; el++)
    rhs[lp.Aindex_[el]] = lp.Avalue_[el];
  basisSolveInterface(rhs, col_vector, col_num_nz, col_indices, false);
  return HighsStatus::kOk;
}

HighsStatus Highs::setSolution(const HighsSolution& solution) {
  HighsStatus return_status = HighsStatus::kOk;
  // Check if primal solution is valid.
  if (lp_.numCol_ > 0 && solution.col_value.size() >= lp_.numCol_) {
    // Worth considering the column values
    solution_.col_value = solution.col_value;
    if (lp_.numRow_ > 0) {
      // Worth computing the row values
      solution_.row_value.resize(lp_.numRow_);
      return_status = interpretCallStatus(calculateRowValues(lp_, solution_),
                                          return_status, "calculateRowValues");
      if (return_status == HighsStatus::kError) return return_status;
    }
    solution_.value_valid = true;
  } else {
    // Primal solution not valid
    solution_.value_valid = false;
  }
  // Check if dual solution is valid.
  if (lp_.numRow_ > 0 && solution.row_dual.size() >= lp_.numRow_) {
    // Worth considering the row duals
    solution_.row_dual = solution.row_dual;
    if (lp_.numCol_ > 0) {
      // Worth computing the column duals
      solution_.col_dual.resize(lp_.numCol_);
      return_status = interpretCallStatus(calculateColDuals(lp_, solution_),
                                          return_status, "calculateColDuals");
      if (return_status == HighsStatus::kError) return return_status;
    }
    solution_.dual_valid = true;
  } else {
    // Dual solution not valid
    solution_.dual_valid = false;
  }
  return returnFromHighs(return_status);
}

HighsStatus Highs::setBasis(const HighsBasis& basis) {
  // Check the user-supplied basis
  if (!isBasisConsistent(lp_, basis)) {
    highsLogUser(options_.log_options, HighsLogType::kError,
                 "setBasis: invalid basis\n");
    return HighsStatus::kError;
  }
  // Update the HiGHS basis
  basis_ = basis;
  basis_.valid = true;
  // Follow implications of a new HiGHS basis
  newHighsBasis();
  // Can't use returnFromHighs since...
  return HighsStatus::kOk;
}

HighsStatus Highs::setBasis() {
  // Invalidate the basis for HiGHS Don't set to logical basis since
  // that causes presolve to be skipped
  basis_.valid = false;
  // Follow implications of a new HiGHS basis
  newHighsBasis();
  // Can't use returnFromHighs since...
  return HighsStatus::kOk;
}

bool Highs::addRow(const double lower_bound, const double upper_bound,
                   const HighsInt num_new_nz, const HighsInt* indices,
                   const double* values) {
  HighsInt starts = 0;
  return addRows(1, &lower_bound, &upper_bound, num_new_nz, &starts, indices,
                 values);
}

bool Highs::addRows(const HighsInt num_new_row, const double* lower_bounds,
                    const double* upper_bounds, const HighsInt num_new_nz,
                    const HighsInt* starts, const HighsInt* indices,
                    const double* values) {
  HighsStatus return_status = HighsStatus::kOk;
  // Check that there is a HighsModelObject
  if (!haveHmo("addRows")) return false;
  return_status = interpretCallStatus(
      addRowsInterface(num_new_row, lower_bounds, upper_bounds, num_new_nz,
                       starts, indices, values),
      return_status, "addRows");
  if (return_status == HighsStatus::kError) return false;
  return returnFromHighs(return_status) != HighsStatus::kError;
}

bool Highs::addCol(const double cost, const double lower_bound,
                   const double upper_bound, const HighsInt num_new_nz,
                   const HighsInt* indices, const double* values) {
  HighsInt starts = 0;
  return addCols(1, &cost, &lower_bound, &upper_bound, num_new_nz, &starts,
                 indices, values);
}

bool Highs::addCols(const HighsInt num_new_col, const double* costs,
                    const double* lower_bounds, const double* upper_bounds,
                    const HighsInt num_new_nz, const HighsInt* starts,
                    const HighsInt* indices, const double* values) {
  HighsStatus return_status = HighsStatus::kOk;
  if (!haveHmo("addCols")) return false;
  return_status = interpretCallStatus(
      addColsInterface(num_new_col, costs, lower_bounds, upper_bounds,
                       num_new_nz, starts, indices, values),
      return_status, "addCols");
  if (return_status == HighsStatus::kError) return false;
  return returnFromHighs(return_status) != HighsStatus::kError;
}

bool Highs::changeObjectiveSense(const ObjSense sense) {
  HighsStatus return_status = HighsStatus::kOk;
  if (!haveHmo("changeObjectiveSense")) return false;
  HighsStatus call_status;
  call_status = changeObjectiveSenseInterface(sense);
  return_status =
      interpretCallStatus(call_status, return_status, "changeObjectiveSense");
  if (return_status == HighsStatus::kError) return false;
  return returnFromHighs(return_status) != HighsStatus::kError;
}

bool Highs::changeColIntegrality(const HighsInt col,
                                 const HighsVarType integrality) {
  return changeColsIntegrality(1, &col, &integrality);
}

bool Highs::changeColsIntegrality(const HighsInt from_col,
                                  const HighsInt to_col,
                                  const HighsVarType* integrality) {
  HighsStatus return_status = HighsStatus::kOk;
  HighsStatus call_status;
  HighsIndexCollection index_collection;
  index_collection.dimension_ = lp_.numCol_;
  index_collection.is_interval_ = true;
  index_collection.from_ = from_col;
  index_collection.to_ = to_col;
  if (!haveHmo("changeColsIntegrality")) return false;
  call_status = changeIntegralityInterface(index_collection, integrality);
  return_status =
      interpretCallStatus(call_status, return_status, "changeIntegrality");
  if (return_status == HighsStatus::kError) return false;
  return returnFromHighs(return_status) != HighsStatus::kError;
}

bool Highs::changeColsIntegrality(const HighsInt num_set_entries,
                                  const HighsInt* set,
                                  const HighsVarType* integrality) {
  if (num_set_entries <= 0) return true;
  HighsStatus return_status = HighsStatus::kOk;
  HighsStatus call_status;
  // Create a local set that is not const since index_collection.set_
  // cannot be const as it may change if the set is not ordered
  vector<HighsInt> local_set{set, set + num_set_entries};
  HighsIndexCollection index_collection;
  index_collection.dimension_ = lp_.numCol_;
  index_collection.is_set_ = true;
  index_collection.set_ = &local_set[0];
  index_collection.set_num_entries_ = num_set_entries;
  if (!haveHmo("changeColsIntegrality")) return false;
  call_status = changeIntegralityInterface(index_collection, integrality);
  return_status =
      interpretCallStatus(call_status, return_status, "changeIntegrality");
  if (return_status == HighsStatus::kError) return false;
  return returnFromHighs(return_status) != HighsStatus::kError;
}

bool Highs::changeColsIntegrality(const HighsInt* mask,
                                  const HighsVarType* integrality) {
  HighsStatus return_status = HighsStatus::kOk;
  HighsStatus call_status;
  // Create a local mask that is not const since
  // index_collection.mask_ cannot be const as it changes when
  // deleting rows/columns
  vector<HighsInt> local_mask{mask, mask + lp_.numCol_};
  HighsIndexCollection index_collection;
  index_collection.dimension_ = lp_.numCol_;
  index_collection.is_mask_ = true;
  index_collection.mask_ = &local_mask[0];
  if (!haveHmo("changeColsIntegrality")) return false;
  call_status = changeIntegralityInterface(index_collection, integrality);
  return_status =
      interpretCallStatus(call_status, return_status, "changeIntegrality");
  if (return_status == HighsStatus::kError) return false;
  return returnFromHighs(return_status) != HighsStatus::kError;
}

bool Highs::changeColCost(const HighsInt col, const double cost) {
  return changeColsCost(1, &col, &cost);
}

bool Highs::changeColsCost(const HighsInt from_col, const HighsInt to_col,
                           const double* cost) {
  HighsStatus return_status = HighsStatus::kOk;
  HighsStatus call_status;
  HighsIndexCollection index_collection;
  index_collection.dimension_ = lp_.numCol_;
  index_collection.is_interval_ = true;
  index_collection.from_ = from_col;
  index_collection.to_ = to_col;
  if (!haveHmo("changeColsCost")) return false;
  call_status = changeCostsInterface(index_collection, cost);
  return_status =
      interpretCallStatus(call_status, return_status, "changeCosts");
  if (return_status == HighsStatus::kError) return false;
  return returnFromHighs(return_status) != HighsStatus::kError;
}

bool Highs::changeColsCost(const HighsInt num_set_entries, const HighsInt* set,
                           const double* cost) {
  if (num_set_entries <= 0) return true;
  HighsStatus return_status = HighsStatus::kOk;
  HighsStatus call_status;
  // Create a local set that is not const since index_collection.set_
  // cannot be const as it may change if the set is not ordered
  vector<HighsInt> local_set{set, set + num_set_entries};
  HighsIndexCollection index_collection;
  index_collection.dimension_ = lp_.numCol_;
  index_collection.is_set_ = true;
  index_collection.set_ = &local_set[0];
  index_collection.set_num_entries_ = num_set_entries;
  if (!haveHmo("changeColsCost")) return false;
  call_status = changeCostsInterface(index_collection, cost);
  return_status =
      interpretCallStatus(call_status, return_status, "changeCosts");
  if (return_status == HighsStatus::kError) return false;
  return returnFromHighs(return_status) != HighsStatus::kError;
}

bool Highs::changeColsCost(const HighsInt* mask, const double* cost) {
  HighsStatus return_status = HighsStatus::kOk;
  HighsStatus call_status;
  // Create a local mask that is not const since
  // index_collection.mask_ cannot be const as it changes when
  // deleting rows/columns
  vector<HighsInt> local_mask{mask, mask + lp_.numCol_};
  HighsIndexCollection index_collection;
  index_collection.dimension_ = lp_.numCol_;
  index_collection.is_mask_ = true;
  index_collection.mask_ = &local_mask[0];
  if (!haveHmo("changeColsCost")) return false;
  call_status = changeCostsInterface(index_collection, cost);
  return_status =
      interpretCallStatus(call_status, return_status, "changeCosts");
  if (return_status == HighsStatus::kError) return false;
  return returnFromHighs(return_status) != HighsStatus::kError;
}

bool Highs::changeColBounds(const HighsInt col, const double lower,
                            const double upper) {
  return changeColsBounds(1, &col, &lower, &upper);
}

bool Highs::changeColsBounds(const HighsInt from_col, const HighsInt to_col,
                             const double* lower, const double* upper) {
  HighsStatus return_status = HighsStatus::kOk;
  HighsStatus call_status;
  HighsIndexCollection index_collection;
  index_collection.dimension_ = lp_.numCol_;
  index_collection.is_interval_ = true;
  index_collection.from_ = from_col;
  index_collection.to_ = to_col;
  if (!haveHmo("changeColsBounds")) return false;
  call_status = changeColBoundsInterface(index_collection, lower, upper);
  return_status =
      interpretCallStatus(call_status, return_status, "changeColBounds");
  if (return_status == HighsStatus::kError) return false;
  return returnFromHighs(return_status) != HighsStatus::kError;
}

bool Highs::changeColsBounds(const HighsInt num_set_entries,
                             const HighsInt* set, const double* lower,
                             const double* upper) {
  if (num_set_entries <= 0) return true;
  HighsStatus return_status = HighsStatus::kOk;
  HighsStatus call_status;
  // Create a local set that is not const since index_collection.set_
  // cannot be const as it may change if the set is not ordered
  vector<HighsInt> local_set{set, set + num_set_entries};
  HighsIndexCollection index_collection;
  index_collection.dimension_ = lp_.numCol_;
  index_collection.is_set_ = true;
  index_collection.set_ = &local_set[0];
  index_collection.set_num_entries_ = num_set_entries;
  if (!haveHmo("changeColsBounds")) return false;
  call_status = changeColBoundsInterface(index_collection, lower, upper);
  return_status =
      interpretCallStatus(call_status, return_status, "changeColBounds");
  if (return_status == HighsStatus::kError) return false;
  return returnFromHighs(return_status) != HighsStatus::kError;
}

bool Highs::changeColsBounds(const HighsInt* mask, const double* lower,
                             const double* upper) {
  HighsStatus return_status = HighsStatus::kOk;
  HighsStatus call_status;
  // Create a local mask that is not const since
  // index_collection.mask_ cannot be const as it changes when
  // deleting rows/columns
  vector<HighsInt> local_mask{mask, mask + lp_.numCol_};
  HighsIndexCollection index_collection;
  index_collection.dimension_ = lp_.numCol_;
  index_collection.is_mask_ = true;
  index_collection.mask_ = &local_mask[0];
  if (!haveHmo("changeColsBounds")) return false;
  call_status = changeColBoundsInterface(index_collection, lower, upper);
  return_status =
      interpretCallStatus(call_status, return_status, "changeColBounds");
  if (return_status == HighsStatus::kError) return false;
  return returnFromHighs(return_status) != HighsStatus::kError;
}

bool Highs::changeRowBounds(const HighsInt row, const double lower,
                            const double upper) {
  return changeRowsBounds(1, &row, &lower, &upper);
}

bool Highs::changeRowsBounds(const HighsInt from_row, const HighsInt to_row,
                             const double* lower, const double* upper) {
  HighsStatus return_status = HighsStatus::kOk;
  HighsStatus call_status;
  HighsIndexCollection index_collection;
  index_collection.dimension_ = lp_.numRow_;
  index_collection.is_interval_ = true;
  index_collection.from_ = from_row;
  index_collection.to_ = to_row;
  if (!haveHmo("changeRowsBounds")) return false;
  call_status = changeRowBoundsInterface(index_collection, lower, upper);
  return_status =
      interpretCallStatus(call_status, return_status, "changeRowBounds");
  if (return_status == HighsStatus::kError) return false;
  return returnFromHighs(return_status) != HighsStatus::kError;
}

bool Highs::changeRowsBounds(const HighsInt num_set_entries,
                             const HighsInt* set, const double* lower,
                             const double* upper) {
  if (num_set_entries <= 0) return true;
  HighsStatus return_status = HighsStatus::kOk;
  HighsStatus call_status;
  // Create a local set that is not const since index_collection.set_
  // cannot be const as it may change if the set is not ordered
  vector<HighsInt> local_set{set, set + num_set_entries};
  HighsIndexCollection index_collection;
  index_collection.dimension_ = lp_.numRow_;
  index_collection.is_set_ = true;
  index_collection.set_ = &local_set[0];
  index_collection.set_num_entries_ = num_set_entries;
  if (!haveHmo("changeRowsBounds")) return false;
  call_status = changeRowBoundsInterface(index_collection, lower, upper);
  return_status =
      interpretCallStatus(call_status, return_status, "changeRowBounds");
  if (return_status == HighsStatus::kError) return false;
  return returnFromHighs(return_status) != HighsStatus::kError;
}

bool Highs::changeRowsBounds(const HighsInt* mask, const double* lower,
                             const double* upper) {
  HighsStatus return_status = HighsStatus::kOk;
  HighsStatus call_status;
  // Create a local mask that is not const since
  // index_collection.mask_ cannot be const as it changes when
  // deleting rows/columns
  vector<HighsInt> local_mask{mask, mask + lp_.numRow_};
  HighsIndexCollection index_collection;
  index_collection.dimension_ = lp_.numRow_;
  index_collection.is_mask_ = true;
  index_collection.mask_ = &local_mask[0];
  if (!haveHmo("changeRowsBounds")) return false;
  call_status = changeRowBoundsInterface(index_collection, lower, upper);
  return_status =
      interpretCallStatus(call_status, return_status, "changeRowBounds");
  if (return_status == HighsStatus::kError) return false;
  return returnFromHighs(return_status) != HighsStatus::kError;
}

bool Highs::changeCoeff(const HighsInt row, const HighsInt col,
                        const double value) {
  HighsStatus return_status = HighsStatus::kOk;
  HighsStatus call_status;
  if (!haveHmo("changeCoeff")) return false;
  call_status = changeCoefficientInterface(row, col, value);
  return_status =
      interpretCallStatus(call_status, return_status, "changeCoefficient");
  if (return_status == HighsStatus::kError) return false;
  return returnFromHighs(return_status) != HighsStatus::kError;
}

bool Highs::getObjectiveSense(ObjSense& sense) {
  if (!haveHmo("getObjectiveSense")) return false;
  sense = lp_.sense_;
  return true;
}

bool Highs::getCols(const HighsInt from_col, const HighsInt to_col,
                    HighsInt& num_col, double* costs, double* lower,
                    double* upper, HighsInt& num_nz, HighsInt* start,
                    HighsInt* index, double* value) {
  HighsStatus return_status = HighsStatus::kOk;
  HighsStatus call_status;
  HighsIndexCollection index_collection;
  index_collection.dimension_ = lp_.numCol_;
  index_collection.is_interval_ = true;
  index_collection.from_ = from_col;
  index_collection.to_ = to_col;
  if (!haveHmo("getCols")) return false;
  call_status = getColsInterface(index_collection, num_col, costs, lower, upper,
                                 num_nz, start, index, value);
  return_status = interpretCallStatus(call_status, return_status, "getCols");
  if (return_status == HighsStatus::kError) return false;
  return returnFromHighs(return_status) != HighsStatus::kError;
}

bool Highs::getCols(const HighsInt num_set_entries, const HighsInt* set,
                    HighsInt& num_col, double* costs, double* lower,
                    double* upper, HighsInt& num_nz, HighsInt* start,
                    HighsInt* index, double* value) {
  if (num_set_entries <= 0) return true;
  HighsStatus return_status = HighsStatus::kOk;
  HighsStatus call_status;
  // Create a local set that is not const since index_collection.set_
  // cannot be const as it may change if the set is not ordered
  vector<HighsInt> local_set{set, set + num_set_entries};
  HighsIndexCollection index_collection;
  index_collection.dimension_ = lp_.numCol_;
  index_collection.is_set_ = true;
  index_collection.set_ = &local_set[0];
  index_collection.set_num_entries_ = num_set_entries;
  if (!haveHmo("getCols")) return false;
  call_status = getColsInterface(index_collection, num_col, costs, lower, upper,
                                 num_nz, start, index, value);
  return_status = interpretCallStatus(call_status, return_status, "getCols");
  if (return_status == HighsStatus::kError) return false;
  return returnFromHighs(return_status) != HighsStatus::kError;
}

bool Highs::getCols(const HighsInt* mask, HighsInt& num_col, double* costs,
                    double* lower, double* upper, HighsInt& num_nz,
                    HighsInt* start, HighsInt* index, double* value) {
  HighsStatus return_status = HighsStatus::kOk;
  HighsStatus call_status;
  // Create a local mask that is not const since
  // index_collection.mask_ cannot be const as it changes when
  // deleting rows/columns
  vector<HighsInt> local_mask{mask, mask + lp_.numCol_};
  HighsIndexCollection index_collection;
  index_collection.dimension_ = lp_.numCol_;
  index_collection.is_mask_ = true;
  index_collection.mask_ = &local_mask[0];
  if (!haveHmo("getCols")) return false;
  call_status = getColsInterface(index_collection, num_col, costs, lower, upper,
                                 num_nz, start, index, value);
  return_status = interpretCallStatus(call_status, return_status, "getCols");
  if (return_status == HighsStatus::kError) return false;
  return returnFromHighs(return_status) != HighsStatus::kError;
}

bool Highs::getRows(const HighsInt from_row, const HighsInt to_row,
                    HighsInt& num_row, double* lower, double* upper,
                    HighsInt& num_nz, HighsInt* start, HighsInt* index,
                    double* value) {
  HighsStatus return_status = HighsStatus::kOk;
  HighsStatus call_status;
  HighsIndexCollection index_collection;
  index_collection.dimension_ = lp_.numRow_;
  index_collection.is_interval_ = true;
  index_collection.from_ = from_row;
  index_collection.to_ = to_row;
  if (!haveHmo("getRows")) return false;
  call_status = getRowsInterface(index_collection, num_row, lower, upper,
                                 num_nz, start, index, value);
  return_status = interpretCallStatus(call_status, return_status, "getRows");
  if (return_status == HighsStatus::kError) return false;
  return returnFromHighs(return_status) != HighsStatus::kError;
}

bool Highs::getRows(const HighsInt num_set_entries, const HighsInt* set,
                    HighsInt& num_row, double* lower, double* upper,
                    HighsInt& num_nz, HighsInt* start, HighsInt* index,
                    double* value) {
  if (num_set_entries <= 0) return true;
  HighsStatus return_status = HighsStatus::kOk;
  HighsStatus call_status;
  // Create a local set that is not const since index_collection.set_
  // cannot be const as it may change if the set is not ordered
  vector<HighsInt> local_set{set, set + num_set_entries};
  HighsIndexCollection index_collection;
  index_collection.dimension_ = lp_.numRow_;
  index_collection.is_set_ = true;
  index_collection.set_ = &local_set[0];
  index_collection.set_num_entries_ = num_set_entries;
  if (!haveHmo("getRows")) return false;
  call_status = getRowsInterface(index_collection, num_row, lower, upper,
                                 num_nz, start, index, value);
  return_status = interpretCallStatus(call_status, return_status, "getRows");
  if (return_status == HighsStatus::kError) return false;
  return returnFromHighs(return_status) != HighsStatus::kError;
}

bool Highs::getRows(const HighsInt* mask, HighsInt& num_row, double* lower,
                    double* upper, HighsInt& num_nz, HighsInt* start,
                    HighsInt* index, double* value) {
  HighsStatus return_status = HighsStatus::kOk;
  HighsStatus call_status;
  // Create a local mask that is not const since
  // index_collection.mask_ cannot be const as it changes when
  // deleting rows/columns
  vector<HighsInt> local_mask{mask, mask + lp_.numRow_};
  HighsIndexCollection index_collection;
  index_collection.dimension_ = lp_.numRow_;
  index_collection.is_mask_ = true;
  index_collection.mask_ = &local_mask[0];
  if (!haveHmo("getRows")) return false;
  call_status = getRowsInterface(index_collection, num_row, lower, upper,
                                 num_nz, start, index, value);
  return_status = interpretCallStatus(call_status, return_status, "getRows");
  if (return_status == HighsStatus::kError) return false;
  return returnFromHighs(return_status) != HighsStatus::kError;
}

bool Highs::getCoeff(const HighsInt row, const HighsInt col, double& value) {
  HighsStatus return_status = HighsStatus::kOk;
  HighsStatus call_status;
  if (!haveHmo("getCoeff")) return false;
  call_status = getCoefficientInterface(row, col, value);
  return_status =
      interpretCallStatus(call_status, return_status, "getCoefficient");
  if (return_status == HighsStatus::kError) return false;
  return returnFromHighs(return_status) != HighsStatus::kError;
}

bool Highs::deleteCols(const HighsInt from_col, const HighsInt to_col) {
  HighsStatus return_status = HighsStatus::kOk;
  HighsStatus call_status;
  HighsIndexCollection index_collection;
  index_collection.dimension_ = lp_.numCol_;
  index_collection.is_interval_ = true;
  index_collection.from_ = from_col;
  index_collection.to_ = to_col;
  if (!haveHmo("deleteCols")) return false;
  call_status = deleteColsInterface(index_collection);
  return_status = interpretCallStatus(call_status, return_status, "deleteCols");
  if (return_status == HighsStatus::kError) return false;
  return returnFromHighs(return_status) != HighsStatus::kError;
}

bool Highs::deleteCols(const HighsInt num_set_entries, const HighsInt* set) {
  if (num_set_entries <= 0) return true;
  HighsStatus return_status = HighsStatus::kOk;
  HighsStatus call_status;
  // Create a local set that is not const since index_collection.set_
  // cannot be const as it may change if the set is not ordered
  vector<HighsInt> local_set{set, set + num_set_entries};
  HighsIndexCollection index_collection;
  index_collection.dimension_ = lp_.numCol_;
  index_collection.is_set_ = true;
  index_collection.set_ = &local_set[0];
  index_collection.set_num_entries_ = num_set_entries;
  if (!haveHmo("deleteCols")) return false;
  call_status = deleteColsInterface(index_collection);
  return_status = interpretCallStatus(call_status, return_status, "deleteCols");
  if (return_status == HighsStatus::kError) return false;
  return returnFromHighs(return_status) != HighsStatus::kError;
}

bool Highs::deleteCols(HighsInt* mask) {
  HighsStatus return_status = HighsStatus::kOk;
  HighsStatus call_status;
  HighsIndexCollection index_collection;
  index_collection.dimension_ = lp_.numCol_;
  index_collection.is_mask_ = true;
  index_collection.mask_ = &mask[0];
  if (!haveHmo("deleteCols")) return false;
  call_status = deleteColsInterface(index_collection);
  return_status = interpretCallStatus(call_status, return_status, "deleteCols");
  if (return_status == HighsStatus::kError) return false;
  return returnFromHighs(return_status) != HighsStatus::kError;
}

bool Highs::deleteRows(const HighsInt from_row, const HighsInt to_row) {
  HighsStatus return_status = HighsStatus::kOk;
  HighsStatus call_status;
  HighsIndexCollection index_collection;
  index_collection.dimension_ = lp_.numRow_;
  index_collection.is_interval_ = true;
  index_collection.from_ = from_row;
  index_collection.to_ = to_row;
  if (!haveHmo("deleteRows")) return false;
  call_status = deleteRowsInterface(index_collection);
  return_status = interpretCallStatus(call_status, return_status, "deleteRows");
  if (return_status == HighsStatus::kError) return false;
  return returnFromHighs(return_status) != HighsStatus::kError;
}

bool Highs::deleteRows(const HighsInt num_set_entries, const HighsInt* set) {
  if (num_set_entries <= 0) return true;
  HighsStatus return_status = HighsStatus::kOk;
  HighsStatus call_status;
  // Create a local set that is not const since index_collection.set_
  // cannot be const as it may change if the set is not ordered
  vector<HighsInt> local_set{set, set + num_set_entries};
  HighsIndexCollection index_collection;
  index_collection.dimension_ = lp_.numRow_;
  index_collection.is_set_ = true;
  index_collection.set_ = &local_set[0];
  index_collection.set_num_entries_ = num_set_entries;
  if (!haveHmo("deleteRows")) return false;
  call_status = deleteRowsInterface(index_collection);
  return_status = interpretCallStatus(call_status, return_status, "deleteRows");
  if (return_status == HighsStatus::kError) return false;
  return returnFromHighs(return_status) != HighsStatus::kError;
}

bool Highs::deleteRows(HighsInt* mask) {
  HighsStatus return_status = HighsStatus::kOk;
  HighsStatus call_status;
  HighsIndexCollection index_collection;
  index_collection.dimension_ = lp_.numRow_;
  index_collection.is_mask_ = true;
  index_collection.mask_ = &mask[0];
  if (!haveHmo("deleteRows")) return false;
  call_status = deleteRowsInterface(index_collection);
  return_status = interpretCallStatus(call_status, return_status, "deleteRows");
  if (return_status == HighsStatus::kError) return false;
  return returnFromHighs(return_status) != HighsStatus::kError;
}

bool Highs::scaleCol(const HighsInt col, const double scaleval) {
  HighsStatus return_status = HighsStatus::kOk;
  HighsStatus call_status;
  if (!haveHmo("scaleCol")) return false;
  call_status = scaleColInterface(col, scaleval);
  return_status = interpretCallStatus(call_status, return_status, "scaleCol");
  if (return_status == HighsStatus::kError) return false;
  return returnFromHighs(return_status) != HighsStatus::kError;
}

bool Highs::scaleRow(const HighsInt row, const double scaleval) {
  HighsStatus return_status = HighsStatus::kOk;
  HighsStatus call_status;
  if (!haveHmo("scaleRow")) return false;
  call_status = scaleRowInterface(row, scaleval);
  return_status = interpretCallStatus(call_status, return_status, "scaleRow");
  if (return_status == HighsStatus::kError) return false;
  return returnFromHighs(return_status) != HighsStatus::kError;
}

double Highs::getInfinity() { return kHighsInf; }

double Highs::getRunTime() { return timer_.readRunHighsClock(); }

void Highs::deprecationMessage(const std::string method_name,
                               const std::string alt_method_name) const {
  if (alt_method_name.compare("None") == 0) {
    highsLogUser(options_.log_options, HighsLogType::kWarning,
                 "Method %s is deprecated: no alternative method\n",
                 method_name.c_str());
  } else {
    highsLogUser(options_.log_options, HighsLogType::kWarning,
                 "Method %s is deprecated: alternative method is %s\n",
                 method_name.c_str(), alt_method_name.c_str());
  }
}

HighsStatus Highs::clearSolver() {
  clearModelStatus();
  clearInfo();
  clearSolution();
  clearBasis();
  return HighsStatus::kOk;
}

#ifdef HiGHSDEV
void Highs::reportModelStatusSolutionBasis(const std::string message,
                                           const HighsInt hmo_ix) {
  HighsModelStatus& model_status = model_status_;
  HighsModelStatus& scaled_model_status = scaled_model_status_;
  HighsSolution& solution = solution_;
  HighsBasis& basis = basis_;
  HighsInt unscaled_primal_solution_status = info_.primal_solution_status;
  HighsInt unscaled_dual_solution_status = info_.dual_solution_status;
  HighsLp& lp = lp_;
  if (hmo_ix >= 0) {
    assert(hmo_ix < (HighsInt)hmos_.size());
    model_status = hmos_[hmo_ix].unscaled_model_status_;
    scaled_model_status = hmos_[hmo_ix].scaled_model_status_;
    solution = hmos_[hmo_ix].solution_;
    basis = hmos_[hmo_ix].basis_;
    unscaled_primal_solution_status =
        hmos_[hmo_ix].solution_params_.primal_solution_status;
    unscaled_dual_solution_status =
        hmos_[hmo_ix].solution_params_.dual_solution_status;
    lp = hmos_[hmo_ix].lp_;
  }
  printf(
      "\n%s\nModel status = %s; Scaled model status = %s; LP(%" HIGHSINT_FORMAT
      ", %" HIGHSINT_FORMAT
      "); solution "
      "([%" HIGHSINT_FORMAT "] %" HIGHSINT_FORMAT ", %" HIGHSINT_FORMAT
      "; [%" HIGHSINT_FORMAT "] %" HIGHSINT_FORMAT ", %" HIGHSINT_FORMAT
      "); basis %" HIGHSINT_FORMAT
      " "
      "(%" HIGHSINT_FORMAT ", %" HIGHSINT_FORMAT ")\n\n",
      message.c_str(), modelStatusToString(model_status).c_str(),
      modelStatusToString(scaled_model_status).c_str(), lp.numCol_, lp.numRow_,
      unscaled_primal_solution_status, (HighsInt)solution.col_value.size(),
      (HighsInt)solution.row_value.size(), unscaled_dual_solution_status,
      (HighsInt)solution.col_dual.size(), (HighsInt)solution.row_dual.size(),
      basis.valid, (HighsInt)basis.col_status.size(),
      (HighsInt)basis.row_status.size());
}
#endif

std::string Highs::modelStatusToString(
    const HighsModelStatus model_status) const {
  return utilModelStatusToString(model_status);
}

std::string Highs::solutionStatusToString(const HighsInt solution_status) {
  return utilSolutionStatusToString(solution_status);
}

void Highs::setMatrixOrientation(const MatrixOrientation& desired_orientation) {
  setOrientation(lp_, desired_orientation);
}

// Private methods
HighsPresolveStatus Highs::runPresolve() {
  presolve_.clear();
  // Exit if the problem is empty or if presolve is set to off.
  if (options_.presolve == kHighsOffString)
    return HighsPresolveStatus::kNotPresolved;

  // Ensure that the LP is column-wise
  // setOrientation(lp_);

  if (lp_.numCol_ == 0 && lp_.numRow_ == 0)
    return HighsPresolveStatus::kNullError;

  // Clear info from previous runs if lp_ has been modified.
  double start_presolve = timer_.readRunHighsClock();

  // Set time limit.
  if (options_.time_limit > 0 && options_.time_limit < kHighsInf) {
    double left = options_.time_limit - start_presolve;
    if (left <= 0) {
      highsLogDev(options_.log_options, HighsLogType::kError,
                  "Time limit reached while reading in matrix\n");
      return HighsPresolveStatus::kTimeout;
    }

    highsLogDev(options_.log_options, HighsLogType::kVerbose,
                "Time limit set: reading matrix took %.2g, presolve "
                "time left: %.2g\n",
                start_presolve, left);
  }

  // Presolve.
  presolve_.init(lp_, timer_);
  presolve_.options_ = &options_;
  if (options_.time_limit > 0 && options_.time_limit < kHighsInf) {
    double current = timer_.readRunHighsClock();
    double time_init = current - start_presolve;
    double left = presolve_.options_->time_limit - time_init;
    if (left <= 0) {
      highsLogDev(options_.log_options, HighsLogType::kError,
                  "Time limit reached while copying matrix into presolve.\n");
      return HighsPresolveStatus::kTimeout;
    }
    highsLogDev(options_.log_options, HighsLogType::kVerbose,
                "Time limit set: copying matrix took %.2g, presolve "
                "time left: %.2g\n",
                time_init, left);
  }

  HighsPresolveStatus presolve_return_status = presolve_.run();

  highsLogDev(options_.log_options, HighsLogType::kVerbose,
              "presolve_.run() returns status: %s\n",
              presolve_.presolveStatusToString(presolve_return_status).c_str());

  // Update reduction counts.
  switch (presolve_.presolve_status_) {
    case HighsPresolveStatus::kReduced: {
      HighsLp& reduced_lp = presolve_.getReducedProblem();
      presolve_.info_.n_cols_removed = lp_.numCol_ - reduced_lp.numCol_;
      presolve_.info_.n_rows_removed = lp_.numRow_ - reduced_lp.numRow_;
      presolve_.info_.n_nnz_removed =
          (HighsInt)lp_.Avalue_.size() - (HighsInt)reduced_lp.Avalue_.size();
      break;
    }
    case HighsPresolveStatus::kReducedToEmpty: {
      presolve_.info_.n_cols_removed = lp_.numCol_;
      presolve_.info_.n_rows_removed = lp_.numRow_;
      presolve_.info_.n_nnz_removed = (HighsInt)lp_.Avalue_.size();
      break;
    }
    default:
      break;
  }
  return presolve_return_status;
}

HighsPostsolveStatus Highs::runPostsolve() {
  // assert(presolve_.has_run_);
  bool solution_ok = isSolutionRightSize(presolve_.getReducedProblem(),
                                         presolve_.data_.recovered_solution_);
  if (!solution_ok) return HighsPostsolveStatus::kReducedSolutionDimenionsError;

  presolve_.data_.postSolveStack.undo(options_,
                                      presolve_.data_.recovered_solution_,
                                      presolve_.data_.recovered_basis_);

  if (lp_.sense_ == ObjSense::kMaximize)
    presolve_.negateReducedLpColDuals(true);

  return HighsPostsolveStatus::kSolutionRecovered;
}

// The method below runs calls solveLp to solve the LP associated with
// a particular model, integrating the iteration counts into the
// overall values in HighsInfo
HighsStatus Highs::callSolveLp(const HighsInt model_index,
                               const string message) {
  HighsStatus return_status = HighsStatus::kOk;
  HighsStatus call_status;

  // Check that the model index is OK
  bool model_index_ok =
      model_index >= 0 && model_index < (HighsInt)hmos_.size();
  assert(model_index_ok);
  if (!model_index_ok) return HighsStatus::kError;

  HighsModelObject& model = hmos_[model_index];
  // Check that the model isn't row-wise
  assert(model.lp_.orientation_ != MatrixOrientation::kRowwise);

  // Copy the LP solver iteration counts to this model so that they
  // are updated
  hmos_[model_index].iteration_counts_ = iteration_counts_;

  // Solve the LP
  call_status = solveLp(model, message);
  return_status = interpretCallStatus(call_status, return_status, "solveLp");
  if (return_status == HighsStatus::kError) return return_status;

  // Copy this model's iteration counts to the LP solver iteration counts so
  // that they are updated
  iteration_counts_ = hmos_[model_index].iteration_counts_;
  return return_status;
}

HighsStatus Highs::callSolveMip() {
  HighsStatus return_status = HighsStatus::kOk;
  // Clear the solver
  clearSolver();
  // Run the MIP solver
  HighsInt log_dev_level = options_.log_dev_level;
  //  options_.log_dev_level = kHighsLogDevLevelInfo;
  // Check that the model isn't row-wise
  assert(lp_.orientation_ != MatrixOrientation::kRowwise);
  HighsMipSolver solver(options_, lp_, solution_);
  solver.run();
  options_.log_dev_level = log_dev_level;
  HighsStatus call_status = HighsStatus::kOk;
  return_status =
      interpretCallStatus(call_status, return_status, "HighsMipSolver::solver");
  if (return_status == HighsStatus::kError) return return_status;
  scaled_model_status_ = solver.modelstatus_;
  model_status_ = scaled_model_status_;
  // Use generic method to set data required for info
  HighsSolutionParams solution_params;
  solution_params.primal_feasibility_tolerance =
      options_.primal_feasibility_tolerance;
  solution_params.dual_feasibility_tolerance =
      options_.dual_feasibility_tolerance;
  if (solver.solution_objective_ != kHighsInf) {
    // There is a primal solution
    HighsInt solver_solution_size = solver.solution_.size();
    assert(solver_solution_size >= lp_.numCol_);
    solution_.col_value.resize(lp_.numCol_);
    solution_.row_value.assign(lp_.numRow_, 0);
    for (HighsInt iCol = 0; iCol < lp_.numCol_; iCol++) {
      double value = solver.solution_[iCol];
      for (HighsInt iEl = lp_.Astart_[iCol]; iEl < lp_.Astart_[iCol + 1];
           iEl++) {
        HighsInt iRow = lp_.Aindex_[iEl];
        solution_.row_value[iRow] += value * lp_.Avalue_[iEl];
      }
      solution_.col_value[iCol] = value;
    }
    solution_.value_valid = true;
  } else {
    // There is no primal solution: should be so by default
    assert(!solution_.value_valid);
  }
  // There is no dual solution: should be so by default
  assert(!solution_.dual_valid);
  // There is no basis: should be so by default
  assert(!basis_.valid);
  getKktFailures(lp_, solution_, basis_, solution_params);
  // Set the values in HighsInfo instance info_.
  solution_params.objective_function_value = solver.solution_objective_;
  //  Most come from solution_params...
  copyFromSolutionParams(info_, solution_params);
  // ... but others are MIP-specific.
  info_.mip_node_count = solver.node_count_;
  info_.mip_dual_bound = solver.dual_bound_;
  info_.mip_gap =
      100 * std::abs(info_.objective_function_value - info_.mip_dual_bound) /
      std::max(1.0, std::abs(info_.objective_function_value));
  info_.valid = true;
  return return_status;
}

HighsStatus Highs::writeSolution(const std::string filename,
                                 const bool pretty) const {
  HighsStatus return_status = HighsStatus::kOk;
  HighsStatus call_status;
  FILE* file;
  bool html;
  call_status = openWriteFile(filename, "writeSolution", file, html);
  return_status =
      interpretCallStatus(call_status, return_status, "openWriteFile");
  if (return_status == HighsStatus::kError) return return_status;
  writeSolutionToFile(file, lp_, basis_, solution_, pretty);
  if (file != stdout) fclose(file);
  return HighsStatus::kOk;
}

// Actions to take if there is a new Highs basis
void Highs::newHighsBasis() {
  if (hmos_.size() > 0) {
    // Copy this basis to the HMO basis
    hmos_[0].basis_ = basis_;
    // Clear any simplex basis
    clearBasisInterface();
  }
}

// Ensure that the HiGHS solution and basis have the same size as the
// model, and that the HiGHS basis is kept up-to-date with any solved
// basis
void Highs::forceHighsSolutionBasisSize() {
  // Ensure that the HiGHS solution vectors are the right size
  solution_.col_value.resize(lp_.numCol_);
  solution_.row_value.resize(lp_.numRow_);
  solution_.col_dual.resize(lp_.numCol_);
  solution_.row_dual.resize(lp_.numRow_);
  // Ensure that the HiGHS basis vectors are the right size,
  // invalidating the basis if they aren't
  if ((HighsInt)basis_.col_status.size() != lp_.numCol_) {
    basis_.col_status.resize(lp_.numCol_);
    basis_.valid = false;
  }
  if ((HighsInt)basis_.row_status.size() != lp_.numRow_) {
    basis_.row_status.resize(lp_.numRow_);
    basis_.valid = false;
  }
}

void Highs::setHighsModelStatusAndInfo(const HighsModelStatus model_status) {
  clearSolver();
  model_status_ = model_status;
  scaled_model_status_ = model_status_;
  noSolution();
  info_.simplex_iteration_count = iteration_counts_.simplex;
  info_.ipm_iteration_count = iteration_counts_.ipm;
  info_.crossover_iteration_count = iteration_counts_.crossover;
  assert(info_.valid);
}

void Highs::setHighsModelStatusBasisSolutionAndInfo() {
  assert(haveHmo("setHighsModelStatusBasisSolutionAndInfo"));
  clearSolver();

  model_status_ = hmos_[0].unscaled_model_status_;
  scaled_model_status_ = hmos_[0].scaled_model_status_;

  basis_ = hmos_[0].basis_;
  solution_ = hmos_[0].solution_;

  info_.simplex_iteration_count = iteration_counts_.simplex;
  info_.ipm_iteration_count = iteration_counts_.ipm;
  info_.crossover_iteration_count = iteration_counts_.crossover;

  HighsSolutionParams& solution_params = hmos_[0].solution_params_;
  info_.primal_solution_status = solution_params.primal_solution_status;
  info_.dual_solution_status = solution_params.dual_solution_status;
  info_.objective_function_value = solution_params.objective_function_value;
  info_.num_primal_infeasibilities = solution_params.num_primal_infeasibility;
  info_.max_primal_infeasibility = solution_params.max_primal_infeasibility;
  info_.sum_primal_infeasibilities = solution_params.sum_primal_infeasibility;
  info_.num_dual_infeasibilities = solution_params.num_dual_infeasibility;
  info_.max_dual_infeasibility = solution_params.max_dual_infeasibility;
  info_.sum_dual_infeasibilities = solution_params.sum_dual_infeasibility;
  info_.valid = true;
}

HighsStatus Highs::openWriteFile(const string filename,
                                 const string method_name, FILE*& file,
                                 bool& html) const {
  html = false;
  if (filename == "") {
    // Empty file name: use stdout
    file = stdout;
  } else {
    file = fopen(filename.c_str(), "w");
    if (file == 0) {
      highsLogUser(options_.log_options, HighsLogType::kError,
                   "Cannot open writeable file \"%s\" in %s\n",
                   filename.c_str(), method_name.c_str());
      return HighsStatus::kError;
    }
    const char* dot = strrchr(filename.c_str(), '.');
    if (dot && dot != filename) html = strcmp(dot + 1, "html") == 0;
  }
  return HighsStatus::kOk;
}

HighsStatus Highs::getUseModelStatus(
    HighsModelStatus& use_model_status,
    const double unscaled_primal_feasibility_tolerance,
    const double unscaled_dual_feasibility_tolerance,
    const bool rerun_from_logical_basis) {
  if (model_status_ != HighsModelStatus::kNotset) {
    use_model_status = model_status_;
  } else {
    // Handle the case where the status of the unscaled model is not set
    HighsStatus return_status = HighsStatus::kOk;
    HighsStatus call_status;
    const double report = false;  // true;//
    if (unscaledOptimal(unscaled_primal_feasibility_tolerance,
                        unscaled_dual_feasibility_tolerance, report)) {
      use_model_status = HighsModelStatus::kOptimal;
    } else if (rerun_from_logical_basis) {
      std::string save_presolve = options_.presolve;
      basis_.valid = false;
      options_.presolve = kHighsOnString;
      call_status = run();
      return_status = interpretCallStatus(call_status, return_status, "run()");
      options_.presolve = save_presolve;
      if (return_status == HighsStatus::kError) return return_status;

      if (report)
        printf(
            "Unscaled model status was NOTSET: after running from logical "
            "basis it is %s\n",
            modelStatusToString(model_status_).c_str());

      if (model_status_ != HighsModelStatus::kNotset) {
        use_model_status = model_status_;
      } else if (unscaledOptimal(unscaled_primal_feasibility_tolerance,
                                 unscaled_dual_feasibility_tolerance, report)) {
        use_model_status = HighsModelStatus::kOptimal;
      }
    } else {
      // Nothing to be done: use original unscaled model status
      use_model_status = model_status_;
    }
  }
  return HighsStatus::kOk;
}

bool Highs::unscaledOptimal(const double unscaled_primal_feasibility_tolerance,
                            const double unscaled_dual_feasibility_tolerance,
                            const bool report) {
  if (scaled_model_status_ == HighsModelStatus::kOptimal) {
    const double max_primal_infeasibility = info_.max_primal_infeasibility;
    const double max_dual_infeasibility = info_.max_dual_infeasibility;
    if (report)
      printf(
          "Scaled model status is OPTIMAL: max unscaled (primal / dual) "
          "infeasibilities are (%g / %g)\n",
          max_primal_infeasibility, max_dual_infeasibility);
    if ((max_primal_infeasibility > unscaled_primal_feasibility_tolerance) ||
        (max_dual_infeasibility > unscaled_dual_feasibility_tolerance)) {
      printf(
          "Use model status of NOTSET since max unscaled (primal / dual) "
          "infeasibilities are (%g / %g)\n",
          max_primal_infeasibility, max_dual_infeasibility);
    } else {
      if (report)
        printf(
            "Set unscaled model status to OPTIMAL since unscaled "
            "infeasibilities are tolerable\n");
      return true;
    }
  }
  return false;
}

bool Highs::haveHmo(const string method_name) const {
  bool have_hmo = hmos_.size() > 0;
#ifdef HiGHSDEV
  if (!have_hmo)
    highsLogUser(options_.log_options, HighsLogType::kError,
                 "Method %s called without any HighsModelObject\n",
                 method_name.c_str());
#endif
  assert(have_hmo);
  return have_hmo;
}

void Highs::clearModelStatus() {
  model_status_ = HighsModelStatus::kNotset;
  scaled_model_status_ = HighsModelStatus::kNotset;
}

void Highs::clearSolution() {
  info_.primal_solution_status = kSolutionStatusNone;
  info_.dual_solution_status = kSolutionStatusNone;
  clearSolutionUtil(solution_);
}

void Highs::clearBasis() { clearBasisUtil(basis_); }

void Highs::clearInfo() { info_.clear(); }

void Highs::noSolution() {
  clearSolution();
  info_.valid = true;
}

// Applies checks before returning from run()
HighsStatus Highs::returnFromRun(const HighsStatus run_return_status) {
  assert(!called_return_from_run);
  HighsStatus return_status =
      highsStatusFromHighsModelStatus(scaled_model_status_);
  assert(return_status == run_return_status);
  //  return_status = run_return_status;
  if (hmos_.size() == 0) {
    // No model has been loaded: ensure that the status, solution,
    // basis and info associated with any previous model are cleared
    clearSolver();
    // Record that returnFromRun() has been called, and stop the Highs
    // run clock
    called_return_from_run = true;
    return returnFromHighs(return_status);
  }
  // A model has been loaded: remove any additional HMO created when solving
  if (hmos_.size() > 1) hmos_.pop_back();
  // There should be only one entry in hmos_
  assert((HighsInt)hmos_.size() == 1);
  // Make sure that the unscaled status, solution, basis and info
  // are consistent with the scaled status
#ifdef HiGHSDEV
  reportModelStatusSolutionBasis("returnFromRun(HiGHS)");
  reportModelStatusSolutionBasis("returnFromRun(HMO_0)", 0);
#endif
  // ToDo: Outcome of Run() should be driven by model_status_, not
  // scaled_model_status_. This is currently done because latter may
  // be optimal but tolerances not satisfied for unscaled model.
  switch (scaled_model_status_) {
      // First consider the error returns
    case HighsModelStatus::kNotset:
    case HighsModelStatus::kLoadError:
    case HighsModelStatus::kModelError:
    case HighsModelStatus::kPresolveError:
    case HighsModelStatus::kSolveError:
    case HighsModelStatus::kPostsolveError:
      clearSolver();
      assert(return_status == HighsStatus::kError);
      break;

      // Then consider the OK returns
    case HighsModelStatus::kModelEmpty:
      clearInfo();
      clearSolution();
      clearBasis();
      assert(model_status_ == scaled_model_status_);
      assert(return_status == HighsStatus::kOk);
      break;

    case HighsModelStatus::kOptimal:
      // The following is an aspiration
      //
      // assert(info_.primal_solution_status == kSolutionStatusFeasible);
      //
      // assert(info_.dual_solution_status == kSolutionStatusFeasible);
      assert(model_status_ == HighsModelStatus::kNotset ||
             model_status_ == HighsModelStatus::kOptimal);
      assert(return_status == HighsStatus::kOk);
      break;

    case HighsModelStatus::kInfeasible:
    case HighsModelStatus::kUnbounded:
    case HighsModelStatus::kObjectiveBound:
    case HighsModelStatus::kObjectiveTarget:
      // For kInfeasible, will not have a basis, if infeasibility was
      // detected in presolve or by IPX without crossover
      assert(model_status_ == scaled_model_status_);
      assert(return_status == HighsStatus::kOk);
      break;

    case HighsModelStatus::kUnboundedOrInfeasible:
      if (options_.allow_unbounded_or_infeasible ||
          (options_.solver == kIpmString && options_.run_crossover)) {
        assert(model_status_ == scaled_model_status_);
        assert(return_status == HighsStatus::kOk);
      } else {
        // This model status is not permitted unless IPM is run without
        // crossover
        highsLogUser(
            options_.log_options, HighsLogType::kError,
            "returnFromHighs: HighsModelStatus::kUnboundedOrInfeasible is not "
            "permitted\n");
        assert(options_.allow_unbounded_or_infeasible);
        return_status = HighsStatus::kError;
      }
      break;

      // Finally consider the warning returns
    case HighsModelStatus::kTimeLimit:
    case HighsModelStatus::kIterationLimit:
    case HighsModelStatus::kUnknown:
      assert(model_status_ == scaled_model_status_);
      assert(return_status == HighsStatus::kWarning);
      break;
    default:
      // All cases should have been considered so assert on reaching here
      assert(1 == 0);
  }
  // Now to check what's available with each model status
  //
  const bool have_info = info_.valid;
  const bool have_primal_solution = solution_.value_valid;
  const bool have_dual_solution = solution_.dual_valid;
  // Can't have a dual solution without a primal solution
  assert(have_primal_solution || !have_dual_solution);
  //  const bool have_solution = have_primal_solution && have_dual_solution;
  const bool have_basis = basis_.valid;
  switch (scaled_model_status_) {
    case HighsModelStatus::kNotset:
    case HighsModelStatus::kLoadError:
    case HighsModelStatus::kModelError:
    case HighsModelStatus::kPresolveError:
    case HighsModelStatus::kSolveError:
    case HighsModelStatus::kPostsolveError:
    case HighsModelStatus::kModelEmpty:
      // No info, primal solution or basis
      assert(have_info == false);
      assert(have_primal_solution == false);
      assert(have_basis == false);
      break;
    case HighsModelStatus::kOptimal:
    case HighsModelStatus::kInfeasible:
    case HighsModelStatus::kUnbounded:
    case HighsModelStatus::kObjectiveBound:
    case HighsModelStatus::kObjectiveTarget:
    case HighsModelStatus::kUnboundedOrInfeasible:
    case HighsModelStatus::kTimeLimit:
    case HighsModelStatus::kIterationLimit:
    case HighsModelStatus::kUnknown:
      // Have info and primal solution (unless infeasible). No primal solution
      // in some other case, too!
      assert(have_info == true);
      //      if (have_primal_solution == true || scaled_model_status_ ==
      //      HighsModelStatus::kInfeasible);
      break;
    default:
      // All cases should have been considered so assert on reaching here
      assert(1 == 0);
  }
  if (have_primal_solution) {
    if (debugPrimalSolutionRightSize(options_, lp_, solution_) ==
        HighsDebugStatus::kLogicalError)
      return_status = HighsStatus::kError;
  }
  if (have_dual_solution) {
    if (debugDualSolutionRightSize(options_, lp_, solution_) ==
        HighsDebugStatus::kLogicalError)
      return_status = HighsStatus::kError;
  }
  if (have_basis) {
    if (debugBasisRightSize(options_, lp_, basis_) ==
        HighsDebugStatus::kLogicalError)
      return_status = HighsStatus::kError;
  }
  if (debugHighsSolution("Return from run()", options_, lp_, solution_, basis_,
                         model_status_,
                         info_) == HighsDebugStatus::kLogicalError)
    return_status = HighsStatus::kError;
  //  getReportKktFailures(options_, lp_, solution_, basis_);
  if (debugInfo(options_, lp_, basis_, solution_, info_,
                scaled_model_status_) == HighsDebugStatus::kLogicalError)
    return_status = HighsStatus::kError;
  // Record that returnFromRun() has been called, and stop the Highs
  // run clock
  called_return_from_run = true;

  return returnFromHighs(return_status);
}

// Applies checks before returning from HiGHS
HighsStatus Highs::returnFromHighs(HighsStatus highs_return_status) {
  HighsStatus return_status = highs_return_status;

  forceHighsSolutionBasisSize();

  const bool consistent = debugBasisConsistent(options_, lp_, basis_) !=
                          HighsDebugStatus::kLogicalError;
  if (!consistent) {
    highsLogUser(
        options_.log_options, HighsLogType::kError,
        "returnFromHighs: Supposed to be a HiGHS basis, but not consistent\n");
    assert(consistent);
    return_status = HighsStatus::kError;
  }

  if (hmos_.size()) {
    bool simplex_lp_ok =
        ekkDebugSimplexLp(hmos_[0]) != HighsDebugStatus::kLogicalError;
    if (!simplex_lp_ok) {
      highsLogUser(options_.log_options, HighsLogType::kError,
                   "returnFromHighs: Simplex LP not OK\n");
      assert(simplex_lp_ok);
      return_status = HighsStatus::kError;
    }
  }
  // Check that returnFromRun() has been called
  if (!called_return_from_run) {
    highsLogDev(
        options_.log_options, HighsLogType::kError,
        "Highs::returnFromHighs() called with called_return_from_run false\n");
    assert(called_return_from_run);
  }
  // Stop the HiGHS run clock if it is running
  if (timer_.runningRunHighsClock()) timer_.stopRunHighsClock();
  return return_status;
}
void Highs::underDevelopmentLogMessage(const std::string method_name) {
  highsLogUser(options_.log_options, HighsLogType::kWarning,
               "Method %s is still under development and behaviour may be "
               "unpredictable\n",
               method_name.c_str());
}

HighsStatus Highs::crossover() {
#ifdef IPX_ON
  std::cout << "Loading crossover...\n";
  HighsBasis basis;
  bool x_status = callCrossover(lp_, options_, solution_, basis);
  if (!x_status) return HighsStatus::kError;

  setBasis(basis);
#else
  // No IPX available so end here at approximate solve.
  HighsPrintMessage(options_.output, options_.message_level, ML_VERBOSE,
                    "No ipx code available. Error.\n");
  return HighsStatus::kError;
#endif

  return HighsStatus::kOk;
}<|MERGE_RESOLUTION|>--- conflicted
+++ resolved
@@ -30,10 +30,7 @@
 #include "lp_data/HighsModelUtils.h"
 #include "lp_data/HighsSolution.h"
 #include "lp_data/HighsSolve.h"
-<<<<<<< HEAD
-=======
 #include "mip/HighsMipSolver.h"
->>>>>>> d8b365ec
 #include "presolve/ICrashX.h"
 #include "simplex/HSimplexDebug.h"
 #include "util/HighsMatrixPic.h"
@@ -530,7 +527,6 @@
   // original LP
   HighsInt solved_hmo = original_hmo;
 
-<<<<<<< HEAD
   if (options_.icrash) {
     ICrashStrategy strategy = ICrashStrategy::kICA;
     bool strategy_ok = parseICrashStrategy(options_.icrash_strategy, strategy);
@@ -561,8 +557,6 @@
     return HighsStatus::OK;
   }
 
-  if (!basis_.valid_ && options_.presolve != off_string) {
-=======
   if (basis_.valid || options_.presolve == kHighsOffString) {
     // There is a valid basis for the problem or presolve is off
     solved_hmo = original_hmo;
@@ -585,7 +579,6 @@
     if (return_status == HighsStatus::kError)
       return returnFromRun(return_status);
   } else {
->>>>>>> d8b365ec
     // No HiGHS basis so consider presolve
     //
     // If using IPX to solve the reduced LP, crossover must be run
@@ -961,7 +954,6 @@
   return returnFromRun(return_status);
 }
 
-<<<<<<< HEAD
 const HighsLp& Highs::getLp() const { return lp_; }
 
 const HighsSolution& Highs::getSolution() const { return solution_; }
@@ -970,8 +962,6 @@
 
 const HighsBasis& Highs::getBasis() const { return basis_; }
 
-=======
->>>>>>> d8b365ec
 const HighsModelStatus& Highs::getModelStatus(const bool scaled_model) const {
   if (scaled_model) {
     return scaled_model_status_;
