--- conflicted
+++ resolved
@@ -53,13 +53,6 @@
 
   // For the moment runFeasibility as standalone.
   if (options_.find_feasibility) {
-<<<<<<< HEAD
-    if (options_.feasibility_strategy_component_wise)
-      return runFeasibility(lp_, solution_, MinimizationType::kComponentWise);
-    else
-      return runFeasibility(lp_, solution_, MinimizationType::kExact);
-  }
-=======
     // use when you do something with solution depending on whether we have dualized or not.
     HighsSolution& solution = solution_;
 
@@ -93,7 +86,6 @@
     }
   }
 
->>>>>>> fc9dcd3a
 
   // Return immediately if the LP has no columns
   if (!lp_.numCol_) return HighsStatus::LpEmpty;
