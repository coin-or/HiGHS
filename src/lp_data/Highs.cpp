--- conflicted
+++ resolved
@@ -263,9 +263,6 @@
                                       assessHessian(hessian, options_),
                                       return_status, "assessHessian");
   if (return_status == HighsStatus::kError) return return_status;
-<<<<<<< HEAD
-  clearZeroHessian();
-=======
   if (hessian.dim_) {
     // Clear any zero Hessian
     if (hessian.numNz() == 0) {
@@ -276,8 +273,6 @@
       hessian.clear();
     }
   }
->>>>>>> 0ecdd029
-
   // Clear solver status, solution, basis and info associated with any
   // previous model; clear any HiGHS model object; create a HiGHS
   // model object for this LP
@@ -402,11 +397,6 @@
                                       assessHessian(hessian, options_),
                                       return_status, "assessHessian");
   if (return_status == HighsStatus::kError) return return_status;
-<<<<<<< HEAD
-  clearZeroHessian();
-  return_status = interpretCallStatus(options_.log_options, clearSolver(),
-                                      return_status, "clearSolver");
-=======
   if (hessian.dim_) {
     // Clear any zero Hessian
     if (hessian.numNz() == 0) {
@@ -418,8 +408,7 @@
     }
   }
   return_status =
-      interpretCallStatus(clearSolver(), return_status, "clearSolver");
->>>>>>> 0ecdd029
+      interpretCallStatus(options_.log_options, clearSolver(), return_status, "clearSolver");
   return returnFromHighs(return_status);
 }
 
