/* * * * * * * * * * * * * * * * * * * * * * * * * * * * * * * * * * * * */
/*                                                                       */
/*    This file is part of the HiGHS linear optimization suite           */
/*                                                                       */
/*    Written and engineered 2008-2020 at the University of Edinburgh    */
/*                                                                       */
/*    Available as open-source under the MIT License                     */
/*                                                                       */
/* * * * * * * * * * * * * * * * * * * * * * * * * * * * * * * * * * * * */
/**@file lp_data/Highs.cpp
 * @brief
 * @author Julian Hall, Ivet Galabova, Qi Huangfu and Michael Feldmeier
 */
#include "Highs.h"

#include <algorithm>
#include <iostream>
#include <memory>
#include <sstream>

#include "HConfig.h"
#include "io/Filereader.h"
#include "io/HighsIO.h"
#include "io/LoadOptions.h"
#include "lp_data/HighsLpUtils.h"
#include "lp_data/HighsModelUtils.h"
#include "simplex/HApp.h"
#include "simplex/HighsSimplexInterface.h"

#ifdef OPENMP
#include "omp.h"
#endif

// until add_row_.. functions are moved to HighsLpUtils.h
#include "simplex/HSimplex.h"

#ifdef IPX_ON
#include "ipm/IpxWrapper.h"
#else
#include "ipm/IpxWrapperEmpty.h"
#endif

Highs::Highs() {
  hmos_.clear();
  hmos_.push_back(HighsModelObject(lp_, options_, timer_));
}

HighsStatus Highs::setHighsOptionValue(const std::string& option,
                                       const bool value) {
  if (setOptionValue(options_.logfile, option, options_.records, value) ==
      OptionStatus::OK)
    return HighsStatus::OK;
  return HighsStatus::Error;
}

HighsStatus Highs::setHighsOptionValue(const std::string& option,
                                       const int value) {
  if (setOptionValue(options_.logfile, option, options_.records, value) ==
      OptionStatus::OK)
    return HighsStatus::OK;
  return HighsStatus::Error;
}

HighsStatus Highs::setHighsOptionValue(const std::string& option,
                                       const double value) {
  if (setOptionValue(options_.logfile, option, options_.records, value) ==
      OptionStatus::OK)
    return HighsStatus::OK;
  return HighsStatus::Error;
}

HighsStatus Highs::setHighsOptionValue(const std::string& option,
                                       const std::string value) {
  if (setOptionValue(options_.logfile, option, options_.records, value) ==
      OptionStatus::OK)
    return HighsStatus::OK;
  return HighsStatus::Error;
}

HighsStatus Highs::setHighsOptionValue(const std::string& option,
                                       const char* value) {
  if (setOptionValue(options_.logfile, option, options_.records, value) ==
      OptionStatus::OK)
    return HighsStatus::OK;
  return HighsStatus::Error;
}

HighsStatus Highs::setHighsLogfile(FILE* logfile) {
  options_.logfile = logfile;
  return HighsStatus::OK;
}

HighsStatus Highs::setHighsOutput(FILE* output) {
  options_.output = output;
  return HighsStatus::OK;
}

HighsStatus Highs::readHighsOptions(const std::string filename) {
  if (filename.size() <= 0) {
    HighsLogMessage(options_.logfile, HighsMessageType::WARNING,
                    "Empty file name so not reading options");
    return HighsStatus::Warning;
  }
  options_.options_file = filename;
  if (!loadOptionsFromFile(options_)) return HighsStatus::Error;
  return HighsStatus::OK;
}

HighsStatus Highs::passHighsOptions(const HighsOptions& options) {
  if (passOptions(options_.logfile, options, options_) == OptionStatus::OK)
    return HighsStatus::OK;
  return HighsStatus::Error;
}

HighsStatus Highs::getHighsOptionValue(const std::string& option, bool& value) {
  if (getOptionValue(options_.logfile, option, options_.records, value) ==
      OptionStatus::OK)
    return HighsStatus::OK;
  return HighsStatus::Error;
}

HighsStatus Highs::getHighsOptionValue(const std::string& option, int& value) {
  if (getOptionValue(options_.logfile, option, options_.records, value) ==
      OptionStatus::OK)
    return HighsStatus::OK;
  return HighsStatus::Error;
}

HighsStatus Highs::getHighsOptionValue(const std::string& option,
                                       double& value) {
  if (getOptionValue(options_.logfile, option, options_.records, value) ==
      OptionStatus::OK)
    return HighsStatus::OK;
  return HighsStatus::Error;
}

HighsStatus Highs::getHighsOptionValue(const std::string& option,
                                       std::string& value) {
  if (getOptionValue(options_.logfile, option, options_.records, value) ==
      OptionStatus::OK)
    return HighsStatus::OK;
  return HighsStatus::Error;
}

HighsStatus Highs::writeHighsOptions(
    const std::string filename, const bool report_only_non_default_values) {
  HighsStatus return_status = HighsStatus::OK;
  HighsStatus call_status;
  HighsLp lp = this->lp_;
  FILE* file;
  bool html;
  call_status = openWriteFile(filename, "writeHighsOptions", file, html);
  return_status =
      interpretCallStatus(call_status, return_status, "openWriteFile");
  if (return_status == HighsStatus::Error) return return_status;

  call_status = writeOptionsToFile(file, options_.records,
                                   report_only_non_default_values, html);
  return_status =
      interpretCallStatus(call_status, return_status, "writeOptionsToFile");
  return return_status;
}

const HighsOptions& Highs::getHighsOptions() const { return options_; }

const HighsInfo& Highs::getHighsInfo() const { return info_; }

HighsStatus Highs::getHighsInfoValue(const std::string& info, int& value) {
  if (getInfoValue(options_, info, info_.records, value) == InfoStatus::OK)
    return HighsStatus::OK;
  return HighsStatus::Error;
}

HighsStatus Highs::getHighsInfoValue(const std::string& info,
                                     double& value) const {
  if (getInfoValue(options_, info, info_.records, value) == InfoStatus::OK)
    return HighsStatus::OK;
  return HighsStatus::Error;
}

HighsStatus Highs::writeHighsInfo(const std::string filename) {
  HighsStatus return_status = HighsStatus::OK;
  HighsStatus call_status;
  HighsLp lp = this->lp_;
  FILE* file;
  bool html;
  call_status = openWriteFile(filename, "writeHighsInfo", file, html);
  return_status =
      interpretCallStatus(call_status, return_status, "openWriteFile");
  if (return_status == HighsStatus::Error) return return_status;

  call_status = writeInfoToFile(file, info_.records, html);
  return_status =
      interpretCallStatus(call_status, return_status, "writeInfoToFile");
  return return_status;
}

HighsStatus Highs::passModel(const HighsLp& lp) {
  HighsStatus return_status = HighsStatus::OK;
  HighsStatus call_status;
  // Copy the LP to the internal LP
  lp_ = lp;
  // Check validity of the LP, normalising its values (by default).
  call_status = assessLp(lp_, options_);
  return_status = interpretCallStatus(call_status, return_status, "assessLp");
  if (return_status == HighsStatus::Error) return return_status;
  hmos_.clear();
  hmos_.push_back(HighsModelObject(lp_, options_, timer_));
  return return_status;
}

HighsStatus Highs::readModel(const std::string filename) {
  HighsStatus return_status = HighsStatus::OK;
  HighsStatus call_status;
  Filereader* reader = Filereader::getFilereader(filename.c_str());
  HighsLp model;
  this->options_.model_file = filename;

  FilereaderRetcode call_code =
      reader->readModelFromFile(this->options_, model);
  delete reader;
  if (call_code != FilereaderRetcode::OK) {
    call_status = HighsStatus::Error;
    return_status =
        interpretCallStatus(call_status, return_status, "readModelFromFile");
    if (return_status == HighsStatus::Error) return return_status;
  }
  call_status = this->passModel(model);
  return_status = interpretCallStatus(call_status, return_status, "passModel");
  return return_status;
}

HighsStatus Highs::writeModel(const std::string filename) {
  HighsStatus return_status = HighsStatus::OK;
  HighsStatus call_status;
  HighsLp model = this->lp_;

  if (filename == "") {
    // Empty file name: report model on stdout
    reportLp(options_, model, 2);
    return_status = HighsStatus::OK;
  } else {
    Filereader* writer = Filereader::getFilereader(filename.c_str());
    call_status = writer->writeModelToFile(options_, filename.c_str(), model);
    delete writer;
    return_status =
        interpretCallStatus(call_status, return_status, "writeModelToFile");
  }
  return return_status;
}

// Checks the options calls presolve and postsolve if needed. Solvers are called
// with runLpSolver(..)
HighsStatus Highs::run() {
#ifdef OPENMP
  omp_max_threads = omp_get_max_threads();
  assert(omp_max_threads > 0);
#ifdef HiGHSDEV
  if (omp_max_threads <= 0)
    printf("WARNING: omp_get_max_threads() returns %d\n", omp_max_threads);
  printf("Running with %d OMP thread(s)\n", omp_max_threads);
#endif
#endif
  HighsStatus return_status = HighsStatus::OK;
  HighsStatus call_status;
  /*
if (options_.message_level >= 0) {
  printf("\n!! Actually solving an LP with %d cols, %d rows", lp_.numCol_,
lp_.numRow_); if (lp_.numCol_) printf(" and %d nonzeros",
lp_.Astart_[lp_.numCol_]); printf(":basis.valid_ = %d: basis_.valid_ = %d:
simplex_lp_status_.has_basis = %d!!\n\n", basis_.valid_, hmos_[0].basis_.valid_,
         hmos_[0].simplex_lp_status_.has_basis);
  if (basis_.valid_ != hmos_[0].basis_.valid_) {
    printf("NB %d = basis_.valid_ != hmos_[0].basis_.valid_ = %d\n",
basis_.valid_, hmos_[0].basis_.valid_);
  }
}
  */
  // If running as hsol, reset any changed options
  if (options_.run_as_hsol) setHsolOptions(options_);
  // Initialise the HiGHS model status values
  hmos_[0].scaled_model_status_ = HighsModelStatus::NOTSET;
  hmos_[0].unscaled_model_status_ = HighsModelStatus::NOTSET;
  model_status_ = hmos_[0].scaled_model_status_;
  scaled_model_status_ = hmos_[0].unscaled_model_status_;

#ifdef HIGHSDEV
  // Shouldn't have to check validity of the LP since this is done when it is
  // loaded or modified
  //  bool normalise = true;
  call_status = assessLp(lp_, options_);  //, normalise);
  assert(call_status == HighsStatus::OK);
  return_status = interpretCallStatus(call_status, return_status, "assessLp");
  if (return_status == HighsStatus::Error) return return_status;
#endif

  if (options_.icrash) {
    ICrashStrategy strategy = ICrashStrategy::kICA;
    bool strategy_ok = parseICrashStrategy(options_.icrash_strategy, strategy);
    if (!strategy_ok) {
      HighsPrintMessage(options_.output, options_.message_level, ML_ALWAYS,
                        "ICrash error: unknown strategy.\n");
      return HighsStatus::Error;
    }
    ICrashOptions icrash_options{
        options_.icrash_dualize,
        strategy,
        options_.icrash_starting_weight,
        options_.icrash_iterations,
        options_.icrash_approximate_minimization_iterations,
        options_.icrash_exact,
        options_.icrash_breakpoints,
        options_.logfile,
        options_.output,
        options_.message_level};

    // todo: timing. some strange compile issue.
    HighsStatus icrash_status = callICrash(lp_, icrash_options, icrash_info_);
    return icrash_status;
  }

  // Return immediately if the LP has no columns
  if (!lp_.numCol_) {
    hmos_[0].unscaled_model_status_ = HighsModelStatus::MODEL_EMPTY;
    model_status_ = hmos_[0].unscaled_model_status_;
    return highsStatusFromHighsModelStatus(hmos_[0].unscaled_model_status_);
  }

  HighsSetIO(options_);
#ifdef HiGHSDEV
  if (checkOptions(options_.logfile, options_.records) != OptionStatus::OK)
    return HighsStatus::Error;
#endif
  HighsPrintMessage(options_.output, options_.message_level, ML_VERBOSE,
                    "Solving %s", lp_.model_name_.c_str());

  double this_presolve_time = -1;
  double this_solve_presolved_lp_time = -1;
  double this_postsolve_time = -1;
  double this_solve_original_lp_time = -1;

  // Running as LP solver: start the HiGHS clock unless it's already running
  bool run_highs_clock_already_running = timer_.runningRunHighsClock();
  if (!run_highs_clock_already_running) timer_.startRunHighsClock();
  // Record the initial time and zero the overall iteration count
  double initial_time = timer_.readRunHighsClock();
  int postsolve_iteration_count = 0;
  // Define identifiers to refer to the HMO of the original LP
  // (0) and the HMO created when using presolve (1)
  const int original_hmo = 0;
  const int presolve_hmo = 1;
  // Keep track of the hmo that is the most recently solved. By default it's the
  // original LP
  int solved_hmo = original_hmo;
  // Initial solve. Presolve, choose solver (simplex, ipx), postsolve.
  //  printf("\nHighs::run() 1: basis_.valid_ = %d\n", basis_.valid_);
  //  fflush(stdout);
  if (!basis_.valid_ && options_.presolve != off_string) {
    // No HiGHS basis so consider presolve
    hmos_[original_hmo].scaled_model_status_ = HighsModelStatus::NOTSET;
    // Presolve. runPresolve handles the level of presolving (0 = don't
    // presolve).
    
    this_presolve_time = -timer_.read(timer_.presolve_clock);
    timer_.start(timer_.presolve_clock);
    PresolveInfo presolve_info(options_.presolve, lp_, timer_);
    HighsPresolveStatus presolve_status = runPresolve(presolve_info);
    timer_.stop(timer_.presolve_clock);
    this_presolve_time += timer_.read(timer_.presolve_clock);
    //    printf("\nHighs::run() 2: presolve status = %d\n",
    //    (int)presolve_status);fflush(stdout);
    // Run solver.
    switch (presolve_status) {
      case HighsPresolveStatus::NotPresolved: {
        hmos_[solved_hmo].lp_.lp_name_ = "Original LP";
<<<<<<< HEAD
	this_solve_original_lp_time = -timer_.read(timer_.solve_clock);
	timer_.start(timer_.solve_clock);
        call_status = runLpSolver(hmos_[solved_hmo], "Not presolved: solving the LP");
	timer_.stop(timer_.solve_clock);
	this_solve_original_lp_time += timer_.read(timer_.solve_clock);
	return_status = interpretCallStatus(call_status, return_status, "runLpSolver");
	if (return_status == HighsStatus::Error) return return_status;
=======
        call_status =
            runLpSolver(hmos_[solved_hmo], "Not presolved: solving the LP");
        return_status =
            interpretCallStatus(call_status, return_status, "runLpSolver");
        if (return_status == HighsStatus::Error) return return_status;
>>>>>>> d51c289e
        break;
      }
      case HighsPresolveStatus::NotReduced: {
        hmos_[solved_hmo].lp_.lp_name_ = "Unreduced LP";
<<<<<<< HEAD
	this_solve_original_lp_time = -timer_.read(timer_.solve_clock);
	timer_.start(timer_.solve_clock);
        call_status = runLpSolver(hmos_[solved_hmo], "Problem not reduced by presolve: solving the LP");
	timer_.stop(timer_.solve_clock);
	this_solve_original_lp_time += timer_.read(timer_.solve_clock);
	return_status = interpretCallStatus(call_status, return_status, "runLpSolver");
	if (return_status == HighsStatus::Error) return return_status;
=======
        call_status =
            runLpSolver(hmos_[solved_hmo],
                        "Problem not reduced by presolve: solving the LP");
        return_status =
            interpretCallStatus(call_status, return_status, "runLpSolver");
        if (return_status == HighsStatus::Error) return return_status;
>>>>>>> d51c289e
        break;
      }
      case HighsPresolveStatus::Reduced: {
        HighsLp& reduced_lp = presolve_info.getReducedProblem();
        // Validate the reduced LP
        assert(assessLp(reduced_lp, options_) == HighsStatus::OK);
        // Add reduced lp object to vector of HighsModelObject,
        // so the last one in lp_ is the presolved one.

        hmos_.push_back(HighsModelObject(reduced_lp, options_, timer_));
        // Log the presolve reductions
        logPresolveReductions(hmos_[original_hmo].options_,
                              hmos_[original_hmo].lp_, hmos_[presolve_hmo].lp_);
        // Record the HMO to be solved
        solved_hmo = presolve_hmo;
        hmos_[solved_hmo].lp_.lp_name_ = "Presolved LP";
<<<<<<< HEAD
	this_solve_presolved_lp_time = -timer_.read(timer_.solve_clock);
	timer_.start(timer_.solve_clock);
	call_status = runLpSolver(hmos_[solved_hmo], "Solving the presolved LP");
	timer_.stop(timer_.solve_clock);
	this_solve_presolved_lp_time += timer_.read(timer_.solve_clock);
	return_status = interpretCallStatus(call_status, return_status, "runLpSolver");
	if (return_status == HighsStatus::Error) return return_status;
=======
        call_status =
            runLpSolver(hmos_[solved_hmo], "Solving the presolved LP");
        return_status =
            interpretCallStatus(call_status, return_status, "runLpSolver");
        if (return_status == HighsStatus::Error) return return_status;
>>>>>>> d51c289e
        break;
      }
      case HighsPresolveStatus::ReducedToEmpty: {
        hmos_[0].unscaled_model_status_ = HighsModelStatus::OPTIMAL;
        // Proceed to postsolve.
        break;
      }
        //	printf("\nHighs::run() 3: presolve status = %d\n",
        //(int)presolve_status);fflush(stdout);
      case HighsPresolveStatus::Infeasible:
      case HighsPresolveStatus::Unbounded: {
        if (presolve_status == HighsPresolveStatus::Infeasible) {
          hmos_[original_hmo].unscaled_model_status_ =
              HighsModelStatus::PRIMAL_INFEASIBLE;
        } else {
          hmos_[original_hmo].unscaled_model_status_ =
              HighsModelStatus::PRIMAL_UNBOUNDED;
        }
        HighsLogMessage(
            options_.logfile, HighsMessageType::INFO,
            "Problem status detected on presolve: %s",
            highsModelStatusToString(hmos_[original_hmo].unscaled_model_status_)
                .c_str());

        // Report this way for the moment. May modify after merge with
        // OSIinterface branch which has new way of setting up a
        // HighsModelObject and can support multiple calls to run(). Stop and
        // read the HiGHS clock, then work out time for this call
        if (!run_highs_clock_already_running) timer_.stopRunHighsClock();

        model_status_ = hmos_[original_hmo].unscaled_model_status_;
        return HighsStatus::OK;
      }
      default: {
        // case HighsPresolveStatus::Error
        HighsPrintMessage(options_.output, options_.message_level, ML_ALWAYS,
                          "Presolve failed.");
        if (!run_highs_clock_already_running) timer_.stopRunHighsClock();
        hmos_[original_hmo].unscaled_model_status_ =
            HighsModelStatus::PRESOLVE_ERROR;
        model_status_ = hmos_[original_hmo].unscaled_model_status_;
        return HighsStatus::Error;
      }
    }
    // Postsolve. Does nothing if there were no reductions during presolve.
    if (hmos_[solved_hmo].scaled_model_status_ == HighsModelStatus::OPTIMAL) {
      if (presolve_status == HighsPresolveStatus::Reduced ||
          presolve_status == HighsPresolveStatus::ReducedToEmpty) {
        // If presolve is nontrivial, extract the optimal solution
        // and basis for the presolved problem in order to generate
        // the solution and basis for postsolve to use to generate a
        // solution(?) and basis that is, hopefully, optimal. This is
        // confirmed or corrected by hot-starting the simplex solver
        presolve_info.reduced_solution_ = hmos_[solved_hmo].solution_;
        presolve_info.presolve_[0].setBasisInfo(
            hmos_[solved_hmo].basis_.col_status,
            hmos_[solved_hmo].basis_.row_status);
        // Run postsolve
	this_postsolve_time = -timer_.read(timer_.postsolve_clock);
        timer_.start(timer_.postsolve_clock);
        HighsPostsolveStatus postsolve_status = runPostsolve(presolve_info);
        timer_.stop(timer_.postsolve_clock);
	this_postsolve_time += -timer_.read(timer_.postsolve_clock);
        if (postsolve_status == HighsPostsolveStatus::SolutionRecovered) {
          HighsPrintMessage(options_.output, options_.message_level, ML_VERBOSE,
                            "Postsolve finished.");
          //
          // Now hot-start the simplex solver for the original_hmo:
          //
          // The original model hasn't been solved, so set up its solution
          // parameters
          resetModelStatusAndSolutionParams(hmos_[original_hmo]);
          // Set solution and its status
          hmos_[original_hmo].solution_ = presolve_info.recovered_solution_;
          //
          // Set basis and its status
          hmos_[original_hmo].basis_.col_status =
              presolve_info.presolve_[0].getColStatus();
          hmos_[original_hmo].basis_.row_status =
              presolve_info.presolve_[0].getRowStatus();
          hmos_[original_hmo].basis_.valid_ = true;
          analyseHighsBasicSolution(options_.logfile, hmos_[original_hmo],
                                    "after returning from postsolve");
          // Now hot-start the simplex solver for the original_hmo
          solved_hmo = original_hmo;
          // Save the options to allow the best simplex strategy to
          // be used
          HighsOptions& options = hmos_[solved_hmo].options_;
          HighsOptions save_options = options;
          const bool full_logging = false;
          if (full_logging) options.message_level = ML_ALWAYS;
          // Force the use of simplex to clean up if IPM has been used
          // to solve the presolved problem
          if (options.solver == ipm_string) options.solver = simplex_string;
          options.simplex_strategy = SIMPLEX_STRATEGY_CHOOSE;
          // Ensure that the parallel solver isn't used
          options.highs_min_threads = 1;
          options.highs_max_threads = 1;
          hmos_[solved_hmo].lp_.lp_name_ = "Postsolve LP";
<<<<<<< HEAD
	  int iteration_count0 = hmos_[solved_hmo].unscaled_solution_params_.simplex_iteration_count;
	  this_solve_original_lp_time = -timer_.read(timer_.solve_clock);
	  timer_.start(timer_.solve_clock);
	  call_status = runLpSolver(hmos_[solved_hmo], "Solving the original LP from the solution after postsolve");
	  timer_.stop(timer_.solve_clock);
	  this_solve_original_lp_time += timer_.read(timer_.solve_clock);
	  return_status = interpretCallStatus(call_status, return_status, "runLpSolver");
=======
          int iteration_count0 =
              hmos_[solved_hmo]
                  .unscaled_solution_params_.simplex_iteration_count;
          call_status = runLpSolver(
              hmos_[solved_hmo],
              "Solving the original LP from the solution after postsolve");
          return_status =
              interpretCallStatus(call_status, return_status, "runLpSolver");
>>>>>>> d51c289e
          // Recover the options
          options = save_options;
          if (return_status == HighsStatus::Error) return return_status;
          int iteration_count1 =
              hmos_[solved_hmo]
                  .unscaled_solution_params_.simplex_iteration_count;
          postsolve_iteration_count = iteration_count1 - iteration_count0;
        }
      }
    } else {
      // Optimal solution of presolved problem has not been found
      // The original model inherits the solved model's status
      hmos_[original_hmo].unscaled_model_status_ =
          hmos_[solved_hmo].unscaled_model_status_;
    }
  } else {
    // There is a valid basis for the problem or presolve is off
    solved_hmo = original_hmo;
    hmos_[solved_hmo].lp_.lp_name_ = "LP without presolve or with basis";
<<<<<<< HEAD
    this_solve_original_lp_time = -timer_.read(timer_.solve_clock);
    timer_.start(timer_.solve_clock);
    call_status = runLpSolver(hmos_[solved_hmo], "Solving LP without presolve or with basis");
    timer_.stop(timer_.solve_clock);
    this_solve_original_lp_time += timer_.read(timer_.solve_clock);
    return_status = interpretCallStatus(call_status, return_status, "runLpSolver");
=======
    call_status = runLpSolver(hmos_[solved_hmo],
                              "Solving LP without presolve or with basis");
    return_status =
        interpretCallStatus(call_status, return_status, "runLpSolver");
>>>>>>> d51c289e
    if (return_status == HighsStatus::Error) return return_status;
  }
  // else if (reduced problem failed to solve) {
  //   todo: handle case when presolved problem failed to solve. Try to solve
  //   again with no presolve.
  // }

  //   assert(solved_hmo == original_hmo);
  // solved_hmo will be original_hmo unless the presolved LP is found to be
  // infeasible or unbounded

  if (!getHighsModelStatusAndInfo(solved_hmo)) return HighsStatus::Error;

  // Copy HMO solution/basis to HiGHS solution/basis: this resizes solution_ and
  // basis_ The HiGHS solution and basis have to come from the original_hmo for
  // them to have the right dimension.
  solution_ = hmos_[original_hmo].solution_;
  basis_ = hmos_[original_hmo].basis_;
  // Report times
  if (hmos_[original_hmo].report_model_operations_clock) {
    std::vector<int> clockList{timer_.presolve_clock, timer_.solve_clock,
                               timer_.postsolve_clock};
    timer_.report("ModelOperations", clockList);
  }
  // Stop and read the HiGHS clock, then work out time for this call
  if (!run_highs_clock_already_running) timer_.stopRunHighsClock();

  double lp_solve_final_time = timer_.readRunHighsClock();
  double this_solve_time = lp_solve_final_time - initial_time;
  HighsPrintMessage(options_.output, options_.message_level, ML_MINIMAL,
                    "Postsolve  : %d\n", postsolve_iteration_count);
  HighsPrintMessage(options_.output, options_.message_level, ML_MINIMAL,
<<<<<<< HEAD
		    "Time       : %0.3g\n", this_solve_time);
  if (this_solve_time>0) {
    HighsPrintMessage(options_.output, options_.message_level, ML_MINIMAL,
		      "For LP %16s", hmos_[original_hmo].lp_.model_name_.c_str());
    double sum_time = 0;
    if (this_presolve_time>0) {
      sum_time += this_presolve_time;
      int pct = (100 * this_presolve_time)/this_solve_time;
      HighsPrintMessage(options_.output, options_.message_level, ML_MINIMAL,
			": Presolve %0.3g (%3d%%)", this_presolve_time, pct);
    }
    if (this_solve_presolved_lp_time>0) {
      sum_time += this_solve_presolved_lp_time;
      int pct = (100 * this_solve_presolved_lp_time)/this_solve_time;
      HighsPrintMessage(options_.output, options_.message_level, ML_MINIMAL,
			": Solve presolved LP %0.3g (%3d%%)", this_solve_presolved_lp_time, pct);
    }
    if (this_postsolve_time>0) {
      sum_time += this_postsolve_time;
      int pct = (100 * this_postsolve_time)/this_solve_time;
      HighsPrintMessage(options_.output, options_.message_level, ML_MINIMAL,
			": Postsolve %0.3g (%3d%%)", this_postsolve_time, pct);
    }
    if (this_solve_original_lp_time>0) {
      sum_time += this_solve_original_lp_time;
      int pct = (100 * this_solve_original_lp_time)/this_solve_time;
      HighsPrintMessage(options_.output, options_.message_level, ML_MINIMAL,
			": Solve original LP %0.3g (%3d%%)", this_solve_original_lp_time, pct);
    }
    HighsPrintMessage(options_.output, options_.message_level, ML_MINIMAL, "\n");
    double rlv_time_difference = fabs(sum_time-this_solve_time)/this_solve_time;
    if (rlv_time_difference > 0.1)
      HighsPrintMessage(options_.output, options_.message_level, ML_MINIMAL,
			"Strange: Solve time = %g; Sum times = %g: relative difference = %g\n",
			this_solve_time, sum_time, rlv_time_difference);
  }
=======
                    "Time       : %0.3g\n", lp_solve_final_time - initial_time);
>>>>>>> d51c289e

  // Assess success according to the scaled model status, unless
  // something worse has happened earlier
  call_status = highsStatusFromHighsModelStatus(scaled_model_status_);
  return_status = interpretCallStatus(call_status, return_status);
  return return_status;
}

const HighsLp& Highs::getLp() const { return lp_; }

const HighsSolution& Highs::getSolution() const { return solution_; }

const ICrashInfo& Highs::getICrashInfo() const { return icrash_info_; }

const HighsBasis& Highs::getBasis() const { return basis_; }

const HighsModelStatus& Highs::getModelStatus(const bool scaled_model) const {
  if (scaled_model) {
    return scaled_model_status_;
  } else {
    return model_status_;
  }
}

HighsStatus Highs::getBasicVariables(int* basic_variables) {
  if (hmos_.size() == 0) return HighsStatus::Error;
  if (!hmos_[0].simplex_lp_status_.has_basis) {
    HighsLogMessage(options_.logfile, HighsMessageType::ERROR,
                    "No basis available in getBasicVariables");
    return HighsStatus::Error;
  }
  int numRow = hmos_[0].lp_.numRow_;
  int numCol = hmos_[0].lp_.numCol_;
  if (numRow != hmos_[0].simplex_lp_.numRow_) {
    HighsLogMessage(
        options_.logfile, HighsMessageType::ERROR,
        "Model LP and simplex LP row dimension difference (%d-%d=%d", numRow,
        hmos_[0].simplex_lp_.numRow_, numRow - hmos_[0].simplex_lp_.numRow_);
    return HighsStatus::Error;
  }
  for (int row = 0; row < numRow; row++) {
    int var = hmos_[0].simplex_basis_.basicIndex_[row];
    if (var < numCol) {
      basic_variables[row] = var;
    } else {
      basic_variables[row] = -(1 + var - numCol);
    }
  }
  return HighsStatus::OK;
}

HighsStatus Highs::getBasisInverseRow(const int row, double* row_vector,
                                      int* row_num_nz, int* row_indices) {
  if (hmos_.size() == 0) return HighsStatus::Error;
  int numRow = hmos_[0].lp_.numRow_;
  if (row < 0 || row >= numRow) {
    HighsLogMessage(options_.logfile, HighsMessageType::ERROR,
                    "Row index %d out of range [0, %d] in getBasisInverseRow",
                    row, numRow - 1);
    return HighsStatus::Error;
  }
  if (!hmos_[0].simplex_lp_status_.has_invert) {
    HighsLogMessage(options_.logfile, HighsMessageType::ERROR,
                    "No invertible representation for getBasisInverseRow");
    return HighsStatus::Error;
  }
  // Compute a row i of the inverse of the basis matrix by solving B^Tx=e_i
  vector<double> rhs;
  rhs.assign(numRow, 0);
  rhs[row] = 1;
  HighsSimplexInterface simplex_interface(hmos_[0]);
  simplex_interface.basisSolve(rhs, row_vector, row_num_nz, row_indices, true);
  return HighsStatus::OK;
}

HighsStatus Highs::getBasisInverseCol(const int col, double* col_vector,
                                      int* col_num_nz, int* col_indices) {
  if (hmos_.size() == 0) return HighsStatus::Error;
  int numRow = hmos_[0].lp_.numRow_;
  if (col < 0 || col >= numRow) {
    HighsLogMessage(
        options_.logfile, HighsMessageType::ERROR,
        "Column index %d out of range [0, %d] in getBasisInverseCol", col,
        numRow - 1);
    return HighsStatus::Error;
  }
  if (!hmos_[0].simplex_lp_status_.has_invert) {
    HighsLogMessage(options_.logfile, HighsMessageType::ERROR,
                    "No invertible representation for getBasisInverseCol");
    return HighsStatus::Error;
  }
  // Compute a col i of the inverse of the basis matrix by solving Bx=e_i
  vector<double> rhs;
  rhs.assign(numRow, 0);
  rhs[col] = 1;
  HighsSimplexInterface simplex_interface(hmos_[0]);
  simplex_interface.basisSolve(rhs, col_vector, col_num_nz, col_indices, false);
  return HighsStatus::OK;
}

HighsStatus Highs::getBasisSolve(const double* Xrhs, double* solution_vector,
                                 int* solution_num_nz, int* solution_indices) {
  if (hmos_.size() == 0) return HighsStatus::Error;
  if (!hmos_[0].simplex_lp_status_.has_invert) {
    HighsLogMessage(options_.logfile, HighsMessageType::ERROR,
                    "No invertible representation for getBasisSolve");
    return HighsStatus::Error;
  }
  int numRow = hmos_[0].lp_.numRow_;
  vector<double> rhs;
  rhs.assign(numRow, 0);
  for (int row = 0; row < numRow; row++) rhs[row] = Xrhs[row];
  HighsSimplexInterface simplex_interface(hmos_[0]);
  simplex_interface.basisSolve(rhs, solution_vector, solution_num_nz,
                               solution_indices, false);
  return HighsStatus::OK;
}

HighsStatus Highs::getBasisTransposeSolve(const double* Xrhs,
                                          double* solution_vector,
                                          int* solution_num_nz,
                                          int* solution_indices) {
  if (hmos_.size() == 0) return HighsStatus::Error;
  if (!hmos_[0].simplex_lp_status_.has_invert) {
    HighsLogMessage(options_.logfile, HighsMessageType::ERROR,
                    "No invertible representation for getBasisTransposeSolve");
    return HighsStatus::Error;
  }
  int numRow = hmos_[0].lp_.numRow_;
  vector<double> rhs;
  rhs.assign(numRow, 0);
  for (int row = 0; row < numRow; row++) rhs[row] = Xrhs[row];
  HighsSimplexInterface simplex_interface(hmos_[0]);
  simplex_interface.basisSolve(rhs, solution_vector, solution_num_nz,
                               solution_indices, true);
  return HighsStatus::OK;
}

HighsStatus Highs::getReducedRow(const int row, double* row_vector,
                                 int* row_num_nz, int* row_indices) {
  if (hmos_.size() == 0) return HighsStatus::Error;
  if (row < 0 || row >= hmos_[0].lp_.numRow_) {
    HighsLogMessage(options_.logfile, HighsMessageType::ERROR,
                    "Row index %d out of range [0, %d] in getReducedRow", row,
                    hmos_[0].lp_.numRow_ - 1);
    return HighsStatus::Error;
  }
  if (!hmos_[0].simplex_lp_status_.has_invert) {
    HighsLogMessage(options_.logfile, HighsMessageType::ERROR,
                    "No invertible representation for getReducedRow");
    return HighsStatus::Error;
  }
  HighsLp& lp = hmos_[0].lp_;
  int numRow = lp.numRow_;
  vector<double> rhs;
  vector<double> col_vector;
  vector<int> col_indices;
  int col_num_nz;
  rhs.assign(numRow, 0);
  rhs[row] = 1;
  col_vector.resize(numRow, 0);
  col_indices.resize(numRow, 0);
  HighsSimplexInterface simplex_interface(hmos_[0]);
  // Form B^{-T}e_{row}
  simplex_interface.basisSolve(rhs, &col_vector[0], &col_num_nz,
                               &col_indices[0], true);
  bool return_indices = row_num_nz != NULL;
  if (return_indices) *row_num_nz = 0;
  for (int col = 0; col < lp.numCol_; col++) {
    double value = 0;
    for (int el = lp.Astart_[col]; el < lp.Astart_[col + 1]; el++) {
      int row = lp.Aindex_[el];
      value += lp.Avalue_[el] * col_vector[row];
    }
    row_vector[col] = 0;
    if (fabs(value) > HIGHS_CONST_TINY) {
      if (return_indices) row_indices[(*row_num_nz)++] = col;
      row_vector[col] = value;
    }
  }
  return HighsStatus::OK;
}

HighsStatus Highs::getReducedColumn(const int col, double* col_vector,
                                    int* col_num_nz, int* col_indices) {
  if (hmos_.size() == 0) return HighsStatus::Error;
  if (col < 0 || col >= hmos_[0].lp_.numCol_) {
    HighsLogMessage(options_.logfile, HighsMessageType::ERROR,
                    "Column index %d out of range [0, %d] in getReducedColumn",
                    col, hmos_[0].lp_.numCol_ - 1);
    return HighsStatus::Error;
  }
  if (!hmos_[0].simplex_lp_status_.has_invert) {
    HighsLogMessage(options_.logfile, HighsMessageType::ERROR,
                    "No invertible representation for getReducedColumn");
    return HighsStatus::Error;
  }
  HighsLp& lp = hmos_[0].lp_;
  int numRow = lp.numRow_;
  vector<double> rhs;
  rhs.assign(numRow, 0);
  for (int el = lp.Astart_[col]; el < lp.Astart_[col + 1]; el++)
    rhs[lp.Aindex_[el]] = lp.Avalue_[el];
  HighsSimplexInterface simplex_interface(hmos_[0]);
  simplex_interface.basisSolve(rhs, col_vector, col_num_nz, col_indices, false);
  return HighsStatus::OK;
}

HighsStatus Highs::setSolution(const HighsSolution& solution) {
  HighsStatus return_status = HighsStatus::OK;
  HighsStatus call_status;
  underDevelopmentLogMessage("setSolution");
  // Check if solution is valid.
  assert((int)solution_.col_value.size() != 0 ||
         (int)solution_.col_value.size() != lp_.numCol_);
  assert((int)solution.col_dual.size() == 0 ||
         (int)solution.col_dual.size() == lp_.numCol_);
  assert((int)solution.row_dual.size() == 0 ||
         (int)solution.row_dual.size() == lp_.numRow_);

  if (solution.col_value.size()) solution_.col_value = solution.col_value;
  if (solution.col_dual.size()) solution_.col_dual = solution.col_dual;
  if (solution.row_dual.size()) solution_.row_dual = solution.row_dual;

  if (solution.col_value.size() > 0) {
    call_status = calculateRowValues(lp_, solution_);
    return_status =
        interpretCallStatus(call_status, return_status, "calculateRowValues");
    if (return_status == HighsStatus::Error) return return_status;
  }
  if (solution.row_dual.size() > 0) {
    call_status = calculateColDuals(lp_, solution_);
    return_status =
        interpretCallStatus(call_status, return_status, "calculateColDuals");
    if (return_status == HighsStatus::Error) return return_status;
  }
  return return_status;
}

HighsStatus Highs::setBasis(const HighsBasis& basis) {
  underDevelopmentLogMessage("setBasis");
  if (!basisOk(options_.logfile, lp_, basis)) {
    HighsLogMessage(options_.logfile, HighsMessageType::ERROR,
                    "setBasis: invalid basis");
    return HighsStatus::Error;
  }
  basis_ = basis;
  basis_.valid_ = true;
  return HighsStatus::OK;
}

bool Highs::addRow(const double lower_bound, const double upper_bound,
                   const int num_new_nz, const int* indices,
                   const double* values) {
  int starts = 0;
  return addRows(1, &lower_bound, &upper_bound, num_new_nz, &starts, indices,
                 values);
}

bool Highs::addRows(const int num_new_row, const double* lower_bounds,
                    const double* upper_bounds, const int num_new_nz,
                    const int* starts, const int* indices,
                    const double* values) {
  HighsStatus return_status = HighsStatus::OK;
  HighsStatus call_status;
  underDevelopmentLogMessage("addRows");
  // Check that there is a HighsModelObject
  if (!haveHmo("addRows")) return false;
  HighsSimplexInterface interface(hmos_[0]);
  call_status = interface.addRows(num_new_row, lower_bounds, upper_bounds,
                                  num_new_nz, starts, indices, values);
  return_status = interpretCallStatus(call_status, return_status, "addRows");
  if (return_status == HighsStatus::Error) return false;
  if (!updateHighsSolutionBasis()) return false;
  return return_status != HighsStatus::Error;
}

bool Highs::addCol(const double cost, const double lower_bound,
                   const double upper_bound, const int num_new_nz,
                   const int* indices, const double* values) {
  int starts = 0;
  return addCols(1, &cost, &lower_bound, &upper_bound, num_new_nz, &starts,
                 indices, values);
}

bool Highs::addCols(const int num_new_col, const double* costs,
                    const double* lower_bounds, const double* upper_bounds,
                    const int num_new_nz, const int* starts, const int* indices,
                    const double* values) {
  HighsStatus return_status = HighsStatus::OK;
  HighsStatus call_status;
  underDevelopmentLogMessage("addCols");
  if (!haveHmo("addCols")) return false;
  HighsSimplexInterface interface(hmos_[0]);
  call_status =
      interface.addCols(num_new_col, costs, lower_bounds, upper_bounds,
                        num_new_nz, starts, indices, values);
  return_status = interpretCallStatus(call_status, return_status, "addCols");
  if (return_status == HighsStatus::Error) return false;
  if (!updateHighsSolutionBasis()) return false;
  return return_status != HighsStatus::Error;
}

bool Highs::changeObjectiveSense(const int sense) {
  HighsStatus return_status = HighsStatus::OK;
  HighsStatus call_status;
  underDevelopmentLogMessage("changeObjectiveSense");
  if (!haveHmo("changeObjectiveSense")) return false;
  HighsSimplexInterface interface(hmos_[0]);
  call_status = interface.changeObjectiveSense(sense);
  return_status =
      interpretCallStatus(call_status, return_status, "changeObjectiveSense");
  if (return_status == HighsStatus::Error) return false;
  return return_status != HighsStatus::Error;
}

bool Highs::changeColCost(const int col, const double cost) {
  return changeColsCost(1, &col, &cost);
}

bool Highs::changeColsCost(const int num_set_entries, const int* set,
                           const double* cost) {
  HighsStatus return_status = HighsStatus::OK;
  HighsStatus call_status;
  underDevelopmentLogMessage("changeColsCost");
  if (!haveHmo("changeColsCost")) return false;
  HighsSimplexInterface interface(hmos_[0]);
  call_status = interface.changeCosts(num_set_entries, set, cost);
  return_status =
      interpretCallStatus(call_status, return_status, "changeCosts");
  if (return_status == HighsStatus::Error) return false;
  return return_status != HighsStatus::Error;
}

bool Highs::changeColsCost(const int* mask, const double* cost) {
  HighsStatus return_status = HighsStatus::OK;
  HighsStatus call_status;
  underDevelopmentLogMessage("changeColsCost");
  if (!haveHmo("changeColsCost")) return false;
  HighsSimplexInterface interface(hmos_[0]);
  call_status = interface.changeCosts(mask, cost);
  return_status =
      interpretCallStatus(call_status, return_status, "changeCosts");
  if (return_status == HighsStatus::Error) return false;
  return return_status != HighsStatus::Error;
}

bool Highs::changeColBounds(const int col, const double lower,
                            const double upper) {
  return changeColsBounds(1, &col, &lower, &upper);
}

bool Highs::changeColsBounds(const int num_set_entries, const int* set,
                             const double* lower, const double* upper) {
  HighsStatus return_status = HighsStatus::OK;
  HighsStatus call_status;
  underDevelopmentLogMessage("changeColsBounds");
  if (!haveHmo("changeColsBounds")) return false;
  HighsSimplexInterface interface(hmos_[0]);
  call_status = interface.changeColBounds(num_set_entries, set, lower, upper);
  return_status =
      interpretCallStatus(call_status, return_status, "changeColBounds");
  if (return_status == HighsStatus::Error) return false;
  return return_status != HighsStatus::Error;
}

bool Highs::changeColsBounds(const int from_col, const int to_col,
                             const double* lower, const double* upper) {
  HighsStatus return_status = HighsStatus::OK;
  HighsStatus call_status;
  underDevelopmentLogMessage("changeColsBounds");
  if (!haveHmo("changeColsBounds")) return false;
  HighsSimplexInterface interface(hmos_[0]);
  call_status = interface.changeColBounds(from_col, to_col, lower, upper);
  return_status =
      interpretCallStatus(call_status, return_status, "changeColBounds");
  if (return_status == HighsStatus::Error) return false;
  return return_status != HighsStatus::Error;
}

bool Highs::changeColsBounds(const int* mask, const double* lower,
                             const double* upper) {
  HighsStatus return_status = HighsStatus::OK;
  HighsStatus call_status;
  underDevelopmentLogMessage("changeColsBounds");
  if (!haveHmo("changeColsBounds")) return false;
  HighsSimplexInterface interface(hmos_[0]);
  call_status = interface.changeColBounds(mask, lower, upper);
  return_status =
      interpretCallStatus(call_status, return_status, "changeColBounds");
  if (return_status == HighsStatus::Error) return false;
  return return_status != HighsStatus::Error;
}

bool Highs::changeRowBounds(const int row, const double lower,
                            const double upper) {
  return changeRowsBounds(1, &row, &lower, &upper);
}

bool Highs::changeRowsBounds(const int num_set_entries, const int* set,
                             const double* lower, const double* upper) {
  HighsStatus return_status = HighsStatus::OK;
  HighsStatus call_status;
  underDevelopmentLogMessage("changeRowsBounds");
  if (!haveHmo("changeRowsBounds")) return false;
  HighsSimplexInterface interface(hmos_[0]);
  call_status = interface.changeRowBounds(num_set_entries, set, lower, upper);
  return_status =
      interpretCallStatus(call_status, return_status, "changeRowBounds");
  if (return_status == HighsStatus::Error) return false;
  return return_status != HighsStatus::Error;
}

bool Highs::changeRowsBounds(const int* mask, const double* lower,
                             const double* upper) {
  HighsStatus return_status = HighsStatus::OK;
  HighsStatus call_status;
  underDevelopmentLogMessage("changeRowsBounds");
  if (!haveHmo("changeRowsBounds")) return false;
  HighsSimplexInterface interface(hmos_[0]);
  call_status = interface.changeRowBounds(mask, lower, upper);
  return_status =
      interpretCallStatus(call_status, return_status, "changeRowBounds");
  if (return_status == HighsStatus::Error) return false;
  return return_status != HighsStatus::Error;
}

bool Highs::changeCoeff(const int row, const int col, const double value) {
  HighsStatus return_status = HighsStatus::OK;
  HighsStatus call_status;
  underDevelopmentLogMessage("changeCoeff");
  if (!haveHmo("changeCoeff")) return false;
  HighsSimplexInterface interface(hmos_[0]);
  call_status = interface.changeCoefficient(row, col, value);
  return_status =
      interpretCallStatus(call_status, return_status, "changeCoefficient");
  if (return_status == HighsStatus::Error) return false;
  return return_status != HighsStatus::Error;
}

bool Highs::getCols(const int from_col, const int to_col, int& num_col,
                    double* costs, double* lower, double* upper, int& num_nz,
                    int* start, int* index, double* value) {
  HighsStatus return_status = HighsStatus::OK;
  HighsStatus call_status;
  underDevelopmentLogMessage("getCols");
  if (!haveHmo("getCols")) return false;
  HighsSimplexInterface interface(hmos_[0]);
  call_status = interface.getCols(from_col, to_col, num_col, costs, lower,
                                  upper, num_nz, start, index, value);
  return_status = interpretCallStatus(call_status, return_status, "getCols");
  if (return_status == HighsStatus::Error) return false;
  return return_status != HighsStatus::Error;
}

bool Highs::getCols(const int n, const int* set, int& num_col, double* costs,
                    double* lower, double* upper, int& num_nz, int* start,
                    int* index, double* value) {
  HighsStatus return_status = HighsStatus::OK;
  HighsStatus call_status;
  underDevelopmentLogMessage("getCols");
  if (!haveHmo("getCols")) return false;
  HighsSimplexInterface interface(hmos_[0]);
  call_status = interface.getCols(n, set, num_col, costs, lower, upper, num_nz,
                                  start, index, value);
  return_status = interpretCallStatus(call_status, return_status, "getCols");
  if (return_status == HighsStatus::Error) return false;
  return return_status != HighsStatus::Error;
}

bool Highs::getCols(const int* col_mask, int& num_col, double* costs,
                    double* lower, double* upper, int& num_nz, int* start,
                    int* index, double* value) {
  HighsStatus return_status = HighsStatus::OK;
  HighsStatus call_status;
  underDevelopmentLogMessage("getCols");
  if (!haveHmo("getCols")) return false;
  HighsSimplexInterface interface(hmos_[0]);
  call_status = interface.getCols(col_mask, num_col, costs, lower, upper,
                                  num_nz, start, index, value);
  return_status = interpretCallStatus(call_status, return_status, "getCols");
  if (return_status == HighsStatus::Error) return false;
  return return_status != HighsStatus::Error;
}

bool Highs::getRows(const int from_row, const int to_row, int& num_row,
                    double* lower, double* upper, int& num_nz, int* start,
                    int* index, double* value) {
  HighsStatus return_status = HighsStatus::OK;
  HighsStatus call_status;
  underDevelopmentLogMessage("getRows");
  if (!haveHmo("getRows")) return false;
  HighsSimplexInterface interface(hmos_[0]);
  call_status = interface.getRows(from_row, to_row, num_row, lower, upper,
                                  num_nz, start, index, value);
  return_status = interpretCallStatus(call_status, return_status, "getRows");
  if (return_status == HighsStatus::Error) return false;
  return return_status != HighsStatus::Error;
}

bool Highs::getRows(const int num_set_entries, const int* set, int& num_row,
                    double* lower, double* upper, int& num_nz, int* start,
                    int* index, double* value) {
  HighsStatus return_status = HighsStatus::OK;
  HighsStatus call_status;
  underDevelopmentLogMessage("getRows");
  if (!haveHmo("getRows")) return false;
  HighsSimplexInterface interface(hmos_[0]);
  call_status = interface.getRows(num_set_entries, set, num_row, lower, upper,
                                  num_nz, start, index, value);
  return_status = interpretCallStatus(call_status, return_status, "getRows");
  if (return_status == HighsStatus::Error) return false;
  return return_status != HighsStatus::Error;
}

bool Highs::getRows(const int* mask, int& num_row, double* lower, double* upper,
                    int& num_nz, int* start, int* index, double* value) {
  HighsStatus return_status = HighsStatus::OK;
  HighsStatus call_status;
  underDevelopmentLogMessage("getRows");
  if (!haveHmo("getRows")) return false;
  HighsSimplexInterface interface(hmos_[0]);
  call_status = interface.getRows(mask, num_row, lower, upper, num_nz, start,
                                  index, value);
  return_status = interpretCallStatus(call_status, return_status, "getRows");
  if (return_status == HighsStatus::Error) return false;
  return return_status != HighsStatus::Error;
}

bool Highs::getCoeff(const int row, const int col, double& value) {
  HighsStatus return_status = HighsStatus::OK;
  HighsStatus call_status;
  underDevelopmentLogMessage("getCoeff");
  if (!haveHmo("getCoeff")) return false;
  HighsSimplexInterface interface(hmos_[0]);

  call_status = interface.getCoefficient(row, col, value);
  return_status =
      interpretCallStatus(call_status, return_status, "getCoefficient");
  if (return_status == HighsStatus::Error) return false;
  return return_status != HighsStatus::Error;
}

bool Highs::deleteCols(const int from_col, const int to_col) {
  HighsStatus return_status = HighsStatus::OK;
  HighsStatus call_status;
  underDevelopmentLogMessage("deleteCols");
  if (!haveHmo("deleteCols")) return false;
  HighsSimplexInterface interface(hmos_[0]);
  call_status = interface.deleteCols(from_col, to_col);
  return_status = interpretCallStatus(call_status, return_status, "deleteCols");
  if (return_status == HighsStatus::Error) return false;
  if (!updateHighsSolutionBasis()) return false;
  return return_status != HighsStatus::Error;
}

bool Highs::deleteCols(const int num_set_entries, const int* set) {
  HighsStatus return_status = HighsStatus::OK;
  HighsStatus call_status;
  underDevelopmentLogMessage("deleteCols");
  if (!haveHmo("deleteCols")) return false;
  HighsSimplexInterface interface(hmos_[0]);
  call_status = interface.deleteCols(num_set_entries, set);
  return_status = interpretCallStatus(call_status, return_status, "deleteCols");
  if (return_status == HighsStatus::Error) return false;
  if (!updateHighsSolutionBasis()) return false;
  return return_status != HighsStatus::Error;
}

bool Highs::deleteCols(int* mask) {
  HighsStatus return_status = HighsStatus::OK;
  HighsStatus call_status;
  underDevelopmentLogMessage("deleteCols");
  if (!haveHmo("deleteCols")) return false;
  HighsSimplexInterface interface(hmos_[0]);
  call_status = interface.deleteCols(mask);
  return_status = interpretCallStatus(call_status, return_status, "deleteCols");
  if (return_status == HighsStatus::Error) return false;
  if (!updateHighsSolutionBasis()) return false;
  return return_status != HighsStatus::Error;
}

bool Highs::deleteRows(const int from_row, const int to_row) {
  HighsStatus return_status = HighsStatus::OK;
  HighsStatus call_status;
  underDevelopmentLogMessage("deleteRows");
  if (!haveHmo("deleteRows")) return false;
  HighsSimplexInterface interface(hmos_[0]);
  call_status = interface.deleteRows(from_row, to_row);
  return_status = interpretCallStatus(call_status, return_status, "deleteRows");
  if (return_status == HighsStatus::Error) return false;
  if (!updateHighsSolutionBasis()) return false;
  return return_status != HighsStatus::Error;
}

bool Highs::deleteRows(const int num_set_entries, const int* set) {
  HighsStatus return_status = HighsStatus::OK;
  HighsStatus call_status;
  underDevelopmentLogMessage("deleteRows");
  if (!haveHmo("deleteRows")) return false;
  HighsSimplexInterface interface(hmos_[0]);
  call_status = interface.deleteRows(num_set_entries, set);
  return_status = interpretCallStatus(call_status, return_status, "deleteRows");
  if (return_status == HighsStatus::Error) return false;
  if (!updateHighsSolutionBasis()) return false;
  return return_status != HighsStatus::Error;
}

bool Highs::deleteRows(int* mask) {
  HighsStatus return_status = HighsStatus::OK;
  HighsStatus call_status;
  underDevelopmentLogMessage("deleteRows");
  if (!haveHmo("deleteRows")) return false;
  HighsSimplexInterface interface(hmos_[0]);
  call_status = interface.deleteRows(mask);
  return_status = interpretCallStatus(call_status, return_status, "deleteRows");
  if (return_status == HighsStatus::Error) return false;
  if (!updateHighsSolutionBasis()) return false;
  return return_status != HighsStatus::Error;
}

HighsStatus Highs::clearSolver() {
  underDevelopmentLogMessage("clearSolver");
  basis_.valid_ = false;
  return HighsStatus::OK;
}

#ifdef HiGHSDEV
void Highs::reportModelStatusSolutionBasis(const std::string message,
                                           const HighsModelStatus model_status,
                                           const HighsLp& lp,
                                           const HighsSolution& solution,
                                           const HighsBasis& basis) {
  printf(
      "\n%s\nModelStatus = %s; LP(%d, %d); solution (%d, %d; %d, %d); basis %d "
      "(%d, %d)\n\n",
      message.c_str(), utilHighsModelStatusToString(model_status).c_str(),
      lp.numCol_, lp.numRow_, (int)solution.col_value.size(),
      (int)solution.row_value.size(), (int)solution.col_dual.size(),
      (int)solution.row_dual.size(), basis.valid_, (int)basis.col_status.size(),
      (int)basis.row_status.size());
}
#endif

std::string Highs::highsModelStatusToString(
    const HighsModelStatus model_status) const {
  return utilHighsModelStatusToString(model_status);
}

std::string Highs::highsPrimalDualStatusToString(const int primal_dual_status) {
  return utilPrimalDualStatusToString(primal_dual_status);
}

// Private methods
HighsPresolveStatus Highs::runPresolve(PresolveInfo& info) {
  if (options_.presolve == off_string) return HighsPresolveStatus::NotPresolved;

  if (info.lp_ == nullptr) return HighsPresolveStatus::NullError;

  if (info.presolve_.size() == 0) return HighsPresolveStatus::NotReduced;

  info.presolve_[0].load(*(info.lp_));

  // Initialize a new presolve class instance for the LP given in presolve info
  return info.presolve_[0].presolve();
}

HighsPostsolveStatus Highs::runPostsolve(PresolveInfo& info) {
  if (info.presolve_.size() != 0) {
    bool solution_ok =
        isSolutionConsistent(info.getReducedProblem(), info.reduced_solution_);
    if (!solution_ok)
      return HighsPostsolveStatus::ReducedSolutionDimenionsError;

    // todo: error handling + see todo in run()
    info.presolve_[0].postsolve(info.reduced_solution_,
                                info.recovered_solution_);

    return HighsPostsolveStatus::SolutionRecovered;
  } else {
    return HighsPostsolveStatus::NoPostsolve;
  }
}

// The method below runs simplex or ipx solver on the lp.
HighsStatus Highs::runLpSolver(HighsModelObject& model, const string message) {
  HighsStatus return_status = HighsStatus::OK;
  HighsStatus call_status;
  // Reset unscaled and scaled model status and solution params - except for
  // iteration counts
  resetModelStatusAndSolutionParams(model);
  HighsLogMessage(options_.logfile, HighsMessageType::INFO, message.c_str());
#ifdef HIGHSDEV
  // Shouldn't have to check validity of the LP since this is done when it is
  // loaded or modified
  //  bool normalise = true;
  call_status = assessLp(lp_, options_);
  assert(call_status == HighsStatus::OK);
  return_status = interpretCallStatus(call_status, return_status, "assessLp");
  if (return_status == HighsStatus::Error) return return_status;
#endif
  if (!model.lp_.numRow_) {
    // Unconstrained LP so solve directly
    call_status = solveUnconstrainedLp(model);
    return_status =
        interpretCallStatus(call_status, return_status, "solveUnconstrainedLp");
    if (return_status == HighsStatus::Error) return return_status;
  } else if (options_.solver == ipm_string) {
    // Use IPM
#ifdef IPX_ON
    HighsPrintMessage(options_.output, options_.message_level, ML_ALWAYS,
                      "Starting IPX...\n");
    call_status = solveLpIpx(model.lp_, options_, model.basis_, model.solution_,
                             model.unscaled_model_status_,
                             model.unscaled_solution_params_);
    return_status =
        interpretCallStatus(call_status, return_status, "solveLpIpx");
    if (return_status == HighsStatus::Error) return return_status;
    // Set the scaled model status and solution params for completeness
    model.scaled_model_status_ = model.unscaled_model_status_;
    model.scaled_solution_params_ = model.unscaled_solution_params_;
#else
    HighsLogMessage(options_.logfile, HighsMessageType::ERROR,
                    "Model cannot be solved with IPM");
    return HighsStatus::Error;
#endif
  } else {
    // Use Simplex
    call_status = solveLpSimplex(model);
    return_status =
        interpretCallStatus(call_status, return_status, "solveLpSimplex");
    if (return_status == HighsStatus::Error) return return_status;

    if (!isSolutionConsistent(model.lp_, model.solution_)) {
      HighsLogMessage(options_.logfile, HighsMessageType::ERROR,
                      "Inconsistent solution returned from solver");
      return HighsStatus::Error;
    }
  }
  call_status = analyseHighsBasicSolution(
      options_.logfile, model.lp_, model.basis_, model.solution_,
      model.unscaled_model_status_, model.unscaled_solution_params_, message);
  return_status = interpretCallStatus(call_status, return_status,
                                      "analyseHighsBasicSolution");
  return return_status;
}

HighsStatus Highs::writeSolution(const std::string filename,
                                 const bool pretty) const {
  HighsStatus return_status = HighsStatus::OK;
  HighsStatus call_status;
  HighsLp lp = this->lp_;
  HighsBasis basis = this->basis_;
  HighsSolution solution = this->solution_;
  FILE* file;
  bool html;
  call_status = openWriteFile(filename, "writeSolution", file, html);
  return_status =
      interpretCallStatus(call_status, return_status, "openWriteFile");
  if (return_status == HighsStatus::Error) return return_status;

  writeSolutionToFile(file, lp, basis, solution, pretty);
  return HighsStatus::OK;
}

bool Highs::updateHighsSolutionBasis() {
  if (!haveHmo("updateHighsSolutionBasis")) return false;
  solution_.col_value.resize(lp_.numCol_);
  solution_.row_value.resize(lp_.numRow_);
  solution_.col_dual.resize(lp_.numCol_);
  solution_.row_dual.resize(lp_.numRow_);
  hmos_[0].solution_.col_value.resize(lp_.numCol_);
  hmos_[0].solution_.row_value.resize(lp_.numRow_);
  hmos_[0].solution_.col_dual.resize(lp_.numCol_);
  hmos_[0].solution_.row_dual.resize(lp_.numRow_);

  if (hmos_[0].basis_.valid_) {
    basis_ = hmos_[0].basis_;
  } else {
    basis_.valid_ = false;
    basis_.col_status.resize(lp_.numCol_);
    basis_.row_status.resize(lp_.numRow_);
  }
  return true;
}

bool Highs::getHighsModelStatusAndInfo(const int solved_hmo) {
  if (!haveHmo("getHighsModelStatusAndInfo")) return false;

  model_status_ = hmos_[solved_hmo].unscaled_model_status_;
  scaled_model_status_ = hmos_[solved_hmo].scaled_model_status_;

  HighsSolutionParams& solution_params =
      hmos_[solved_hmo].unscaled_solution_params_;

  // Get the total simplex IPM and crossover iteration counts over all HMO
  info_.simplex_iteration_count = 0;
  info_.ipm_iteration_count = 0;
  info_.crossover_iteration_count = 0;
  int hmos_size = hmos_.size();
  for (int k = 0; k < hmos_size; k++) {
    info_.simplex_iteration_count +=
        hmos_[k].unscaled_solution_params_.simplex_iteration_count;
    info_.ipm_iteration_count +=
        hmos_[k].unscaled_solution_params_.ipm_iteration_count;
    info_.crossover_iteration_count +=
        hmos_[k].unscaled_solution_params_.crossover_iteration_count;
  }
  info_.primal_status = solution_params.primal_status;
  info_.dual_status = solution_params.dual_status;
  info_.objective_function_value = solution_params.objective_function_value;
  info_.num_primal_infeasibilities = solution_params.num_primal_infeasibilities;
  info_.max_primal_infeasibility = solution_params.max_primal_infeasibility;
  info_.sum_primal_infeasibilities = solution_params.sum_primal_infeasibilities;
  info_.num_dual_infeasibilities = solution_params.num_dual_infeasibilities;
  info_.max_dual_infeasibility = solution_params.max_dual_infeasibility;
  info_.sum_dual_infeasibilities = solution_params.sum_dual_infeasibilities;
  return true;
}

HighsStatus Highs::openWriteFile(const string filename,
                                 const string method_name, FILE*& file,
                                 bool& html) const {
  html = false;
  if (filename == "") {
    // Empty file name: use stdout
    file = stdout;
  } else {
    file = fopen(filename.c_str(), "w");
    if (file == 0) {
      HighsLogMessage(options_.logfile, HighsMessageType::ERROR,
                      "Cannot open writeable file \"%s\" in %s",
                      filename.c_str(), method_name.c_str());
      return HighsStatus::Error;
    }
    const char* dot = strrchr(filename.c_str(), '.');
    if (dot && dot != filename) html = strcmp(dot + 1, "html") == 0;
  }
  return HighsStatus::OK;
}

bool Highs::haveHmo(const string method_name) {
  bool have_hmo = hmos_.size() > 0;
  assert(have_hmo);
#ifdef HiGHSDEV
  if (!have_hmo)
    HighsLogMessage(options_.logfile, HighsMessageType::ERROR,
                    "Method %s called without any HighsModelObject",
                    method_name.c_str());
#endif
  return have_hmo;
}

void Highs::underDevelopmentLogMessage(const string method_name) {
  HighsLogMessage(
      options_.logfile, HighsMessageType::WARNING,
      "Method %s is still under development and behaviour may be unpredictable",
      method_name.c_str());
}<|MERGE_RESOLUTION|>--- conflicted
+++ resolved
@@ -373,41 +373,28 @@
     switch (presolve_status) {
       case HighsPresolveStatus::NotPresolved: {
         hmos_[solved_hmo].lp_.lp_name_ = "Original LP";
-<<<<<<< HEAD
 	this_solve_original_lp_time = -timer_.read(timer_.solve_clock);
 	timer_.start(timer_.solve_clock);
-        call_status = runLpSolver(hmos_[solved_hmo], "Not presolved: solving the LP");
+        call_status =
+            runLpSolver(hmos_[solved_hmo], "Not presolved: solving the LP");
 	timer_.stop(timer_.solve_clock);
 	this_solve_original_lp_time += timer_.read(timer_.solve_clock);
-	return_status = interpretCallStatus(call_status, return_status, "runLpSolver");
-	if (return_status == HighsStatus::Error) return return_status;
-=======
-        call_status =
-            runLpSolver(hmos_[solved_hmo], "Not presolved: solving the LP");
         return_status =
             interpretCallStatus(call_status, return_status, "runLpSolver");
         if (return_status == HighsStatus::Error) return return_status;
->>>>>>> d51c289e
         break;
       }
       case HighsPresolveStatus::NotReduced: {
         hmos_[solved_hmo].lp_.lp_name_ = "Unreduced LP";
-<<<<<<< HEAD
 	this_solve_original_lp_time = -timer_.read(timer_.solve_clock);
 	timer_.start(timer_.solve_clock);
-        call_status = runLpSolver(hmos_[solved_hmo], "Problem not reduced by presolve: solving the LP");
-	timer_.stop(timer_.solve_clock);
-	this_solve_original_lp_time += timer_.read(timer_.solve_clock);
-	return_status = interpretCallStatus(call_status, return_status, "runLpSolver");
-	if (return_status == HighsStatus::Error) return return_status;
-=======
         call_status =
             runLpSolver(hmos_[solved_hmo],
                         "Problem not reduced by presolve: solving the LP");
+	this_solve_original_lp_time += timer_.read(timer_.solve_clock);
         return_status =
             interpretCallStatus(call_status, return_status, "runLpSolver");
         if (return_status == HighsStatus::Error) return return_status;
->>>>>>> d51c289e
         break;
       }
       case HighsPresolveStatus::Reduced: {
@@ -424,21 +411,15 @@
         // Record the HMO to be solved
         solved_hmo = presolve_hmo;
         hmos_[solved_hmo].lp_.lp_name_ = "Presolved LP";
-<<<<<<< HEAD
 	this_solve_presolved_lp_time = -timer_.read(timer_.solve_clock);
 	timer_.start(timer_.solve_clock);
-	call_status = runLpSolver(hmos_[solved_hmo], "Solving the presolved LP");
+        call_status =
+            runLpSolver(hmos_[solved_hmo], "Solving the presolved LP");
 	timer_.stop(timer_.solve_clock);
 	this_solve_presolved_lp_time += timer_.read(timer_.solve_clock);
-	return_status = interpretCallStatus(call_status, return_status, "runLpSolver");
-	if (return_status == HighsStatus::Error) return return_status;
-=======
-        call_status =
-            runLpSolver(hmos_[solved_hmo], "Solving the presolved LP");
         return_status =
             interpretCallStatus(call_status, return_status, "runLpSolver");
         if (return_status == HighsStatus::Error) return return_status;
->>>>>>> d51c289e
         break;
       }
       case HighsPresolveStatus::ReducedToEmpty: {
@@ -538,24 +519,18 @@
           options.highs_min_threads = 1;
           options.highs_max_threads = 1;
           hmos_[solved_hmo].lp_.lp_name_ = "Postsolve LP";
-<<<<<<< HEAD
-	  int iteration_count0 = hmos_[solved_hmo].unscaled_solution_params_.simplex_iteration_count;
-	  this_solve_original_lp_time = -timer_.read(timer_.solve_clock);
-	  timer_.start(timer_.solve_clock);
-	  call_status = runLpSolver(hmos_[solved_hmo], "Solving the original LP from the solution after postsolve");
-	  timer_.stop(timer_.solve_clock);
-	  this_solve_original_lp_time += timer_.read(timer_.solve_clock);
-	  return_status = interpretCallStatus(call_status, return_status, "runLpSolver");
-=======
           int iteration_count0 =
               hmos_[solved_hmo]
                   .unscaled_solution_params_.simplex_iteration_count;
+	  this_solve_original_lp_time = -timer_.read(timer_.solve_clock);
+	  timer_.start(timer_.solve_clock);
           call_status = runLpSolver(
               hmos_[solved_hmo],
               "Solving the original LP from the solution after postsolve");
+	  timer_.stop(timer_.solve_clock);
+	  this_solve_original_lp_time += timer_.read(timer_.solve_clock);
           return_status =
               interpretCallStatus(call_status, return_status, "runLpSolver");
->>>>>>> d51c289e
           // Recover the options
           options = save_options;
           if (return_status == HighsStatus::Error) return return_status;
@@ -575,19 +550,14 @@
     // There is a valid basis for the problem or presolve is off
     solved_hmo = original_hmo;
     hmos_[solved_hmo].lp_.lp_name_ = "LP without presolve or with basis";
-<<<<<<< HEAD
     this_solve_original_lp_time = -timer_.read(timer_.solve_clock);
     timer_.start(timer_.solve_clock);
-    call_status = runLpSolver(hmos_[solved_hmo], "Solving LP without presolve or with basis");
+    call_status = runLpSolver(hmos_[solved_hmo],
+                              "Solving LP without presolve or with basis");
     timer_.stop(timer_.solve_clock);
     this_solve_original_lp_time += timer_.read(timer_.solve_clock);
-    return_status = interpretCallStatus(call_status, return_status, "runLpSolver");
-=======
-    call_status = runLpSolver(hmos_[solved_hmo],
-                              "Solving LP without presolve or with basis");
     return_status =
         interpretCallStatus(call_status, return_status, "runLpSolver");
->>>>>>> d51c289e
     if (return_status == HighsStatus::Error) return return_status;
   }
   // else if (reduced problem failed to solve) {
@@ -620,7 +590,6 @@
   HighsPrintMessage(options_.output, options_.message_level, ML_MINIMAL,
                     "Postsolve  : %d\n", postsolve_iteration_count);
   HighsPrintMessage(options_.output, options_.message_level, ML_MINIMAL,
-<<<<<<< HEAD
 		    "Time       : %0.3g\n", this_solve_time);
   if (this_solve_time>0) {
     HighsPrintMessage(options_.output, options_.message_level, ML_MINIMAL,
@@ -630,25 +599,29 @@
       sum_time += this_presolve_time;
       int pct = (100 * this_presolve_time)/this_solve_time;
       HighsPrintMessage(options_.output, options_.message_level, ML_MINIMAL,
-			": Presolve %0.3g (%3d%%)", this_presolve_time, pct);
+			": Presolve %0.3g (%3d%%)",
+			this_presolve_time, pct);
     }
     if (this_solve_presolved_lp_time>0) {
       sum_time += this_solve_presolved_lp_time;
       int pct = (100 * this_solve_presolved_lp_time)/this_solve_time;
       HighsPrintMessage(options_.output, options_.message_level, ML_MINIMAL,
-			": Solve presolved LP %0.3g (%3d%%)", this_solve_presolved_lp_time, pct);
+			": Solve presolved LP %0.3g (%3d%%)",
+			this_solve_presolved_lp_time, pct);
     }
     if (this_postsolve_time>0) {
       sum_time += this_postsolve_time;
       int pct = (100 * this_postsolve_time)/this_solve_time;
       HighsPrintMessage(options_.output, options_.message_level, ML_MINIMAL,
-			": Postsolve %0.3g (%3d%%)", this_postsolve_time, pct);
+			": Postsolve %0.3g (%3d%%)",
+			this_postsolve_time, pct);
     }
     if (this_solve_original_lp_time>0) {
       sum_time += this_solve_original_lp_time;
       int pct = (100 * this_solve_original_lp_time)/this_solve_time;
       HighsPrintMessage(options_.output, options_.message_level, ML_MINIMAL,
-			": Solve original LP %0.3g (%3d%%)", this_solve_original_lp_time, pct);
+			": Solve original LP %0.3g (%3d%%)",
+			this_solve_original_lp_time, pct);
     }
     HighsPrintMessage(options_.output, options_.message_level, ML_MINIMAL, "\n");
     double rlv_time_difference = fabs(sum_time-this_solve_time)/this_solve_time;
@@ -657,10 +630,6 @@
 			"Strange: Solve time = %g; Sum times = %g: relative difference = %g\n",
 			this_solve_time, sum_time, rlv_time_difference);
   }
-=======
-                    "Time       : %0.3g\n", lp_solve_final_time - initial_time);
->>>>>>> d51c289e
-
   // Assess success according to the scaled model status, unless
   // something worse has happened earlier
   call_status = highsStatusFromHighsModelStatus(scaled_model_status_);
