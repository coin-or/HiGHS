--- conflicted
+++ resolved
@@ -42,56 +42,63 @@
 }
 
 HighsStatus Highs::setHighsOptionValue(const std::string& option,
-				       const bool value) {
-    if (setOptionValue(option, options_.records, value) == OptionStatus::OK) return HighsStatus::OK;
-    return HighsStatus::Error;
-  }
+                                       const bool value) {
+  if (setOptionValue(option, options_.records, value) == OptionStatus::OK)
+    return HighsStatus::OK;
+  return HighsStatus::Error;
+}
 
 HighsStatus Highs::setHighsOptionValue(const std::string& option,
-				       const int value) {
-    if (setOptionValue(option, options_.records, value) == OptionStatus::OK) return HighsStatus::OK;
-    return HighsStatus::Error;
+                                       const int value) {
+  if (setOptionValue(option, options_.records, value) == OptionStatus::OK)
+    return HighsStatus::OK;
+  return HighsStatus::Error;
 }
 
 HighsStatus Highs::setHighsOptionValue(const std::string& option,
-				       const double value) {
-  if (setOptionValue(option, options_.records, value) == OptionStatus::OK) return HighsStatus::OK;
+                                       const double value) {
+  if (setOptionValue(option, options_.records, value) == OptionStatus::OK)
+    return HighsStatus::OK;
   return HighsStatus::Error;
 }
 
 HighsStatus Highs::setHighsOptionValue(const std::string& option,
-				       const std::string value) {
-  if (setOptionValue(option, options_.records, value) == OptionStatus::OK) return HighsStatus::OK;
+                                       const std::string value) {
+  if (setOptionValue(option, options_.records, value) == OptionStatus::OK)
+    return HighsStatus::OK;
   return HighsStatus::Error;
 }
 
 HighsStatus Highs::setHighsOptionValue(const std::string& option,
-				       const char* value) {
-  if (setOptionValue(option, options_.records, value) == OptionStatus::OK) return HighsStatus::OK;
+                                       const char* value) {
+  if (setOptionValue(option, options_.records, value) == OptionStatus::OK)
+    return HighsStatus::OK;
   return HighsStatus::Error;
 }
 
+HighsStatus Highs::getHighsOptionValue(const std::string& option, bool& value) {
+  if (getOptionValue(option, options_.records, value) == OptionStatus::OK)
+    return HighsStatus::OK;
+  return HighsStatus::Error;
+}
+
+HighsStatus Highs::getHighsOptionValue(const std::string& option, int& value) {
+  if (getOptionValue(option, options_.records, value) == OptionStatus::OK)
+    return HighsStatus::OK;
+  return HighsStatus::Error;
+}
+
 HighsStatus Highs::getHighsOptionValue(const std::string& option,
-				       bool& value) {
-  if (getOptionValue(option, options_.records, value) == OptionStatus::OK) return HighsStatus::OK;
+                                       double& value) {
+  if (getOptionValue(option, options_.records, value) == OptionStatus::OK)
+    return HighsStatus::OK;
   return HighsStatus::Error;
 }
 
 HighsStatus Highs::getHighsOptionValue(const std::string& option,
-				       int& value) {
-  if (getOptionValue(option, options_.records, value) == OptionStatus::OK) return HighsStatus::OK;
-  return HighsStatus::Error;
-}
-
-HighsStatus Highs::getHighsOptionValue(const std::string& option,
-				       double& value) {
-  if (getOptionValue(option, options_.records, value) == OptionStatus::OK) return HighsStatus::OK;
-  return HighsStatus::Error;
-}
-
-HighsStatus Highs::getHighsOptionValue(const std::string& option,
-				       std::string& value) {
-  if (getOptionValue(option, options_.records, value) == OptionStatus::OK) return HighsStatus::OK;
+                                       std::string& value) {
+  if (getOptionValue(option, options_.records, value) == OptionStatus::OK)
+    return HighsStatus::OK;
   return HighsStatus::Error;
 }
 
@@ -130,7 +137,8 @@
 
   if (filename == "") {
     // Empty file name: report model on stdout
-    HighsLogMessage(HighsMessageType::WARNING, "Empty file name so reporting model on stdout");
+    HighsLogMessage(HighsMessageType::WARNING,
+                    "Empty file name so reporting model on stdout");
     reportLp(model, 2);
     return HighsStatus::Warning;
   } else {
@@ -145,9 +153,10 @@
   // If running as hsol, reset any changed options
   if (options_.run_as_hsol) setHsolOptions(options_);
 #ifdef HIGHSDEV
-  // Shouldn't have to check validity of the LP since this is done when it is loaded or modified
+  // Shouldn't have to check validity of the LP since this is done when it is
+  // loaded or modified
   //  bool normalise = true;
-  HighsStatus return_status = assessLp(lp_, options_);//, normalise);
+  HighsStatus return_status = assessLp(lp_, options_);  //, normalise);
   assert(return_status == HighsStatus::OK);
   if (return_status != HighsStatus::OK) return HighsStatus::Error;
 #endif
@@ -163,17 +172,10 @@
 
     // Add slacks and make sure a minimization problem is passed to
     // runFeasibility.
-<<<<<<< HEAD
     if (options_.feasibility_strategy !=
-        FeasibilityStrategy::kComponentWiseBreakpoints) {
-      HighsLp primal = transformIntoEqualityProblem(lp_);
-      if (options_.feasibility_strategy_dualize) {
-=======
-    if (options_.feasibility_strategy != (int)
-        FeasibilityStrategy::kComponentWiseBreakpoints) {
+        (int)FeasibilityStrategy::kComponentWiseBreakpoints) {
       HighsLp primal = transformIntoEqualityProblem(lp_);
       if (options_.feasibility_dualize) {
->>>>>>> cbcd4338
         // Add slacks & dualize.
         HighsLp dual = dualizeEqualityProblem(primal);
         // dualizeEqualityProblem returns a minimization problem.
@@ -196,54 +198,36 @@
       initializeLp(lp);
     }
 
-<<<<<<< HEAD
     switch (options_.feasibility_strategy) {
-      case FeasibilityStrategy::kComponentWise:
+      case (int)FeasibilityStrategy::kComponentWise:
         return runFeasibility(lp_, solution_, MinimizationType::kComponentWise,
                               options_.feasibility_initial_weight, timer_);
         break;
-      case FeasibilityStrategy::kComponentWiseBreakpoints:
+      case (int)FeasibilityStrategy::kComponentWiseBreakpoints:
         return runFeasibility(lp_, solution_,
                               MinimizationType::kComponentWiseBreakpoints,
                               options_.feasibility_initial_weight, timer_);
         break;
-      case FeasibilityStrategy::kExact: {
+      case (int)FeasibilityStrategy::kExact: {
         switch (options_.feasibility_update_type) {
-          case FeasibilityUpdateType::kPenalty:
+          case (int)FeasibilityUpdateType::kPenalty:
             return runFeasibility(lp_, solution_,
                                   MinimizationType::kExactPenalty,
                                   options_.feasibility_initial_weight, timer_);
-            break;
-          case FeasibilityUpdateType::kStandard:
+          case (int)FeasibilityUpdateType::kStandard:
             return runFeasibility(lp_, solution_, MinimizationType::kExact,
                                   options_.feasibility_initial_weight, timer_);
-            break;
-          case FeasibilityUpdateType::kAdmm:
+          case (int)FeasibilityUpdateType::kAdmm:
             return runFeasibility(lp_, solution_, MinimizationType::kExactAdmm,
                                   options_.feasibility_initial_weight, timer_);
-            break;
         }
       }
-      case FeasibilityStrategy::kDirectSolve: {
+      case (int)FeasibilityStrategy::kDirectSolve: {
         // Proceed to normal exection of run().
         // If dualize has been called replace LP is replaced with dual in code
         // above.
         break;
       }
-=======
-    if (options_.feasibility_strategy == (int) FeasibilityStrategy::kComponentWise)
-      return runFeasibility(lp_, solution_, MinimizationType::kComponentWise);
-    else if (options_.feasibility_strategy == (int)
-             FeasibilityStrategy::kComponentWiseBreakpoints)
-      return runFeasibility(lp_, solution_,
-                            MinimizationType::kComponentWiseBreakpoints);
-    else if (options_.feasibility_strategy == (int) FeasibilityStrategy::kExact)
-      return runFeasibility(lp_, solution_, MinimizationType::kExact);
-    else if (options_.feasibility_strategy == (int) FeasibilityStrategy::kDirectSolve) {
-      // Proceed to normal exection of run().
-      // If dualize has been called replace LP is replaced with dual in code
-      // above.
->>>>>>> cbcd4338
     }
   }
 
@@ -256,11 +240,12 @@
   // todo: check options.
   HighsSetIO(options_);
 
-  if (checkOptions(options_.records) != OptionStatus::OK) return HighsStatus::Error;
+  if (checkOptions(options_.records) != OptionStatus::OK)
+    return HighsStatus::Error;
 #ifdef HiGHSDEV
   checkOptions(options_.records);
 #endif
-  reportOptions(stdout, options_.records);//, true);
+  reportOptions(stdout, options_.records);  //, true);
   HighsPrintMessage(ML_VERBOSE, "Solving %s", lp_.model_name_.c_str());
   if (options_.mip) return runBnb();
 
@@ -280,7 +265,8 @@
   int solved_hmo = original_hmo;
   // Initial solve. Presolve, choose solver (simplex, ipx), postsolve.
   int iteration_count;
-  //  printf("\nHighs::run() 1: basis_.valid_ = %d\n", basis_.valid_);fflush(stdout);
+  //  printf("\nHighs::run() 1: basis_.valid_ = %d\n",
+  //  basis_.valid_);fflush(stdout);
   if (!basis_.valid_) {
     // No HiGHS basis so consider presolve
     // Presolve. runPresolve handles the level of presolving (0 = don't
@@ -289,30 +275,33 @@
     PresolveInfo presolve_info(options_.presolve, lp_);
     HighsPresolveStatus presolve_status = runPresolve(presolve_info);
     timer_.stop(timer_.presolve_clock);
-    //    printf("\nHighs::run() 2: presolve status = %d\n", (int)presolve_status);fflush(stdout);
+    //    printf("\nHighs::run() 2: presolve status = %d\n",
+    //    (int)presolve_status);fflush(stdout);
 
     // Run solver.
     switch (presolve_status) {
       case HighsPresolveStatus::NotPresolved: {
-	hmos_[solved_hmo].lp_.lp_name_ = "Original LP";
-        HighsStatus return_status = callRunSolver(hmos_[solved_hmo], iteration_count,
-                                     "Not presolved: solving the LP");
+        hmos_[solved_hmo].lp_.lp_name_ = "Original LP";
+        HighsStatus return_status =
+            callRunSolver(hmos_[solved_hmo], iteration_count,
+                          "Not presolved: solving the LP");
         solve_iteration_count += iteration_count;
-	if (return_status != HighsStatus::OK) return return_status;
+        if (return_status != HighsStatus::OK) return return_status;
         break;
       }
       case HighsPresolveStatus::NotReduced: {
-	hmos_[solved_hmo].lp_.lp_name_ = "Unreduced LP";
-        HighsStatus return_status = callRunSolver(hmos_[solved_hmo], iteration_count,
-				     "Problem not reduced by presolve: solving the LP");
+        hmos_[solved_hmo].lp_.lp_name_ = "Unreduced LP";
+        HighsStatus return_status =
+            callRunSolver(hmos_[solved_hmo], iteration_count,
+                          "Problem not reduced by presolve: solving the LP");
         solve_iteration_count += iteration_count;
-	if (return_status != HighsStatus::OK) return return_status;
+        if (return_status != HighsStatus::OK) return return_status;
         break;
       }
       case HighsPresolveStatus::Reduced: {
         HighsLp& reduced_lp = presolve_info.getReducedProblem();
-	// Validate the reduced LP
-	assert(assessLp(reduced_lp, options_) == HighsStatus::OK);
+        // Validate the reduced LP
+        assert(assessLp(reduced_lp, options_) == HighsStatus::OK);
         // Add reduced lp object to vector of HighsModelObject,
         // so the last one in lp_ is the presolved one.
 
@@ -321,28 +310,32 @@
         logPresolveReductions(hmos_[original_hmo].lp_, hmos_[presolve_hmo].lp_);
         // Record the HMO to be solved
         solved_hmo = presolve_hmo;
-	hmos_[solved_hmo].lp_.lp_name_ = "Presolved LP";
-        HighsStatus return_status = callRunSolver(hmos_[solved_hmo], iteration_count,
-                                     "Solving the presolved LP");
+        hmos_[solved_hmo].lp_.lp_name_ = "Presolved LP";
+        HighsStatus return_status = callRunSolver(
+            hmos_[solved_hmo], iteration_count, "Solving the presolved LP");
         solve_iteration_count += iteration_count;
-	if (return_status != HighsStatus::OK) return return_status;
+        if (return_status != HighsStatus::OK) return return_status;
         break;
       }
       case HighsPresolveStatus::ReducedToEmpty: {
         // Proceed to postsolve.
         break;
       }
-	//	printf("\nHighs::run() 3: presolve status = %d\n", (int)presolve_status);fflush(stdout);
+        //	printf("\nHighs::run() 3: presolve status = %d\n",
+        //(int)presolve_status);fflush(stdout);
       case HighsPresolveStatus::Infeasible:
       case HighsPresolveStatus::Unbounded: {
-	if (presolve_status == HighsPresolveStatus::Infeasible) {
-	  hmos_[original_hmo].model_status_ = HighsModelStatus::PRIMAL_INFEASIBLE;
-	} else {
-	  hmos_[original_hmo].model_status_ = HighsModelStatus::PRIMAL_UNBOUNDED;
-	}
-        HighsLogMessage(HighsMessageType::INFO,
-			"Problem status detected on presolve: %s",
-			highsModelStatusToString(hmos_[original_hmo].model_status_).c_str());
+        if (presolve_status == HighsPresolveStatus::Infeasible) {
+          hmos_[original_hmo].model_status_ =
+              HighsModelStatus::PRIMAL_INFEASIBLE;
+        } else {
+          hmos_[original_hmo].model_status_ =
+              HighsModelStatus::PRIMAL_UNBOUNDED;
+        }
+        HighsLogMessage(
+            HighsMessageType::INFO, "Problem status detected on presolve: %s",
+            highsModelStatusToString(hmos_[original_hmo].model_status_)
+                .c_str());
 
         // Report this way for the moment. May modify after merge with
         // OSIinterface branch which has new way of setting up a
@@ -353,7 +346,9 @@
 
         std::stringstream message_not_opt;
         message_not_opt << std::endl;
-        message_not_opt << "Run status : " << highsModelStatusToString(hmos_[original_hmo].model_status_)
+        message_not_opt << "Run status : "
+                        << highsModelStatusToString(
+                               hmos_[original_hmo].model_status_)
                         << std::endl;
         message_not_opt << "Time       : " << std::fixed << std::setprecision(3)
                         << lp_solve_final_time - initial_time << std::endl;
@@ -367,7 +362,7 @@
         // case HighsPresolveStatus::Error
         HighsPrintMessage(ML_ALWAYS, "Presolve failed.");
         if (!run_highs_clock_already_running) timer_.stopRunHighsClock();
-	hmos_[original_hmo].model_status_ = HighsModelStatus::PRESOLVE_ERROR;
+        hmos_[original_hmo].model_status_ = HighsModelStatus::PRESOLVE_ERROR;
         return HighsStatus::Error;
       }
     }
@@ -417,9 +412,10 @@
           // individual iterations are reported
           bool full_iteration_logging = false;
           if (full_iteration_logging) HighsSetMessagelevel(ML_ALWAYS);
-	  hmos_[solved_hmo].lp_.lp_name_ = "Postsolve LP";
-          HighsStatus return_status = callRunSolver(hmos_[solved_hmo], iteration_count,
-				       "Solving the original LP from the solution after postsolve");
+          hmos_[solved_hmo].lp_.lp_name_ = "Postsolve LP";
+          HighsStatus return_status = callRunSolver(
+              hmos_[solved_hmo], iteration_count,
+              "Solving the original LP from the solution after postsolve");
           postsolve_iteration_count = iteration_count;
           solve_iteration_count += iteration_count;
           // Recover the options
@@ -427,7 +423,7 @@
           // Reset the message level
           if (full_iteration_logging)
             HighsSetMessagelevel(options_.message_level);
-	  if (return_status != HighsStatus::OK) return return_status;
+          if (return_status != HighsStatus::OK) return return_status;
         }
       }
     }
@@ -435,8 +431,8 @@
     // The problem has been solved before so we ignore presolve/postsolve/ipx.
     solved_hmo = original_hmo;
     hmos_[solved_hmo].lp_.lp_name_ = "Re-solved LP";
-    HighsStatus return_status = callRunSolver(hmos_[solved_hmo], iteration_count,
-				 "Re-solving the LP");
+    HighsStatus return_status =
+        callRunSolver(hmos_[solved_hmo], iteration_count, "Re-solving the LP");
     solve_iteration_count += iteration_count;
     if (return_status != HighsStatus::OK) return return_status;
   }
@@ -451,10 +447,8 @@
 
   // Report times
   if (hmos_[original_hmo].report_model_operations_clock) {
-    std::vector<int> clockList{
-        timer_.presolve_clock,
-	timer_.solve_clock,
-	timer_.postsolve_clock};
+    std::vector<int> clockList{timer_.presolve_clock, timer_.solve_clock,
+                               timer_.postsolve_clock};
     timer_.report("ModelOperations", clockList);
   }
   // Stop and read the HiGHS clock, then work out time for this call
@@ -463,7 +457,9 @@
 
   std::stringstream message;
   message << std::endl;
-  message << "Run status : " << highsModelStatusToString(hmos_[solved_hmo].model_status_) << std::endl;
+  message << "Run status : "
+          << highsModelStatusToString(hmos_[solved_hmo].model_status_)
+          << std::endl;
   message
       << "Iterations : "
       << solve_iteration_count  // hmos_[solved_hmo].simplex_info_.iteration_count
@@ -498,10 +494,14 @@
 }
 
 double Highs::getObjectiveValue() const {
-  if (simplex_has_run_) {
+  if (options_.find_feasibility) 
+    return calculateObjective(lp_, solution_);
+   
+  if (hmos_.size() > 0) {
     return hmos_[0].simplex_info_.dual_objective_value;
   } else {
-    return calculateObjective(lp_, solution_);
+    // todo: ipx case
+    // todo: error/warning message
   }
   return 0;
 }
@@ -514,38 +514,43 @@
 HighsStatus Highs::getBasicVariables(int* basic_variables) {
   if (hmos_.size() == 0) return HighsStatus::Error;
   if (!hmos_[0].simplex_lp_status_.has_basis) {
-    HighsLogMessage(HighsMessageType::ERROR, "No basis available in getBasicVariables");
+    HighsLogMessage(HighsMessageType::ERROR,
+                    "No basis available in getBasicVariables");
     return HighsStatus::Error;
   }
   int numRow = hmos_[0].lp_.numRow_;
   int numCol = hmos_[0].lp_.numCol_;
   if (numRow != hmos_[0].simplex_lp_.numRow_) {
-    HighsLogMessage(HighsMessageType::ERROR, "Model LP and simplex LP row dimension difference (%d-%d=%d",
-		    numRow, hmos_[0].simplex_lp_.numRow_, numRow-hmos_[0].simplex_lp_.numRow_);
+    HighsLogMessage(
+        HighsMessageType::ERROR,
+        "Model LP and simplex LP row dimension difference (%d-%d=%d", numRow,
+        hmos_[0].simplex_lp_.numRow_, numRow - hmos_[0].simplex_lp_.numRow_);
     return HighsStatus::Error;
   }
-  for (int row = 0; row<numRow; row++) {
+  for (int row = 0; row < numRow; row++) {
     int var = hmos_[0].simplex_basis_.basicIndex_[row];
     if (var < numCol) {
       basic_variables[row] = var;
     } else {
-      basic_variables[row] = -(1+var-numCol);
+      basic_variables[row] = -(1 + var - numCol);
     }
   }
   return HighsStatus::OK;
 }
 
-HighsStatus Highs::getBasisInverseRow(const int row,
-				      double* row_vector, int* row_num_nz, int* row_indices) {
+HighsStatus Highs::getBasisInverseRow(const int row, double* row_vector,
+                                      int* row_num_nz, int* row_indices) {
   if (hmos_.size() == 0) return HighsStatus::Error;
   int numRow = hmos_[0].lp_.numRow_;
   if (row < 0 || row >= numRow) {
-    HighsLogMessage(HighsMessageType::ERROR, "Row index %d out of range [0, %d] in getBasisInverseRow",
-		    row, numRow-1);
+    HighsLogMessage(HighsMessageType::ERROR,
+                    "Row index %d out of range [0, %d] in getBasisInverseRow",
+                    row, numRow - 1);
     return HighsStatus::Error;
   }
   if (!hmos_[0].simplex_lp_status_.has_invert) {
-    HighsLogMessage(HighsMessageType::ERROR, "No invertible representation for getBasisInverseRow");
+    HighsLogMessage(HighsMessageType::ERROR,
+                    "No invertible representation for getBasisInverseRow");
     return HighsStatus::Error;
   }
   // Compute a row i of the inverse of the basis matrix by solving B^Tx=e_i
@@ -557,17 +562,20 @@
   return HighsStatus::OK;
 }
 
-HighsStatus Highs::getBasisInverseCol(const int col,
-				      double* col_vector, int* col_num_nz, int* col_indices) {
+HighsStatus Highs::getBasisInverseCol(const int col, double* col_vector,
+                                      int* col_num_nz, int* col_indices) {
   if (hmos_.size() == 0) return HighsStatus::Error;
   int numRow = hmos_[0].lp_.numRow_;
   if (col < 0 || col >= numRow) {
-    HighsLogMessage(HighsMessageType::ERROR, "Column index %d out of range [0, %d] in getBasisInverseCol",
-		    col, numRow-1);
+    HighsLogMessage(
+        HighsMessageType::ERROR,
+        "Column index %d out of range [0, %d] in getBasisInverseCol", col,
+        numRow - 1);
     return HighsStatus::Error;
   }
   if (!hmos_[0].simplex_lp_status_.has_invert) {
-    HighsLogMessage(HighsMessageType::ERROR, "No invertible representation for getBasisInverseCol");
+    HighsLogMessage(HighsMessageType::ERROR,
+                    "No invertible representation for getBasisInverseCol");
     return HighsStatus::Error;
   }
   // Compute a col i of the inverse of the basis matrix by solving Bx=e_i
@@ -579,47 +587,56 @@
   return HighsStatus::OK;
 }
 
-HighsStatus Highs::getBasisSolve(const double* Xrhs,
-				 double* solution_vector, int* solution_num_nz, int* solution_indices) {
+HighsStatus Highs::getBasisSolve(const double* Xrhs, double* solution_vector,
+                                 int* solution_num_nz, int* solution_indices) {
   if (hmos_.size() == 0) return HighsStatus::Error;
   if (!hmos_[0].simplex_lp_status_.has_invert) {
-    HighsLogMessage(HighsMessageType::ERROR, "No invertible representation for getBasisSolve");
+    HighsLogMessage(HighsMessageType::ERROR,
+                    "No invertible representation for getBasisSolve");
     return HighsStatus::Error;
   }
   int numRow = hmos_[0].lp_.numRow_;
   vector<double> rhs;
   rhs.assign(numRow, 0);
-  for (int row = 0; row<numRow; row++) rhs[row]=Xrhs[row];
-   HighsSimplexInterface simplex_interface(hmos_[0]);
-  simplex_interface.basisSolve(rhs, solution_vector, solution_num_nz, solution_indices, false);
+  for (int row = 0; row < numRow; row++) rhs[row] = Xrhs[row];
+  HighsSimplexInterface simplex_interface(hmos_[0]);
+  simplex_interface.basisSolve(rhs, solution_vector, solution_num_nz,
+                               solution_indices, false);
   return HighsStatus::OK;
 }
 
 HighsStatus Highs::getBasisTransposeSolve(const double* Xrhs,
-					  double* solution_vector, int* solution_num_nz, int* solution_indices) {
+                                          double* solution_vector,
+                                          int* solution_num_nz,
+                                          int* solution_indices) {
   if (hmos_.size() == 0) return HighsStatus::Error;
   if (!hmos_[0].simplex_lp_status_.has_invert) {
-    HighsLogMessage(HighsMessageType::ERROR, "No invertible representation for getBasisTransposeSolve");
+    HighsLogMessage(HighsMessageType::ERROR,
+                    "No invertible representation for getBasisTransposeSolve");
     return HighsStatus::Error;
   }
   int numRow = hmos_[0].lp_.numRow_;
   vector<double> rhs;
   rhs.assign(numRow, 0);
-  for (int row = 0; row<numRow; row++) rhs[row]=Xrhs[row];
+  for (int row = 0; row < numRow; row++) rhs[row] = Xrhs[row];
   HighsSimplexInterface simplex_interface(hmos_[0]);
-  simplex_interface.basisSolve(rhs, solution_vector, solution_num_nz, solution_indices, true);
+  simplex_interface.basisSolve(rhs, solution_vector, solution_num_nz,
+                               solution_indices, true);
   return HighsStatus::OK;
 }
 
-HighsStatus Highs::getReducedRow(const int row, double* row_vector, int* row_num_nz, int* row_indices) {
+HighsStatus Highs::getReducedRow(const int row, double* row_vector,
+                                 int* row_num_nz, int* row_indices) {
   if (hmos_.size() == 0) return HighsStatus::Error;
   if (row < 0 || row >= hmos_[0].lp_.numRow_) {
-    HighsLogMessage(HighsMessageType::ERROR, "Row index %d out of range [0, %d] in getReducedRow",
-		    row, hmos_[0].lp_.numRow_-1);
+    HighsLogMessage(HighsMessageType::ERROR,
+                    "Row index %d out of range [0, %d] in getReducedRow", row,
+                    hmos_[0].lp_.numRow_ - 1);
     return HighsStatus::Error;
   }
   if (!hmos_[0].simplex_lp_status_.has_invert) {
-    HighsLogMessage(HighsMessageType::ERROR, "No invertible representation for getReducedRow");
+    HighsLogMessage(HighsMessageType::ERROR,
+                    "No invertible representation for getReducedRow");
     return HighsStatus::Error;
   }
   HighsLp& lp = hmos_[0].lp_;
@@ -634,14 +651,15 @@
   col_indices.resize(numRow, 0);
   HighsSimplexInterface simplex_interface(hmos_[0]);
   // Form B^{-T}e_{row}
-  simplex_interface.basisSolve(rhs, &col_vector[0], &col_num_nz, &col_indices[0], true);
+  simplex_interface.basisSolve(rhs, &col_vector[0], &col_num_nz,
+                               &col_indices[0], true);
   bool return_indices = row_num_nz != NULL;
   if (return_indices) *row_num_nz = 0;
   for (int col = 0; col < lp.numCol_; col++) {
     double value = 0;
-    for (int el = lp.Astart_[col]; el < lp.Astart_[col+1]; el++) {
+    for (int el = lp.Astart_[col]; el < lp.Astart_[col + 1]; el++) {
       int row = lp.Aindex_[el];
-      value += lp.Avalue_[el]*col_vector[row];
+      value += lp.Avalue_[el] * col_vector[row];
     }
     row_vector[col] = 0;
     if (fabs(value) > HIGHS_CONST_TINY) {
@@ -652,22 +670,26 @@
   return HighsStatus::OK;
 }
 
-HighsStatus Highs::getReducedColumn(const int col, double* col_vector, int* col_num_nz, int* col_indices) {
+HighsStatus Highs::getReducedColumn(const int col, double* col_vector,
+                                    int* col_num_nz, int* col_indices) {
   if (hmos_.size() == 0) return HighsStatus::Error;
   if (col < 0 || col >= hmos_[0].lp_.numCol_) {
-    HighsLogMessage(HighsMessageType::ERROR, "Column index %d out of range [0, %d] in getReducedColumn",
-		    col, hmos_[0].lp_.numCol_-1);
+    HighsLogMessage(HighsMessageType::ERROR,
+                    "Column index %d out of range [0, %d] in getReducedColumn",
+                    col, hmos_[0].lp_.numCol_ - 1);
     return HighsStatus::Error;
   }
   if (!hmos_[0].simplex_lp_status_.has_invert) {
-    HighsLogMessage(HighsMessageType::ERROR, "No invertible representation for getReducedColumn");
+    HighsLogMessage(HighsMessageType::ERROR,
+                    "No invertible representation for getReducedColumn");
     return HighsStatus::Error;
   }
   HighsLp& lp = hmos_[0].lp_;
   int numRow = lp.numRow_;
   vector<double> rhs;
   rhs.assign(numRow, 0);
-  for (int el=lp.Astart_[col]; el<lp.Astart_[col+1]; el++) rhs[lp.Aindex_[el]] = lp.Avalue_[el];
+  for (int el = lp.Astart_[col]; el < lp.Astart_[col + 1]; el++)
+    rhs[lp.Aindex_[el]] = lp.Avalue_[el];
   HighsSimplexInterface simplex_interface(hmos_[0]);
   simplex_interface.basisSolve(rhs, col_vector, col_num_nz, col_indices, false);
   return HighsStatus::OK;
@@ -729,12 +751,13 @@
   underDevelopmentLogMessage("addRows");
   HighsStatus return_status = HighsStatus::Error;
   assert(hmos_.size() > 0);
-  for (int row = 0; row<num_new_row; row++) {
-    printf("addRows: row %2d / %2d; [%11.4g, %11.4g]\n", row, num_new_row, lower_bounds[row], upper_bounds[row]);
+  for (int row = 0; row < num_new_row; row++) {
+    printf("addRows: row %2d / %2d; [%11.4g, %11.4g]\n", row, num_new_row,
+           lower_bounds[row], upper_bounds[row]);
   }
   HighsSimplexInterface interface(hmos_[0]);
   return_status = interface.addRows(num_new_row, lower_bounds, upper_bounds,
-				    num_new_nz, starts, indices, values);
+                                    num_new_nz, starts, indices, values);
   return return_status == HighsStatus::OK;
 }
 
@@ -754,8 +777,9 @@
   HighsStatus return_status = HighsStatus::Error;
   assert(hmos_.size() > 0);
   HighsSimplexInterface interface(hmos_[0]);
-  return_status = interface.addCols(num_new_col, costs, lower_bounds, upper_bounds,
-				    num_new_nz, starts, indices, values);
+  return_status =
+      interface.addCols(num_new_col, costs, lower_bounds, upper_bounds,
+                        num_new_nz, starts, indices, values);
   return return_status == HighsStatus::OK;
 }
 
@@ -858,7 +882,6 @@
   HighsSimplexInterface interface(hmos_[0]);
   return_status = interface.changeCoefficient(row, col, value);
   return return_status == HighsStatus::OK;
-  
 }
 
 bool Highs::getCols(const int from_col, const int to_col, int& num_col,
@@ -869,7 +892,7 @@
   assert(hmos_.size() > 0);
   HighsSimplexInterface interface(hmos_[0]);
   return_status = interface.getCols(from_col, to_col, num_col, costs, lower,
-				    upper, num_nz, start, index, value);
+                                    upper, num_nz, start, index, value);
   return return_status == HighsStatus::OK;
 }
 
@@ -881,7 +904,7 @@
   assert(hmos_.size() > 0);
   HighsSimplexInterface interface(hmos_[0]);
   return_status = interface.getCols(n, set, num_col, costs, lower, upper,
-				    num_nz, start, index, value);
+                                    num_nz, start, index, value);
   return return_status == HighsStatus::OK;
 }
 
@@ -893,7 +916,7 @@
   assert(hmos_.size() > 0);
   HighsSimplexInterface interface(hmos_[0]);
   return_status = interface.getCols(col_mask, num_col, costs, lower, upper,
-				    num_nz, start, index, value);
+                                    num_nz, start, index, value);
   return return_status == HighsStatus::OK;
 }
 
@@ -905,7 +928,7 @@
   assert(hmos_.size() > 0);
   HighsSimplexInterface interface(hmos_[0]);
   return_status = interface.getRows(from_row, to_row, num_row, lower, upper,
-				    num_nz, start, index, value);
+                                    num_nz, start, index, value);
   return return_status == HighsStatus::OK;
 }
 
@@ -916,8 +939,8 @@
   HighsStatus return_status = HighsStatus::Error;
   assert(hmos_.size() > 0);
   HighsSimplexInterface interface(hmos_[0]);
-  return_status = interface.getRows(num_set_entries, set, num_row, lower,
-				    upper, num_nz, start, index, value);
+  return_status = interface.getRows(num_set_entries, set, num_row, lower, upper,
+                                    num_nz, start, index, value);
   return return_status == HighsStatus::OK;
 }
 
@@ -927,8 +950,8 @@
   HighsStatus return_status = HighsStatus::Error;
   assert(hmos_.size() > 0);
   HighsSimplexInterface interface(hmos_[0]);
-  return_status = interface.getRows(mask, num_row, lower, upper, num_nz,
-				    start, index, value);
+  return_status = interface.getRows(mask, num_row, lower, upper, num_nz, start,
+                                    index, value);
   return return_status == HighsStatus::OK;
 }
 
@@ -940,7 +963,6 @@
 
   return_status = interface.getCoefficient(row, col, value);
   return return_status == HighsStatus::OK;
-
 }
 
 bool Highs::deleteCols(const int from_col, const int to_col) {
@@ -1005,8 +1027,7 @@
 
 // Private methods
 HighsPresolveStatus Highs::runPresolve(PresolveInfo& info) {
-  if (options_.presolve == off_string)
-    return HighsPresolveStatus::NotPresolved;
+  if (options_.presolve == off_string) return HighsPresolveStatus::NotPresolved;
 
   if (info.lp_ == nullptr) return HighsPresolveStatus::NullError;
 
@@ -1057,9 +1078,10 @@
 // The method below runs simplex or ipx solver on the lp.
 HighsStatus Highs::runSolver(HighsModelObject& model) {
 #ifdef HIGHSDEV
-  // Shouldn't have to check validity of the LP since this is done when it is loaded or modified
+  // Shouldn't have to check validity of the LP since this is done when it is
+  // loaded or modified
   //  bool normalise = true;
-  HighsStatus assess_lp_status = assessLp(lp_, options_);//, normalise);
+  HighsStatus assess_lp_status = assessLp(lp_, options_);  //, normalise);
   assert(assess_lp_status == HighsStatus::OK);
   if (assess_lp_status != HighsStatus::OK) return HighsStatus::Error;
 #endif
@@ -1069,7 +1091,7 @@
   //     = solve_simplex(options, reduced_lp, reduced_solution)
   HighsStatus return_status = solveModelSimplex(model);
   if (return_status == HighsStatus::Error) return HighsStatus::Error;
-  //  allow_presolve_ = false;
+    //  allow_presolve_ = false;
 #else
   // IPX
   // todo:Check options for simplex-specific options
@@ -1079,7 +1101,8 @@
 
 #endif
 
-  if (model.model_status_ != HighsModelStatus::OPTIMAL) return highsStatusFromHighsModelStatus(model.model_status_);
+  if (model.model_status_ != HighsModelStatus::OPTIMAL)
+    return highsStatusFromHighsModelStatus(model.model_status_);
 
   // Check.
   if (!isSolutionConsistent(model.lp_, model.solution_)) {
@@ -1137,7 +1160,7 @@
     if (return_status != HighsStatus::OK) return return_status;
     tree.pop();
 
-    if (hmos_[0].model_status_ == HighsModelStatus::PRIMAL_INFEASIBLE)  continue;
+    if (hmos_[0].model_status_ == HighsModelStatus::PRIMAL_INFEASIBLE) continue;
 
     options_.message_level = message_level;
     tree.branch(node);
@@ -1153,8 +1176,8 @@
     message << std::endl;
     message << "Optimal solution found.";
     message << std::endl;
-    message << "Run status : " << highsModelStatusToString(hmos_[0].model_status_)
-            << std::endl;
+    message << "Run status : "
+            << highsModelStatusToString(hmos_[0].model_status_) << std::endl;
     message << "Objective  : " << std::scientific << tree.getBestObjective()
             << std::endl;
     message << "Time       : " << std::fixed << std::setprecision(3)
@@ -1282,5 +1305,8 @@
 }
 
 void Highs::underDevelopmentLogMessage(const string method_name) {
-  HighsLogMessage(HighsMessageType::WARNING, "Method %s is still under development and behaviour may be unpredictable", method_name.c_str());
-}
+  HighsLogMessage(
+      HighsMessageType::WARNING,
+      "Method %s is still under development and behaviour may be unpredictable",
+      method_name.c_str());
+}