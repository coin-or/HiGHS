--- conflicted
+++ resolved
@@ -256,8 +256,9 @@
       options_.log_options, assessLp(lp, options_), return_status, "assessLp");
   if (return_status == HighsStatus::kError) return return_status;
   // Check validity of any integrality
-  return_status = interpretCallStatus(assessIntegrality(lp, options_),
-                                      return_status, "assessIntegrality");
+  return_status =
+      interpretCallStatus(options_.log_options, assessIntegrality(lp, options_),
+                          return_status, "assessIntegrality");
   if (return_status == HighsStatus::kError) return return_status;
 
   // Check validity of any Hessian, normalising its entries
@@ -2247,13 +2248,8 @@
   // Run the MIP solver
   HighsInt log_dev_level = options_.log_dev_level;
   //  options_.log_dev_level = kHighsLogDevLevelInfo;
-<<<<<<< HEAD
-  // Check that the model is column-wise
-  assert(model_.lp_.a_matrix_.isColwise());
-  HighsMipSolver solver(options_, model_.lp_, solution_);
-=======
   // Check that the model isn't row-wise
-  assert(model_.lp_.format_ != MatrixFormat::kRowwise);
+  assert(model_.lp_.a_matrix_.format_ != MatrixFormat::kRowwise);
   const bool has_semi_variables = model_.lp_.hasSemiVariables();
   HighsLp use_lp;
   if (has_semi_variables) {
@@ -2261,7 +2257,6 @@
   }
   HighsLp& lp = has_semi_variables ? use_lp : model_.lp_;
   HighsMipSolver solver(options_, lp, solution_);
->>>>>>> 5713a710
   solver.run();
   options_.log_dev_level = log_dev_level;
   // Set the return_status, model status and, for completeness, scaled
