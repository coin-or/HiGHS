--- conflicted
+++ resolved
@@ -204,7 +204,6 @@
       initializeLp(lp);
     }
 
-<<<<<<< HEAD
     switch (options_.feasibility_strategy) {
       case (int)FeasibilityStrategy::kComponentWise:
         return runFeasibility(lp_, solution_, MinimizationType::kComponentWise,
@@ -235,18 +234,6 @@
         // above.
         break;
       }
-=======
-    if (options_.feasibility_strategy ==
-        FEASIBILITY_STRATEGY_kApproxComponentWise)
-      return runFeasibility(lp_, solution_, MinimizationType::kComponentWise);
-    else if (options_.feasibility_strategy == FEASIBILITY_STRATEGY_kApproxExact)
-      return runFeasibility(lp_, solution_, MinimizationType::kExact);
-    else if (options_.feasibility_strategy ==
-             FEASIBILITY_STRATEGY_kDirectSolve) {
-      // Proceed to normal exection of run().
-      // If dualize has been called replace LP is replaced with dual in code
-      // above.
->>>>>>> b273c28f
     }
   }
 
