/* * * * * * * * * * * * * * * * * * * * * * * * * * * * * * * * * * * * */
/*                                                                       */
/*    This file is part of the HiGHS linear optimization suite           */
/*                                                                       */
/*    Written and engineered 2008-2021 at the University of Edinburgh    */
/*                                                                       */
/*    Available as open-source under the MIT License                     */
/*                                                                       */
/*    Authors: Julian Hall, Ivet Galabova, Qi Huangfu, Leona Gottwald    */
/*    and Michael Feldmeier                                              */
/*                                                                       */
/* * * * * * * * * * * * * * * * * * * * * * * * * * * * * * * * * * * * */
/**@file lp_data/Highs.cpp
 * @brief
 */
#include "Highs.h"

#include <algorithm>
//#include <string>
#include <iostream>
#include <memory>
#include <sstream>

#include "HConfig.h"
#include "io/Filereader.h"
#include "io/HighsIO.h"
#include "io/LoadOptions.h"
#include "lp_data/HighsInfoDebug.h"
#include "lp_data/HighsLpUtils.h"
#include "lp_data/HighsModelUtils.h"
#include "lp_data/HighsSolution.h"
#include "lp_data/HighsSolve.h"
#include "mip/HighsMipSolver.h"
#include "model/HighsHessianUtils.h"
#include "simplex/HSimplexDebug.h"
#include "util/HighsMatrixPic.h"

#ifdef OPENMP
#include "omp.h"
#endif

Highs::Highs() {
  hmos_.clear();
  hmos_.push_back(HighsModelObject(model_.lp_, options_, timer_));
}

HighsStatus Highs::clear() {
  resetOptions();
  return clearModel();
}

HighsStatus Highs::clearModel() {
  model_.clear();
  return clearSolver();
}

HighsStatus Highs::clearSolver() {
  HighsStatus return_status = HighsStatus::kOk;
  clearPresolve();
  clearUserSolverData();
  hmos_.clear();
  // Clear any HighsModelObject instances and create a fresh one for
  // the incumbent model
  hmos_.push_back(HighsModelObject(model_.lp_, options_, timer_));
  return returnFromHighs(return_status);
}

HighsStatus Highs::setOptionValue(const std::string& option, const bool value) {
  if (setLocalOptionValue(options_.log_options, option, options_.records,
                          value) == OptionStatus::kOk)
    return HighsStatus::kOk;
  return HighsStatus::kError;
}

HighsStatus Highs::setOptionValue(const std::string& option,
                                  const HighsInt value) {
  if (setLocalOptionValue(options_.log_options, option, options_.records,
                          value) == OptionStatus::kOk)
    return HighsStatus::kOk;
  return HighsStatus::kError;
}

HighsStatus Highs::setOptionValue(const std::string& option,
                                  const double value) {
  if (setLocalOptionValue(options_.log_options, option, options_.records,
                          value) == OptionStatus::kOk)
    return HighsStatus::kOk;
  return HighsStatus::kError;
}

HighsStatus Highs::setOptionValue(const std::string& option,
                                  const std::string value) {
  if (setLocalOptionValue(options_.log_options, option, options_.records,
                          value) == OptionStatus::kOk)
    return HighsStatus::kOk;
  return HighsStatus::kError;
}

HighsStatus Highs::setOptionValue(const std::string& option,
                                  const char* value) {
  if (setLocalOptionValue(options_.log_options, option, options_.records,
                          value) == OptionStatus::kOk)
    return HighsStatus::kOk;
  return HighsStatus::kError;
}

HighsStatus Highs::readOptions(const std::string filename) {
  if (filename.size() <= 0) {
    highsLogUser(options_.log_options, HighsLogType::kWarning,
                 "Empty file name so not reading options\n");
    return HighsStatus::kWarning;
  }
  if (!loadOptionsFromFile(options_, filename)) return HighsStatus::kError;
  return HighsStatus::kOk;
}

HighsStatus Highs::passOptions(const HighsOptions& options) {
  if (passLocalOptions(options_.log_options, options, options_) ==
      OptionStatus::kOk)
    return HighsStatus::kOk;
  return HighsStatus::kError;
}

const HighsOptions& Highs::getOptions() { return options_; }

HighsStatus Highs::getOptionValue(const std::string& option, bool& value) {
  if (getLocalOptionValue(options_.log_options, option, options_.records,
                          value) == OptionStatus::kOk)
    return HighsStatus::kOk;
  return HighsStatus::kError;
}

HighsStatus Highs::getOptionValue(const std::string& option, HighsInt& value) {
  if (getLocalOptionValue(options_.log_options, option, options_.records,
                          value) == OptionStatus::kOk)
    return HighsStatus::kOk;
  return HighsStatus::kError;
}

HighsStatus Highs::getOptionValue(const std::string& option, double& value) {
  if (getLocalOptionValue(options_.log_options, option, options_.records,
                          value) == OptionStatus::kOk)
    return HighsStatus::kOk;
  return HighsStatus::kError;
}

HighsStatus Highs::getOptionValue(const std::string& option,
                                  std::string& value) {
  if (getLocalOptionValue(options_.log_options, option, options_.records,
                          value) == OptionStatus::kOk)
    return HighsStatus::kOk;
  return HighsStatus::kError;
}

HighsStatus Highs::getOptionType(const std::string& option,
                                 HighsOptionType& type) {
  if (getLocalOptionType(options_.log_options, option, options_.records,
                         type) == OptionStatus::kOk)
    return HighsStatus::kOk;
  return HighsStatus::kError;
}

HighsStatus Highs::resetOptions() {
  resetLocalOptions(options_.records);
  return HighsStatus::kOk;
}

HighsStatus Highs::writeOptions(const std::string filename,
                                const bool report_only_non_default_values) {
  HighsStatus return_status = HighsStatus::kOk;
  FILE* file;
  bool html;
  return_status =
      interpretCallStatus(openWriteFile(filename, "writeOptions", file, html),
                          return_status, "openWriteFile");
  if (return_status == HighsStatus::kError) return return_status;

  return_status = interpretCallStatus(
      writeOptionsToFile(file, options_.records, report_only_non_default_values,
                         html),
      return_status, "writeOptionsToFile");
  if (file != stdout) fclose(file);
  return return_status;
}

const HighsOptions& Highs::getOptions() const { return options_; }

const HighsInfo& Highs::getInfo() const { return info_; }

HighsStatus Highs::getInfoValue(const std::string& info, HighsInt& value) {
  InfoStatus status =
      getLocalInfoValue(options_, info, info_.valid, info_.records, value);
  if (status == InfoStatus::kOk) {
    return HighsStatus::kOk;
  } else if (status == InfoStatus::kUnavailable) {
    return HighsStatus::kWarning;
  } else {
    return HighsStatus::kError;
  }
}

HighsStatus Highs::getInfoValue(const std::string& info, double& value) const {
  InfoStatus status =
      getLocalInfoValue(options_, info, info_.valid, info_.records, value);
  if (status == InfoStatus::kOk) {
    return HighsStatus::kOk;
  } else if (status == InfoStatus::kUnavailable) {
    return HighsStatus::kWarning;
  } else {
    return HighsStatus::kError;
  }
}

HighsStatus Highs::writeInfo(const std::string filename) {
  HighsStatus return_status = HighsStatus::kOk;
  FILE* file;
  bool html;
  return_status =
      interpretCallStatus(openWriteFile(filename, "writeInfo", file, html),
                          return_status, "openWriteFile");
  if (return_status == HighsStatus::kError) return return_status;

  return_status = interpretCallStatus(
      writeInfoToFile(file, info_.valid, info_.records, html), return_status,
      "writeInfoToFile");
  if (file != stdout) fclose(file);
  return return_status;
}

// Methods below change the incumbent model or solver infomation
// associated with it. Hence returnFromHighs is called at the end of
// each
HighsStatus Highs::passModel(const HighsModel model) {
  HighsStatus return_status = HighsStatus::kOk;
  HighsLp& lp = model_.lp_;
  HighsHessian& hessian = model_.hessian_;
  // Move the model's LP and Hessian to the internal LP and Hessian
  lp = std::move(model.lp_);
  hessian = std::move(model.hessian_);
  // Ensure that the LP is column-wise
  setOrientation(lp);
  // Check validity of the LP, normalising its values
  return_status =
      interpretCallStatus(assessLp(lp, options_), return_status, "assessLp");
  if (return_status == HighsStatus::kError) return return_status;
  // Check validity of the Hessian, normalising its entries
  return_status = interpretCallStatus(assessHessian(hessian, options_),
                                      return_status, "assessHessian");
  if (return_status == HighsStatus::kError) return return_status;

  // Clear solver status, solution, basis and info associated with any
  // previous model; clear any HiGHS model object; create a HiGHS
  // model object for this LP
  return_status = interpretCallStatus(clearSolver(), return_status, "clearSolver");
  return returnFromHighs(return_status);
}

HighsStatus Highs::passModel(const HighsLp lp) {
  HighsModel model;
  model.lp_ = std::move(lp);
  return passModel(model);
}

HighsStatus Highs::passModel(const HighsInt num_col, const HighsInt num_row,
                             const HighsInt num_nz, const bool rowwise,
                             const HighsInt hessian_num_nz, const double* costs,
                             const double* col_lower, const double* col_upper,
                             const double* row_lower, const double* row_upper,
                             const HighsInt* astart, const HighsInt* aindex,
                             const double* avalue, const HighsInt* q_start,
                             const HighsInt* q_index, const double* q_value,
                             const HighsInt* integrality) {
  HighsModel model;
  HighsLp& lp = model.lp_;
  lp.numCol_ = num_col;
  lp.numRow_ = num_row;
  if (num_col > 0) {
    assert(costs != NULL);
    assert(col_lower != NULL);
    assert(col_upper != NULL);
    lp.colCost_.assign(costs, costs + num_col);
    lp.colLower_.assign(col_lower, col_lower + num_col);
    lp.colUpper_.assign(col_upper, col_upper + num_col);
  }
  if (num_row > 0) {
    assert(row_lower != NULL);
    assert(row_upper != NULL);
    lp.rowLower_.assign(row_lower, row_lower + num_row);
    lp.rowUpper_.assign(row_upper, row_upper + num_row);
  }
  if (num_nz > 0) {
    assert(num_col > 0);
    assert(num_row > 0);
    assert(astart != NULL);
    assert(aindex != NULL);
    assert(avalue != NULL);
    if (rowwise) {
      lp.Astart_.assign(astart, astart + num_row);
    } else {
      lp.Astart_.assign(astart, astart + num_col);
    }
    lp.Aindex_.assign(aindex, aindex + num_nz);
    lp.Avalue_.assign(avalue, avalue + num_nz);
  }
  if (rowwise) {
    lp.Astart_.resize(num_row + 1);
    lp.Astart_[num_row] = num_nz;
    lp.orientation_ = MatrixOrientation::kRowwise;
  } else {
    lp.Astart_.resize(num_col + 1);
    lp.Astart_[num_col] = num_nz;
    lp.orientation_ = MatrixOrientation::kColwise;
  }
  if (num_col > 0 && integrality != NULL) {
    lp.integrality_.resize(num_col);
    for (HighsInt iCol = 0; iCol < num_col; iCol++) {
      HighsInt integrality_status = integrality[iCol];
      assert(integrality_status == (HighsInt)HighsVarType::kContinuous ||
             integrality_status == (HighsInt)HighsVarType::kInteger);
      lp.integrality_[iCol] = (HighsVarType)integrality_status;
    }
  }
  if (hessian_num_nz > 0) {
    assert(num_col > 0);
    assert(q_start != NULL);
    assert(q_index != NULL);
    assert(q_value != NULL);
    HighsHessian& hessian = model.hessian_;
    hessian.dim_ = num_col;
    hessian.q_start_.assign(q_start, q_start + num_col);
    hessian.q_start_.resize(num_col + 1);
    hessian.q_start_[num_col] = hessian_num_nz;
    hessian.q_index_.assign(q_index, q_index + hessian_num_nz);
    hessian.q_value_.assign(q_value, q_value + hessian_num_nz);
  }
  return passModel(std::move(model));
}

HighsStatus Highs::passModel(const HighsInt num_col, const HighsInt num_row,
                             const HighsInt num_nz, const bool rowwise,
                             const double* costs, const double* col_lower,
                             const double* col_upper, const double* row_lower,
                             const double* row_upper, const HighsInt* astart,
                             const HighsInt* aindex, const double* avalue,
                             const HighsInt* integrality) {
  return passModel(num_col, num_row, num_nz, rowwise, 0, costs, col_lower,
                   col_upper, row_lower, row_upper, astart, aindex, avalue,
                   NULL, NULL, NULL, integrality);
}

HighsStatus Highs::readModel(const std::string filename) {
  HighsStatus return_status = HighsStatus::kOk;
  Filereader* reader = Filereader::getFilereader(filename);
  if (reader == NULL) {
    highsLogUser(options_.log_options, HighsLogType::kError,
                 "Model file %s not supported\n", filename.c_str());
    return HighsStatus::kError;
  }

  HighsLp model;
  FilereaderRetcode call_code =
      reader->readModelFromFile(options_, filename, model);
  delete reader;
  if (call_code != FilereaderRetcode::kOk) {
    interpretFilereaderRetcode(options_.log_options, filename.c_str(),
                               call_code);
    return_status = interpretCallStatus(HighsStatus::kError, return_status,
                                        "readModelFromFile");
    if (return_status == HighsStatus::kError) return return_status;
  }
  model.model_name_ = extractModelName(filename);
  return_status =
      interpretCallStatus(passModel(model), return_status, "passModel");
  return returnFromHighs(return_status);
}

HighsStatus Highs::readBasis(const std::string filename) {
  HighsStatus return_status = HighsStatus::kOk;
  // Try to read basis file into read_basis
  HighsBasis read_basis = basis_;
  return_status = interpretCallStatus(
      readBasisFile(options_.log_options, read_basis, filename), return_status,
      "readBasis");
  if (return_status != HighsStatus::kOk) return return_status;
  // Basis read OK: check whether it's consistent with the LP
  if (!isBasisConsistent(model_.lp_, read_basis)) {
    highsLogUser(options_.log_options, HighsLogType::kError,
                 "readBasis: invalid basis\n");
    return HighsStatus::kError;
  }
  // Update the HiGHS basis and invalidate any simplex basis for the model
  basis_ = read_basis;
  basis_.valid = true;
  if (hmos_.size() > 0) {
    clearBasisInterface();
  }
  // Can't use returnFromHighs since...
  return HighsStatus::kOk;
}

HighsStatus Highs::writeModel(const std::string filename) {
  HighsStatus return_status = HighsStatus::kOk;
  HighsLp model = model_.lp_;

  // Ensure that the LP is column-wise
  setOrientation(model);
  if (filename == "") {
    // Empty file name: report model on stdout
    reportLp(options_.log_options, model, HighsLogType::kVerbose);
    return_status = HighsStatus::kOk;
  } else {
    Filereader* writer = Filereader::getFilereader(filename);
    if (writer == NULL) {
      highsLogUser(options_.log_options, HighsLogType::kError,
                   "Model file %s not supported\n", filename.c_str());
      return HighsStatus::kError;
    }
    return_status =
        interpretCallStatus(writer->writeModelToFile(options_, filename, model),
                            return_status, "writeModelToFile");
    delete writer;
  }
  return returnFromHighs(return_status);
}

HighsStatus Highs::writeBasis(const std::string filename) {
  HighsStatus return_status = HighsStatus::kOk;
  return_status = interpretCallStatus(
      writeBasisFile(options_.log_options, basis_, filename), return_status,
      "writeBasis");
  return returnFromHighs(return_status);
}

// Checks the options calls presolve and postsolve if needed. Solvers are called
// with callSolveLp(..)
HighsStatus Highs::run() {
  if (!haveHmo("run")) return HighsStatus::kError;
  // Ensure that there is exactly one Highs model object
  assert((HighsInt)hmos_.size() == 1);
  HighsInt min_highs_debug_level = kHighsDebugLevelMin;
  //    kHighsDebugLevelCostly;
#ifdef HiGHSDEV
  min_highs_debug_level =  // kHighsDebugLevelMin;
                           //  kHighsDebugLevelCheap;
      kHighsDebugLevelCostly;
  //  kHighsDebugLevelExpensive;
  //  kHighsDebugLevelMax;
  if (options_.highs_debug_level < min_highs_debug_level)
    highsLogDev(options_.log_options, HighsLogType::kWarning,
                "Highs::run() HiGHSDEV defined, so switching "
                "options_.highs_debug_level "
                "from %" HIGHSINT_FORMAT " to %" HIGHSINT_FORMAT "\n",
                options_.highs_debug_level, min_highs_debug_level);
    //  writeModel("HighsRunModel.mps");
    //  if (model_.lp_.numRow_>0 && model_.lp_.numCol_>0)
    //  writeLpMatrixPicToFile(options_, "LpMatrix", model_.lp_);
#endif
  if (options_.highs_debug_level < min_highs_debug_level)
    options_.highs_debug_level = min_highs_debug_level;

#ifdef OPENMP
  omp_max_threads = omp_get_max_threads();
  assert(omp_max_threads > 0);
#ifdef HiGHSDEV
  if (omp_max_threads <= 0)
    highsLogDev(options_.log_options, HighsLogType::kWarning,
                "WARNING: omp_get_max_threads() returns %" HIGHSINT_FORMAT "\n",
                omp_max_threads);

  highsLogDev(options_.log_options, HighsLogType::kDetailed,
              "Running with %" HIGHSINT_FORMAT " OMP thread(s)\n",
              omp_max_threads);
#endif
#endif
  assert(called_return_from_run);
  if (!called_return_from_run) {
    highsLogDev(options_.log_options, HighsLogType::kError,
                "Highs::run() called with called_return_from_run false\n");
    return HighsStatus::kError;
  }
  // Set this so that calls to returnFromRun() can be checked
  called_return_from_run = false;
  // From here all return statements execute returnFromRun()
  HighsStatus return_status = HighsStatus::kOk;
  HighsStatus call_status;
  // Initialise the HiGHS model status values
  hmos_[0].scaled_model_status_ = HighsModelStatus::kNotset;
  hmos_[0].unscaled_model_status_ = HighsModelStatus::kNotset;
  model_status_ = hmos_[0].scaled_model_status_;
  scaled_model_status_ = hmos_[0].unscaled_model_status_;
  // Clear the run info
  clearInfo();
  // Zero the HiGHS iteration counts
  zeroHighsIterationCounts(iteration_counts_);
  // Start the HiGHS run clock
  timer_.startRunHighsClock();
  // Return immediately if the model has no columns
  if (!model_.lp_.numCol_) {
    setHighsModelStatusAndInfo(HighsModelStatus::kModelEmpty);
    return returnFromRun(HighsStatus::kOk);
  }
  // Return immediately if the model is infeasible due to inconsistent bounds
  if (isBoundInfeasible(options_.log_options, model_.lp_)) {
    setHighsModelStatusAndInfo(HighsModelStatus::kInfeasible);
    return returnFromRun(return_status);
  }
  if (!options_.solver.compare(kHighsChooseString) && model_.isQp()) {
    // Solve the model as a QP
    call_status = callSolveQp();
    return_status =
        interpretCallStatus(call_status, return_status, "callSolveQp");
    return returnFromRun(return_status);
  }

  // Ensure that the LP (and any simplex LP) has the matrix column-wise
  setOrientation(model_.lp_);
  if (hmos_[0].ekk_instance_.status_.valid)
    setOrientation(hmos_[0].ekk_instance_.lp_);
#ifdef HIGHSDEV
  // Shouldn't have to check validity of the LP since this is done when it is
  // loaded or modified
  call_status = assessLp(model_.lp_, options_);
  // If any errors have been found or normalisation carried out,
  // call_status will be kError or kWarning, so only valid return is OK.
  assert(call_status == HighsStatus::kOk);
  return_status = interpretCallStatus(call_status, return_status, "assessLp");
  if (return_status == HighsStatus::kError) return returnFromRun(return_status);
#endif

  highsSetLogCallback(options_);
#ifdef HiGHSDEV
  if (checkOptions(options_.log_options, options_.records) !=
      OptionStatus::kOk) {
    return_status = HighsStatus::kError;
    return returnFromRun(return_status);
  }
#endif
  if (model_.lp_.model_name_.compare(""))
    highsLogDev(options_.log_options, HighsLogType::kVerbose,
                "Solving model: %s\n", model_.lp_.model_name_.c_str());

  if (!options_.solver.compare(kHighsChooseString) && model_.isMip()) {
    // Solve the model as a MIP
    call_status = callSolveMip();
    return_status =
        interpretCallStatus(call_status, return_status, "callSolveMip");
    return returnFromRun(return_status);
  }

  // Solve the model as an LP
  //
  // Record the initial time and set the component times and postsolve
  // iteration count to -1 to identify whether they are not required
  double initial_time = timer_.readRunHighsClock();
  double this_presolve_time = -1;
  double this_solve_presolved_lp_time = -1;
  double this_postsolve_time = -1;
  double this_solve_original_lp_time = -1;
  HighsInt postsolve_iteration_count = -1;

  // Define identifiers to refer to the HMO of the original LP (0) and
  // the HMO created when using presolve. The index of this HMO is 1
  // when solving a one-off LP, but greater than one if presolve has
  // been called multiple times. It's equal to the size of HMO
  const HighsInt original_hmo = 0;
  const HighsInt presolve_hmo = hmos_.size();
  // Keep track of the hmo that is the most recently solved. By default it's the
  // original LP
  HighsInt solved_hmo = original_hmo;

  if (basis_.valid || options_.presolve == kHighsOffString) {
    // There is a valid basis for the problem or presolve is off
    solved_hmo = original_hmo;
    hmos_[solved_hmo].lp_.lp_name_ = "LP without presolve or with basis";
    if (basis_.valid) {
      // There is a valid HiGHS basis, so use it to initialise the basis
      // in the HMO to be solved after refining any status values that
      // are simply HighsBasisStatus::kNonbasic
      refineBasis(hmos_[solved_hmo].lp_, solution_, basis_);
      hmos_[solved_hmo].basis_ = basis_;
    }
    this_solve_original_lp_time = -timer_.read(timer_.solve_clock);
    timer_.start(timer_.solve_clock);
    call_status =
        callSolveLp(solved_hmo, "Solving LP without presolve or with basis");
    timer_.stop(timer_.solve_clock);
    this_solve_original_lp_time += timer_.read(timer_.solve_clock);
    return_status =
        interpretCallStatus(call_status, return_status, "callSolveLp");
    if (return_status == HighsStatus::kError)
      return returnFromRun(return_status);
  } else {
    // No HiGHS basis so consider presolve
    //
    // If using IPX to solve the reduced LP, crossover must be run
    // since a basic solution is required by postsolve
    if (options_.solver == kIpmString && !options_.run_crossover) {
      highsLogUser(options_.log_options, HighsLogType::kWarning,
                   "Forcing IPX to use crossover after presolve\n");
      options_.run_crossover = true;
    }
    // Possibly presolve - according to option_.presolve
    const double from_presolve_time = timer_.read(timer_.presolve_clock);
    this_presolve_time = -from_presolve_time;
    timer_.start(timer_.presolve_clock);
    model_presolve_status_ = runPresolve();
    timer_.stop(timer_.presolve_clock);
    const double to_presolve_time = timer_.read(timer_.presolve_clock);
    this_presolve_time += to_presolve_time;
    presolve_.info_.presolve_time = this_presolve_time;

    // Set an illegal local pivot threshold value that's updated after
    // solving the presolved LP - if simplex is used
    double factor_pivot_threshold = -1;

    // Run solver.
    bool have_optimal_solution = false;
    switch (model_presolve_status_) {
      case HighsPresolveStatus::kNotPresolved: {
        hmos_[solved_hmo].lp_.lp_name_ = "Original LP";
        this_solve_original_lp_time = -timer_.read(timer_.solve_clock);
        timer_.start(timer_.solve_clock);
        call_status = callSolveLp(solved_hmo, "Not presolved: solving the LP");
        timer_.stop(timer_.solve_clock);
        this_solve_original_lp_time += timer_.read(timer_.solve_clock);
        return_status =
            interpretCallStatus(call_status, return_status, "callSolveLp");
        if (return_status == HighsStatus::kError)
          return returnFromRun(return_status);
        break;
      }
      case HighsPresolveStatus::kNotReduced: {
        hmos_[solved_hmo].lp_.lp_name_ = "Unreduced LP";
        // Log the presolve reductions
        reportPresolveReductions(hmos_[original_hmo].options_.log_options,
                                 hmos_[original_hmo].lp_, false);
        this_solve_original_lp_time = -timer_.read(timer_.solve_clock);
        timer_.start(timer_.solve_clock);
        call_status = callSolveLp(
            solved_hmo, "Problem not reduced by presolve: solving the LP");
        timer_.stop(timer_.solve_clock);
        this_solve_original_lp_time += timer_.read(timer_.solve_clock);
        return_status =
            interpretCallStatus(call_status, return_status, "callSolveLp");
        if (return_status == HighsStatus::kError)
          return returnFromRun(return_status);
        break;
      }
      case HighsPresolveStatus::kReduced: {
        HighsLp& reduced_lp = presolve_.getReducedProblem();
        // Validate the reduced LP
        assert(assessLp(reduced_lp, options_) == HighsStatus::kOk);
        call_status = cleanBounds(options_, reduced_lp);
        // Ignore any warning from clean bounds since the original LP
        // is still solved after presolve
        if (interpretCallStatus(call_status, return_status, "cleanBounds") ==
            HighsStatus::kError)
          return HighsStatus::kError;
        // Add reduced lp object to vector of HighsModelObject,
        // so the last one in lp_ is the presolved one.

        hmos_.push_back(HighsModelObject(reduced_lp, options_, timer_));
        // Log the presolve reductions
        reportPresolveReductions(hmos_[original_hmo].options_.log_options,
                                 hmos_[original_hmo].lp_,
                                 hmos_[presolve_hmo].lp_);
        // Record the HMO to be solved
        solved_hmo = presolve_hmo;
        hmos_[solved_hmo].lp_.lp_name_ = "Presolved LP";
        // Don't try dual cut-off when solving the presolved LP, as the
        // objective values aren't correct
        //	HighsOptions& options = hmos_[solved_hmo].options_;
        //	HighsOptions save_options = options;
        const double save_objective_bound = options_.objective_bound;
        options_.objective_bound = kHighsInf;
        this_solve_presolved_lp_time = -timer_.read(timer_.solve_clock);
        timer_.start(timer_.solve_clock);
        call_status = callSolveLp(solved_hmo, "Solving the presolved LP");
        timer_.stop(timer_.solve_clock);
        this_solve_presolved_lp_time += timer_.read(timer_.solve_clock);
        if (hmos_[solved_hmo].ekk_instance_.status_.valid) {
          // Record the pivot threshold resulting from solving the presolved LP
          // with simplex
          factor_pivot_threshold =
              hmos_[solved_hmo].ekk_instance_.info_.factor_pivot_threshold;
        }
        // Restore the dual objective cut-off
        options_.objective_bound = save_objective_bound;
        return_status =
            interpretCallStatus(call_status, return_status, "callSolveLp");
        if (return_status == HighsStatus::kError)
          return returnFromRun(return_status);
        have_optimal_solution = hmos_[solved_hmo].scaled_model_status_ ==
                                HighsModelStatus::kOptimal;
        break;
      }
      case HighsPresolveStatus::kReducedToEmpty: {
        reportPresolveReductions(hmos_[original_hmo].options_.log_options,
                                 hmos_[original_hmo].lp_, true);
        // Create a trivial optimal solution for postsolve to use
        clearSolutionUtil(hmos_[original_hmo].solution_);
        clearBasisUtil(hmos_[original_hmo].basis_);
        have_optimal_solution = true;
        break;
      }
      case HighsPresolveStatus::kInfeasible: {
        setHighsModelStatusAndInfo(HighsModelStatus::kInfeasible);
        highsLogUser(options_.log_options, HighsLogType::kInfo,
                     "Problem status detected on presolve: %s\n",
                     modelStatusToString(model_status_).c_str());
        return returnFromRun(return_status);
      }
      case HighsPresolveStatus::kUnboundedOrInfeasible: {
        if (options_.allow_unbounded_or_infeasible) {
          setHighsModelStatusAndInfo(HighsModelStatus::kUnboundedOrInfeasible);
          highsLogUser(options_.log_options, HighsLogType::kInfo,
                       "Problem status detected on presolve: %s\n",
                       modelStatusToString(model_status_).c_str());
          return returnFromRun(return_status);
        }
        // Presolve has returned kUnboundedOrInfeasible, but HiGHS
        // can't reurn this. Use primal simplex solver on the original
        // LP
        std::string solver = options_.solver;
        HighsInt simplex_strategy = options_.simplex_strategy;
        options_.solver = "simplex";
        options_.simplex_strategy = kSimplexStrategyPrimal;
        this_solve_original_lp_time = -timer_.read(timer_.solve_clock);
        timer_.start(timer_.solve_clock);
        call_status = callSolveLp(original_hmo,
                                  "Solving the original LP with primal simplex "
                                  "to determine infeasible or unbounded");
        timer_.stop(timer_.solve_clock);
        this_solve_original_lp_time += timer_.read(timer_.solve_clock);
        if (return_status == HighsStatus::kError)
          return returnFromRun(return_status);
        setHighsModelStatusBasisSolutionAndInfo();
        assert(model_status_ == HighsModelStatus::kInfeasible ||
               model_status_ == HighsModelStatus::kUnbounded);
        return returnFromRun(return_status);
      }
      case HighsPresolveStatus::kTimeout: {
        setHighsModelStatusAndInfo(HighsModelStatus::kTimeLimit);
        highsLogDev(options_.log_options, HighsLogType::kError,
                    "Presolve reached timeout\n");
        return returnFromRun(HighsStatus::kWarning);
      }
      case HighsPresolveStatus::kOptionsError: {
        setHighsModelStatusAndInfo(HighsModelStatus::kPresolveError);
        highsLogDev(options_.log_options, HighsLogType::kError,
                    "Presolve options error\n");
        return returnFromRun(HighsStatus::kError);
      }
      default: {
        // case HighsPresolveStatus::kError
        setHighsModelStatusAndInfo(HighsModelStatus::kPresolveError);
        highsLogDev(options_.log_options, HighsLogType::kError,
                    "Presolve returned status %d\n",
                    (int)model_presolve_status_);
        return returnFromRun(HighsStatus::kError);
      }
    }
    // End of presolve
    assert(model_presolve_status_ == HighsPresolveStatus::kNotPresolved ||
           model_presolve_status_ == HighsPresolveStatus::kNotReduced ||
           model_presolve_status_ == HighsPresolveStatus::kReduced ||
           model_presolve_status_ == HighsPresolveStatus::kReducedToEmpty);

    // Postsolve. Does nothing if there were no reductions during presolve.

    if (have_optimal_solution) {
      assert(hmos_[solved_hmo].scaled_model_status_ ==
                 HighsModelStatus::kOptimal ||
             model_presolve_status_ == HighsPresolveStatus::kReducedToEmpty);
      if (model_presolve_status_ == HighsPresolveStatus::kReduced ||
          model_presolve_status_ == HighsPresolveStatus::kReducedToEmpty) {
        // If presolve is nontrivial, extract the optimal solution
        // and basis for the presolved problem in order to generate
        // the solution and basis for postsolve to use to generate a
        // solution(?) and basis that is, hopefully, optimal. This is
        // confirmed or corrected by hot-starting the simplex solver
        presolve_.data_.recovered_solution_ = hmos_[solved_hmo].solution_;
        presolve_.data_.recovered_basis_.col_status =
            hmos_[solved_hmo].basis_.col_status;
        presolve_.data_.recovered_basis_.row_status =
            hmos_[solved_hmo].basis_.row_status;

        this_postsolve_time = -timer_.read(timer_.postsolve_clock);
        timer_.start(timer_.postsolve_clock);
        HighsPostsolveStatus postsolve_status = runPostsolve();
        timer_.stop(timer_.postsolve_clock);
        this_postsolve_time += -timer_.read(timer_.postsolve_clock);
        presolve_.info_.postsolve_time = this_postsolve_time;

        if (postsolve_status == HighsPostsolveStatus::kSolutionRecovered) {
          highsLogDev(options_.log_options, HighsLogType::kVerbose,
                      "Postsolve finished\n");
          //
          // Now hot-start the simplex solver for the original_hmo:
          //
          // The original model hasn't been solved, so set up its solution
          // parameters
          resetModelStatusAndSolutionParams(hmos_[original_hmo]);
          // Set solution and its status
          hmos_[original_hmo].solution_ = presolve_.data_.recovered_solution_;
          hmos_[original_hmo].solution_.value_valid = true;
          hmos_[original_hmo].solution_.dual_valid = true;

          // Set basis and its status
          hmos_[original_hmo].basis_.valid = true;
          hmos_[original_hmo].basis_.col_status =
              presolve_.data_.recovered_basis_.col_status;
          hmos_[original_hmo].basis_.row_status =
              presolve_.data_.recovered_basis_.row_status;

          // Possibly force debug to perform KKT check on what's
          // returned from postsolve
          const bool force_debug = false;
          HighsInt save_highs_debug_level = options_.highs_debug_level;
          if (force_debug) options_.highs_debug_level = kHighsDebugLevelCostly;
          if (debugHighsSolution("After returning from postsolve", options_,
                                 model_.lp_, hmos_[original_hmo].solution_,
                                 hmos_[original_hmo].basis_) ==
              HighsDebugStatus::kLogicalError)
            return returnFromRun(HighsStatus::kError);
          options_.highs_debug_level = save_highs_debug_level;

          // Now hot-start the simplex solver for the original_hmo
          solved_hmo = original_hmo;
          // Save the options to allow the best simplex strategy to
          // be used
          HighsOptions& options = hmos_[solved_hmo].options_;
          HighsOptions save_options = options;
          const bool full_logging = false;
          if (full_logging) options.log_dev_level = kHighsLogDevLevelVerbose;
          // Force the use of simplex to clean up if IPM has been used
          // to solve the presolved problem
          if (options.solver == kIpmString) options.solver = kSimplexString;
          options.simplex_strategy = kSimplexStrategyChoose;
          // Ensure that the parallel solver isn't used
          options.highs_min_threads = 1;
          options.highs_max_threads = 1;
          // Use any pivot threshold resulting from solving the presolved LP
          if (factor_pivot_threshold > 0)
            options.factor_pivot_threshold = factor_pivot_threshold;

          // The basis returned from postsolve is just basic/nonbasic
          // and EKK expects a refined basis, so set it up now
          refineBasis(model_.lp_, hmos_[original_hmo].solution_,
                      hmos_[original_hmo].basis_);

          hmos_[solved_hmo].lp_.lp_name_ = "Postsolve LP";
          HighsInt iteration_count0 = info_.simplex_iteration_count;
          this_solve_original_lp_time = -timer_.read(timer_.solve_clock);
          timer_.start(timer_.solve_clock);
          call_status = callSolveLp(
              solved_hmo,
              "Solving the original LP from the solution after postsolve");
          timer_.stop(timer_.solve_clock);
          this_solve_original_lp_time += timer_.read(timer_.solve_clock);
          return_status =
              interpretCallStatus(call_status, return_status, "callSolveLp");
          // Recover the options
          options = save_options;
          if (return_status == HighsStatus::kError)
            return returnFromRun(return_status);
          postsolve_iteration_count =
              info_.simplex_iteration_count - iteration_count0;
        } else {
          highsLogUser(options_.log_options, HighsLogType::kError,
                       "Postsolve return status is %d\n",
                       (int)postsolve_status);
          setHighsModelStatusAndInfo(HighsModelStatus::kPostsolveError);
          return returnFromRun(HighsStatus::kError);
        }
      } else {
        // LP was not reduced by presolve, so have simply solved the original LP
        assert(model_presolve_status_ == HighsPresolveStatus::kNotReduced);
        assert(solved_hmo == original_hmo);
      }
    } else {
      // Optimal solution of presolved problem has not been found
      // The original model inherits the solved model's status
      //      hmos_[original_hmo].unscaled_model_status_ =
      //          hmos_[solved_hmo].unscaled_model_status_;
      //      hmos_[original_hmo].scaled_model_status_ =
      //          hmos_[solved_hmo].scaled_model_status_;
    }
  }
  // solved_hmo will be original_hmo unless the presolved LP is found to be
  // infeasible or unbounded, or if the time/iteration limit is reached
  if (solved_hmo != original_hmo) {
    HighsModelStatus solved_model_status =
        hmos_[solved_hmo].unscaled_model_status_;
    assert(solved_model_status == HighsModelStatus::kInfeasible ||
           solved_model_status == HighsModelStatus::kUnbounded ||
           solved_model_status == HighsModelStatus::kUnboundedOrInfeasible ||
           solved_model_status == HighsModelStatus::kTimeLimit ||
           solved_model_status == HighsModelStatus::kIterationLimit);
    setHighsModelStatusAndInfo(solved_model_status);
  } else {
    setHighsModelStatusBasisSolutionAndInfo();
  }
  double lp_solve_final_time = timer_.readRunHighsClock();
  double this_solve_time = lp_solve_final_time - initial_time;
  if (postsolve_iteration_count < 0) {
    highsLogDev(options_.log_options, HighsLogType::kInfo, "Postsolve  : \n");
  } else {
    highsLogDev(options_.log_options, HighsLogType::kInfo,
                "Postsolve  : %" HIGHSINT_FORMAT "\n",
                postsolve_iteration_count);
  }
  highsLogDev(options_.log_options, HighsLogType::kInfo, "Time       : %8.2f\n",
              this_solve_time);
  highsLogDev(options_.log_options, HighsLogType::kInfo, "Time Pre   : %8.2f\n",
              this_presolve_time);
  highsLogDev(options_.log_options, HighsLogType::kInfo, "Time PreLP : %8.2f\n",
              this_solve_presolved_lp_time);
  highsLogDev(options_.log_options, HighsLogType::kInfo, "Time PostLP: %8.2f\n",
              this_solve_original_lp_time);
  if (this_solve_time > 0) {
    highsLogDev(options_.log_options, HighsLogType::kInfo, "For LP %16s",
                hmos_[original_hmo].lp_.model_name_.c_str());
    double sum_time = 0;
    if (this_presolve_time > 0) {
      sum_time += this_presolve_time;
      HighsInt pct = (100 * this_presolve_time) / this_solve_time;
      highsLogDev(options_.log_options, HighsLogType::kInfo,
                  ": Presolve %8.2f (%3" HIGHSINT_FORMAT "%%)",
                  this_presolve_time, pct);
    }
    if (this_solve_presolved_lp_time > 0) {
      sum_time += this_solve_presolved_lp_time;
      HighsInt pct = (100 * this_solve_presolved_lp_time) / this_solve_time;
      highsLogDev(options_.log_options, HighsLogType::kInfo,
                  ": Solve presolved LP %8.2f (%3" HIGHSINT_FORMAT "%%)",
                  this_solve_presolved_lp_time, pct);
    }
    if (this_postsolve_time > 0) {
      sum_time += this_postsolve_time;
      HighsInt pct = (100 * this_postsolve_time) / this_solve_time;
      highsLogDev(options_.log_options, HighsLogType::kInfo,
                  ": Postsolve %8.2f (%3" HIGHSINT_FORMAT "%%)",
                  this_postsolve_time, pct);
    }
    if (this_solve_original_lp_time > 0) {
      sum_time += this_solve_original_lp_time;
      HighsInt pct = (100 * this_solve_original_lp_time) / this_solve_time;
      highsLogDev(options_.log_options, HighsLogType::kInfo,
                  ": Solve original LP %8.2f (%3" HIGHSINT_FORMAT "%%)",
                  this_solve_original_lp_time, pct);
    }
    highsLogDev(options_.log_options, HighsLogType::kInfo, "\n");
    double rlv_time_difference =
        fabs(sum_time - this_solve_time) / this_solve_time;
    if (rlv_time_difference > 0.1)
      highsLogDev(options_.log_options, HighsLogType::kInfo,
                  "Strange: Solve time = %g; Sum times = %g: relative "
                  "difference = %g\n",
                  this_solve_time, sum_time, rlv_time_difference);
  }
  // Assess success according to the scaled model status, unless
  // something worse has happened earlier
  call_status = highsStatusFromHighsModelStatus(scaled_model_status_);
  return_status = interpretCallStatus(call_status, return_status);
  return returnFromRun(return_status);
}

const HighsModelStatus& Highs::getModelStatus(const bool scaled_model) const {
  if (scaled_model) {
    return scaled_model_status_;
  } else {
    return model_status_;
  }
}

HighsStatus Highs::getDualRay(bool& has_dual_ray, double* dual_ray_value) {
  if (!haveHmo("getDualRay")) return HighsStatus::kError;
  return getDualRayInterface(has_dual_ray, dual_ray_value);
}

HighsStatus Highs::getPrimalRay(bool& has_primal_ray,
                                double* primal_ray_value) {
  underDevelopmentLogMessage("getPrimalRay");
  if (!haveHmo("getPrimalRay")) return HighsStatus::kError;
  return getPrimalRayInterface(has_primal_ray, primal_ray_value);
}

HighsStatus Highs::getRanging(HighsRanging& ranging) {
  underDevelopmentLogMessage("getRanging");
  if (!haveHmo("getRanging")) return HighsStatus::kError;
  return getRangingData(ranging, hmos_[0]);
}

HighsStatus Highs::getBasicVariables(HighsInt* basic_variables) {
  if (!haveHmo("getBasicVariables")) return HighsStatus::kError;
  if (basic_variables == NULL) {
    highsLogUser(options_.log_options, HighsLogType::kError,
                 "getBasicVariables: basic_variables is NULL\n");
    return HighsStatus::kError;
  }
  return getBasicVariablesInterface(basic_variables);
}

HighsStatus Highs::getBasisInverseRow(const HighsInt row, double* row_vector,
                                      HighsInt* row_num_nz,
                                      HighsInt* row_indices) {
  if (!haveHmo("getBasisInverseRow")) return HighsStatus::kError;
  if (row_vector == NULL) {
    highsLogUser(options_.log_options, HighsLogType::kError,
                 "getBasisInverseRow: row_vector is NULL\n");
    return HighsStatus::kError;
  }
  // row_indices can be NULL - it's the trigger that determines
  // whether they are identified or not
  HighsInt numRow = model_.lp_.numRow_;
  if (row < 0 || row >= numRow) {
    highsLogUser(options_.log_options, HighsLogType::kError,
                 "Row index %" HIGHSINT_FORMAT
                 " out of range [0, %" HIGHSINT_FORMAT
                 "] in getBasisInverseRow\n",
                 row, numRow - 1);
    return HighsStatus::kError;
  }
  bool has_invert = hmos_[0].ekk_instance_.status_.has_invert;
  if (!has_invert) {
    highsLogUser(options_.log_options, HighsLogType::kError,
                 "No invertible representation for getBasisInverseRow\n");
    return HighsStatus::kError;
  }
  // Compute a row i of the inverse of the basis matrix by solving B^Tx=e_i
  vector<double> rhs;
  rhs.assign(numRow, 0);
  rhs[row] = 1;
  basisSolveInterface(rhs, row_vector, row_num_nz, row_indices, true);
  return HighsStatus::kOk;
}

HighsStatus Highs::getBasisInverseCol(const HighsInt col, double* col_vector,
                                      HighsInt* col_num_nz,
                                      HighsInt* col_indices) {
  if (!haveHmo("getBasisInverseCol")) return HighsStatus::kError;
  if (col_vector == NULL) {
    highsLogUser(options_.log_options, HighsLogType::kError,
                 "getBasisInverseCol: col_vector is NULL\n");
    return HighsStatus::kError;
  }
  // col_indices can be NULL - it's the trigger that determines
  // whether they are identified or not
  HighsInt numRow = model_.lp_.numRow_;
  if (col < 0 || col >= numRow) {
    highsLogUser(options_.log_options, HighsLogType::kError,
                 "Column index %" HIGHSINT_FORMAT
                 " out of range [0, %" HIGHSINT_FORMAT
                 "] in getBasisInverseCol\n",
                 col, numRow - 1);
    return HighsStatus::kError;
  }
  bool has_invert = hmos_[0].ekk_instance_.status_.has_invert;
  if (!has_invert) {
    highsLogUser(options_.log_options, HighsLogType::kError,
                 "No invertible representation for getBasisInverseCol\n");
    return HighsStatus::kError;
  }
  // Compute a col i of the inverse of the basis matrix by solving Bx=e_i
  vector<double> rhs;
  rhs.assign(numRow, 0);
  rhs[col] = 1;
  basisSolveInterface(rhs, col_vector, col_num_nz, col_indices, false);
  return HighsStatus::kOk;
}

HighsStatus Highs::getBasisSolve(const double* Xrhs, double* solution_vector,
                                 HighsInt* solution_num_nz,
                                 HighsInt* solution_indices) {
  if (!haveHmo("getBasisSolve")) return HighsStatus::kError;
  if (Xrhs == NULL) {
    highsLogUser(options_.log_options, HighsLogType::kError,
                 "getBasisSolve: Xrhs is NULL\n");
    return HighsStatus::kError;
  }
  if (solution_vector == NULL) {
    highsLogUser(options_.log_options, HighsLogType::kError,
                 "getBasisSolve: solution_vector is NULL\n");
    return HighsStatus::kError;
  }
  // solution_indices can be NULL - it's the trigger that determines
  // whether they are identified or not
  bool has_invert = hmos_[0].ekk_instance_.status_.has_invert;
  if (!has_invert) {
    highsLogUser(options_.log_options, HighsLogType::kError,
                 "No invertible representation for getBasisSolve\n");
    return HighsStatus::kError;
  }
  HighsInt numRow = model_.lp_.numRow_;
  vector<double> rhs;
  rhs.assign(numRow, 0);
  for (HighsInt row = 0; row < numRow; row++) rhs[row] = Xrhs[row];
  basisSolveInterface(rhs, solution_vector, solution_num_nz, solution_indices,
                      false);
  return HighsStatus::kOk;
}

HighsStatus Highs::getBasisTransposeSolve(const double* Xrhs,
                                          double* solution_vector,
                                          HighsInt* solution_num_nz,
                                          HighsInt* solution_indices) {
  if (!haveHmo("getBasisTransposeSolve")) return HighsStatus::kError;
  if (Xrhs == NULL) {
    highsLogUser(options_.log_options, HighsLogType::kError,
                 "getBasisTransposeSolve: Xrhs is NULL\n");
    return HighsStatus::kError;
  }
  if (solution_vector == NULL) {
    highsLogUser(options_.log_options, HighsLogType::kError,
                 "getBasisTransposeSolve: solution_vector is NULL\n");
    return HighsStatus::kError;
  }
  // solution_indices can be NULL - it's the trigger that determines
  // whether they are identified or not
  bool has_invert = hmos_[0].ekk_instance_.status_.has_invert;
  if (!has_invert) {
    highsLogUser(options_.log_options, HighsLogType::kError,
                 "No invertible representation for getBasisTransposeSolve\n");
    return HighsStatus::kError;
  }
  HighsInt numRow = model_.lp_.numRow_;
  vector<double> rhs;
  rhs.assign(numRow, 0);
  for (HighsInt row = 0; row < numRow; row++) rhs[row] = Xrhs[row];
  basisSolveInterface(rhs, solution_vector, solution_num_nz, solution_indices,
                      true);
  return HighsStatus::kOk;
}

HighsStatus Highs::getReducedRow(const HighsInt row, double* row_vector,
                                 HighsInt* row_num_nz, HighsInt* row_indices,
                                 const double* pass_basis_inverse_row_vector) {
  if (!haveHmo("getReducedRow")) return HighsStatus::kError;
  // Ensure that the LP is column-wise
  setOrientation(model_.lp_);
  HighsLp& lp = model_.lp_;
  if (row_vector == NULL) {
    highsLogUser(options_.log_options, HighsLogType::kError,
                 "getReducedRow: row_vector is NULL\n");
    return HighsStatus::kError;
  }
  // row_indices can be NULL - it's the trigger that determines
  // whether they are identified or not pass_basis_inverse_row_vector
  // NULL - it's the trigger to determine whether it's computed or not
  if (row < 0 || row >= lp.numRow_) {
    highsLogUser(options_.log_options, HighsLogType::kError,
                 "Row index %" HIGHSINT_FORMAT
                 " out of range [0, %" HIGHSINT_FORMAT "] in getReducedRow\n",
                 row, lp.numRow_ - 1);
    return HighsStatus::kError;
  }
  bool has_invert = hmos_[0].ekk_instance_.status_.has_invert;
  if (!has_invert) {
    highsLogUser(options_.log_options, HighsLogType::kError,
                 "No invertible representation for getReducedRow\n");
    return HighsStatus::kError;
  }
  HighsInt numRow = lp.numRow_;
  vector<double> basis_inverse_row;
  double* basis_inverse_row_vector = (double*)pass_basis_inverse_row_vector;
  if (basis_inverse_row_vector == NULL) {
    vector<double> rhs;
    vector<HighsInt> col_indices;
    rhs.assign(numRow, 0);
    rhs[row] = 1;
    basis_inverse_row.resize(numRow, 0);
    // Form B^{-T}e_{row}
    basisSolveInterface(rhs, &basis_inverse_row[0], NULL, NULL, true);
    basis_inverse_row_vector = &basis_inverse_row[0];
  }
  bool return_indices = row_num_nz != NULL;
  if (return_indices) *row_num_nz = 0;
  for (HighsInt col = 0; col < lp.numCol_; col++) {
    double value = 0;
    for (HighsInt el = lp.Astart_[col]; el < lp.Astart_[col + 1]; el++) {
      HighsInt row = lp.Aindex_[el];
      value += lp.Avalue_[el] * basis_inverse_row_vector[row];
    }
    row_vector[col] = 0;
    if (fabs(value) > kHighsTiny) {
      if (return_indices) row_indices[(*row_num_nz)++] = col;
      row_vector[col] = value;
    }
  }
  return HighsStatus::kOk;
}

HighsStatus Highs::getReducedColumn(const HighsInt col, double* col_vector,
                                    HighsInt* col_num_nz,
                                    HighsInt* col_indices) {
  if (!haveHmo("getReducedColumn")) return HighsStatus::kError;
  // Ensure that the LP is column-wise
  setOrientation(model_.lp_);
  HighsLp& lp = model_.lp_;
  if (col_vector == NULL) {
    highsLogUser(options_.log_options, HighsLogType::kError,
                 "getReducedColumn: col_vector is NULL\n");
    return HighsStatus::kError;
  }
  // col_indices can be NULL - it's the trigger that determines
  // whether they are identified or not
  if (col < 0 || col >= lp.numCol_) {
    highsLogUser(options_.log_options, HighsLogType::kError,
                 "Column index %" HIGHSINT_FORMAT
                 " out of range [0, %" HIGHSINT_FORMAT
                 "] in getReducedColumn\n",
                 col, lp.numCol_ - 1);
    return HighsStatus::kError;
  }
  bool has_invert = hmos_[0].ekk_instance_.status_.has_invert;
  if (!has_invert) {
    highsLogUser(options_.log_options, HighsLogType::kError,
                 "No invertible representation for getReducedColumn\n");
    return HighsStatus::kError;
  }
  HighsInt numRow = lp.numRow_;
  vector<double> rhs;
  rhs.assign(numRow, 0);
  for (HighsInt el = lp.Astart_[col]; el < lp.Astart_[col + 1]; el++)
    rhs[lp.Aindex_[el]] = lp.Avalue_[el];
  basisSolveInterface(rhs, col_vector, col_num_nz, col_indices, false);
  return HighsStatus::kOk;
}

HighsStatus Highs::setSolution(const HighsSolution& solution) {
  HighsStatus return_status = HighsStatus::kOk;
  // Check if primal solution is valid.
  if (model_.lp_.numCol_ > 0 &&
      solution.col_value.size() >= model_.lp_.numCol_) {
    // Worth considering the column values
    solution_.col_value = solution.col_value;
    if (model_.lp_.numRow_ > 0) {
      // Worth computing the row values
      solution_.row_value.resize(model_.lp_.numRow_);
      return_status =
          interpretCallStatus(calculateRowValues(model_.lp_, solution_),
                              return_status, "calculateRowValues");
      if (return_status == HighsStatus::kError) return return_status;
    }
    solution_.value_valid = true;
  } else {
    // Primal solution not valid
    solution_.value_valid = false;
  }
  // Check if dual solution is valid.
  if (model_.lp_.numRow_ > 0 &&
      solution.row_dual.size() >= model_.lp_.numRow_) {
    // Worth considering the row duals
    solution_.row_dual = solution.row_dual;
    if (model_.lp_.numCol_ > 0) {
      // Worth computing the column duals
      solution_.col_dual.resize(model_.lp_.numCol_);
      return_status =
          interpretCallStatus(calculateColDuals(model_.lp_, solution_),
                              return_status, "calculateColDuals");
      if (return_status == HighsStatus::kError) return return_status;
    }
    solution_.dual_valid = true;
  } else {
    // Dual solution not valid
    solution_.dual_valid = false;
  }
  return returnFromHighs(return_status);
}

HighsStatus Highs::setBasis(const HighsBasis& basis) {
  // Check the user-supplied basis
  if (!isBasisConsistent(model_.lp_, basis)) {
    highsLogUser(options_.log_options, HighsLogType::kError,
                 "setBasis: invalid basis\n");
    return HighsStatus::kError;
  }
  // Update the HiGHS basis
  basis_ = basis;
  basis_.valid = true;
  // Follow implications of a new HiGHS basis
  newHighsBasis();
  // Can't use returnFromHighs since...
  return HighsStatus::kOk;
}

HighsStatus Highs::setBasis() {
  // Invalidate the basis for HiGHS Don't set to logical basis since
  // that causes presolve to be skipped
  basis_.valid = false;
  // Follow implications of a new HiGHS basis
  newHighsBasis();
  // Can't use returnFromHighs since...
  return HighsStatus::kOk;
}

bool Highs::addRow(const double lower_bound, const double upper_bound,
                   const HighsInt num_new_nz, const HighsInt* indices,
                   const double* values) {
  HighsInt starts = 0;
  return addRows(1, &lower_bound, &upper_bound, num_new_nz, &starts, indices,
                 values);
}

bool Highs::addRows(const HighsInt num_new_row, const double* lower_bounds,
                    const double* upper_bounds, const HighsInt num_new_nz,
                    const HighsInt* starts, const HighsInt* indices,
                    const double* values) {
  HighsStatus return_status = HighsStatus::kOk;
  clearPresolve();
  // Check that there is a HighsModelObject
  if (!haveHmo("addRows")) return false;
  return_status = interpretCallStatus(
      addRowsInterface(num_new_row, lower_bounds, upper_bounds, num_new_nz,
                       starts, indices, values),
      return_status, "addRows");
  if (return_status == HighsStatus::kError) return false;
  return returnFromHighs(return_status) != HighsStatus::kError;
}

bool Highs::addCol(const double cost, const double lower_bound,
                   const double upper_bound, const HighsInt num_new_nz,
                   const HighsInt* indices, const double* values) {
  HighsInt starts = 0;
  return addCols(1, &cost, &lower_bound, &upper_bound, num_new_nz, &starts,
                 indices, values);
}

bool Highs::addCols(const HighsInt num_new_col, const double* costs,
                    const double* lower_bounds, const double* upper_bounds,
                    const HighsInt num_new_nz, const HighsInt* starts,
                    const HighsInt* indices, const double* values) {
  HighsStatus return_status = HighsStatus::kOk;
  clearPresolve();
  if (!haveHmo("addCols")) return false;
  return_status = interpretCallStatus(
      addColsInterface(num_new_col, costs, lower_bounds, upper_bounds,
                       num_new_nz, starts, indices, values),
      return_status, "addCols");
  if (return_status == HighsStatus::kError) return false;
  return returnFromHighs(return_status) != HighsStatus::kError;
}

bool Highs::changeObjectiveSense(const ObjSense sense) {
  HighsStatus return_status = HighsStatus::kOk;
  clearPresolve();
  if (!haveHmo("changeObjectiveSense")) return false;
  HighsStatus call_status;
  call_status = changeObjectiveSenseInterface(sense);
  return_status =
      interpretCallStatus(call_status, return_status, "changeObjectiveSense");
  if (return_status == HighsStatus::kError) return false;
  return returnFromHighs(return_status) != HighsStatus::kError;
}

bool Highs::changeColIntegrality(const HighsInt col,
                                 const HighsVarType integrality) {
  return changeColsIntegrality(1, &col, &integrality);
}

bool Highs::changeColsIntegrality(const HighsInt from_col,
                                  const HighsInt to_col,
                                  const HighsVarType* integrality) {
  HighsStatus return_status = HighsStatus::kOk;
  clearPresolve();
  HighsStatus call_status;
  HighsIndexCollection index_collection;
  index_collection.dimension_ = model_.lp_.numCol_;
  index_collection.is_interval_ = true;
  index_collection.from_ = from_col;
  index_collection.to_ = to_col;
  if (!haveHmo("changeColsIntegrality")) return false;
  call_status = changeIntegralityInterface(index_collection, integrality);
  return_status =
      interpretCallStatus(call_status, return_status, "changeIntegrality");
  if (return_status == HighsStatus::kError) return false;
  return returnFromHighs(return_status) != HighsStatus::kError;
}

bool Highs::changeColsIntegrality(const HighsInt num_set_entries,
                                  const HighsInt* set,
                                  const HighsVarType* integrality) {
  if (num_set_entries <= 0) return true;
  HighsStatus return_status = HighsStatus::kOk;
  clearPresolve();
  HighsStatus call_status;
  // Create a local set that is not const since index_collection.set_
  // cannot be const as it may change if the set is not ordered
  vector<HighsInt> local_set{set, set + num_set_entries};
  HighsIndexCollection index_collection;
  index_collection.dimension_ = model_.lp_.numCol_;
  index_collection.is_set_ = true;
  index_collection.set_ = &local_set[0];
  index_collection.set_num_entries_ = num_set_entries;
  if (!haveHmo("changeColsIntegrality")) return false;
  call_status = changeIntegralityInterface(index_collection, integrality);
  return_status =
      interpretCallStatus(call_status, return_status, "changeIntegrality");
  if (return_status == HighsStatus::kError) return false;
  return returnFromHighs(return_status) != HighsStatus::kError;
}

bool Highs::changeColsIntegrality(const HighsInt* mask,
                                  const HighsVarType* integrality) {
  HighsStatus return_status = HighsStatus::kOk;
  clearPresolve();
  HighsStatus call_status;
  // Create a local mask that is not const since
  // index_collection.mask_ cannot be const as it changes when
  // deleting rows/columns
  vector<HighsInt> local_mask{mask, mask + model_.lp_.numCol_};
  HighsIndexCollection index_collection;
  index_collection.dimension_ = model_.lp_.numCol_;
  index_collection.is_mask_ = true;
  index_collection.mask_ = &local_mask[0];
  if (!haveHmo("changeColsIntegrality")) return false;
  call_status = changeIntegralityInterface(index_collection, integrality);
  return_status =
      interpretCallStatus(call_status, return_status, "changeIntegrality");
  if (return_status == HighsStatus::kError) return false;
  return returnFromHighs(return_status) != HighsStatus::kError;
}

bool Highs::changeColCost(const HighsInt col, const double cost) {
  return changeColsCost(1, &col, &cost);
}

bool Highs::changeColsCost(const HighsInt from_col, const HighsInt to_col,
                           const double* cost) {
  HighsStatus return_status = HighsStatus::kOk;
  clearPresolve();
  HighsStatus call_status;
  HighsIndexCollection index_collection;
  index_collection.dimension_ = model_.lp_.numCol_;
  index_collection.is_interval_ = true;
  index_collection.from_ = from_col;
  index_collection.to_ = to_col;
  if (!haveHmo("changeColsCost")) return false;
  call_status = changeCostsInterface(index_collection, cost);
  return_status =
      interpretCallStatus(call_status, return_status, "changeCosts");
  if (return_status == HighsStatus::kError) return false;
  return returnFromHighs(return_status) != HighsStatus::kError;
}

bool Highs::changeColsCost(const HighsInt num_set_entries, const HighsInt* set,
                           const double* cost) {
  if (num_set_entries <= 0) return true;
  HighsStatus return_status = HighsStatus::kOk;
  clearPresolve();
  HighsStatus call_status;
  // Create a local set that is not const since index_collection.set_
  // cannot be const as it may change if the set is not ordered
  vector<HighsInt> local_set{set, set + num_set_entries};
  HighsIndexCollection index_collection;
  index_collection.dimension_ = model_.lp_.numCol_;
  index_collection.is_set_ = true;
  index_collection.set_ = &local_set[0];
  index_collection.set_num_entries_ = num_set_entries;
  if (!haveHmo("changeColsCost")) return false;
  call_status = changeCostsInterface(index_collection, cost);
  return_status =
      interpretCallStatus(call_status, return_status, "changeCosts");
  if (return_status == HighsStatus::kError) return false;
  return returnFromHighs(return_status) != HighsStatus::kError;
}

bool Highs::changeColsCost(const HighsInt* mask, const double* cost) {
  HighsStatus return_status = HighsStatus::kOk;
  clearPresolve();
  HighsStatus call_status;
  // Create a local mask that is not const since
  // index_collection.mask_ cannot be const as it changes when
  // deleting rows/columns
  vector<HighsInt> local_mask{mask, mask + model_.lp_.numCol_};
  HighsIndexCollection index_collection;
  index_collection.dimension_ = model_.lp_.numCol_;
  index_collection.is_mask_ = true;
  index_collection.mask_ = &local_mask[0];
  if (!haveHmo("changeColsCost")) return false;
  call_status = changeCostsInterface(index_collection, cost);
  return_status =
      interpretCallStatus(call_status, return_status, "changeCosts");
  if (return_status == HighsStatus::kError) return false;
  return returnFromHighs(return_status) != HighsStatus::kError;
}

bool Highs::changeColBounds(const HighsInt col, const double lower,
                            const double upper) {
  return changeColsBounds(1, &col, &lower, &upper);
}

bool Highs::changeColsBounds(const HighsInt from_col, const HighsInt to_col,
                             const double* lower, const double* upper) {
  HighsStatus return_status = HighsStatus::kOk;
  clearPresolve();
  HighsStatus call_status;
  HighsIndexCollection index_collection;
  index_collection.dimension_ = model_.lp_.numCol_;
  index_collection.is_interval_ = true;
  index_collection.from_ = from_col;
  index_collection.to_ = to_col;
  if (!haveHmo("changeColsBounds")) return false;
  call_status = changeColBoundsInterface(index_collection, lower, upper);
  return_status =
      interpretCallStatus(call_status, return_status, "changeColBounds");
  if (return_status == HighsStatus::kError) return false;
  return returnFromHighs(return_status) != HighsStatus::kError;
}

bool Highs::changeColsBounds(const HighsInt num_set_entries,
                             const HighsInt* set, const double* lower,
                             const double* upper) {
  if (num_set_entries <= 0) return true;
  HighsStatus return_status = HighsStatus::kOk;
  clearPresolve();
  HighsStatus call_status;
  // Create a local set that is not const since index_collection.set_
  // cannot be const as it may change if the set is not ordered
  vector<HighsInt> local_set{set, set + num_set_entries};
  HighsIndexCollection index_collection;
  index_collection.dimension_ = model_.lp_.numCol_;
  index_collection.is_set_ = true;
  index_collection.set_ = &local_set[0];
  index_collection.set_num_entries_ = num_set_entries;
  if (!haveHmo("changeColsBounds")) return false;
  call_status = changeColBoundsInterface(index_collection, lower, upper);
  return_status =
      interpretCallStatus(call_status, return_status, "changeColBounds");
  if (return_status == HighsStatus::kError) return false;
  return returnFromHighs(return_status) != HighsStatus::kError;
}

bool Highs::changeColsBounds(const HighsInt* mask, const double* lower,
                             const double* upper) {
  HighsStatus return_status = HighsStatus::kOk;
  clearPresolve();
  HighsStatus call_status;
  // Create a local mask that is not const since
  // index_collection.mask_ cannot be const as it changes when
  // deleting rows/columns
  vector<HighsInt> local_mask{mask, mask + model_.lp_.numCol_};
  HighsIndexCollection index_collection;
  index_collection.dimension_ = model_.lp_.numCol_;
  index_collection.is_mask_ = true;
  index_collection.mask_ = &local_mask[0];
  if (!haveHmo("changeColsBounds")) return false;
  call_status = changeColBoundsInterface(index_collection, lower, upper);
  return_status =
      interpretCallStatus(call_status, return_status, "changeColBounds");
  if (return_status == HighsStatus::kError) return false;
  return returnFromHighs(return_status) != HighsStatus::kError;
}

bool Highs::changeRowBounds(const HighsInt row, const double lower,
                            const double upper) {
  return changeRowsBounds(1, &row, &lower, &upper);
}

bool Highs::changeRowsBounds(const HighsInt from_row, const HighsInt to_row,
                             const double* lower, const double* upper) {
  HighsStatus return_status = HighsStatus::kOk;
  clearPresolve();
  HighsStatus call_status;
  HighsIndexCollection index_collection;
  index_collection.dimension_ = model_.lp_.numRow_;
  index_collection.is_interval_ = true;
  index_collection.from_ = from_row;
  index_collection.to_ = to_row;
  if (!haveHmo("changeRowsBounds")) return false;
  call_status = changeRowBoundsInterface(index_collection, lower, upper);
  return_status =
      interpretCallStatus(call_status, return_status, "changeRowBounds");
  if (return_status == HighsStatus::kError) return false;
  return returnFromHighs(return_status) != HighsStatus::kError;
}

bool Highs::changeRowsBounds(const HighsInt num_set_entries,
                             const HighsInt* set, const double* lower,
                             const double* upper) {
  if (num_set_entries <= 0) return true;
  HighsStatus return_status = HighsStatus::kOk;
  clearPresolve();
  HighsStatus call_status;
  // Create a local set that is not const since index_collection.set_
  // cannot be const as it may change if the set is not ordered
  vector<HighsInt> local_set{set, set + num_set_entries};
  HighsIndexCollection index_collection;
  index_collection.dimension_ = model_.lp_.numRow_;
  index_collection.is_set_ = true;
  index_collection.set_ = &local_set[0];
  index_collection.set_num_entries_ = num_set_entries;
  if (!haveHmo("changeRowsBounds")) return false;
  call_status = changeRowBoundsInterface(index_collection, lower, upper);
  return_status =
      interpretCallStatus(call_status, return_status, "changeRowBounds");
  if (return_status == HighsStatus::kError) return false;
  return returnFromHighs(return_status) != HighsStatus::kError;
}

bool Highs::changeRowsBounds(const HighsInt* mask, const double* lower,
                             const double* upper) {
  HighsStatus return_status = HighsStatus::kOk;
  clearPresolve();
  HighsStatus call_status;
  // Create a local mask that is not const since
  // index_collection.mask_ cannot be const as it changes when
  // deleting rows/columns
  vector<HighsInt> local_mask{mask, mask + model_.lp_.numRow_};
  HighsIndexCollection index_collection;
  index_collection.dimension_ = model_.lp_.numRow_;
  index_collection.is_mask_ = true;
  index_collection.mask_ = &local_mask[0];
  if (!haveHmo("changeRowsBounds")) return false;
  call_status = changeRowBoundsInterface(index_collection, lower, upper);
  return_status =
      interpretCallStatus(call_status, return_status, "changeRowBounds");
  if (return_status == HighsStatus::kError) return false;
  return returnFromHighs(return_status) != HighsStatus::kError;
}

bool Highs::changeCoeff(const HighsInt row, const HighsInt col,
                        const double value) {
  HighsStatus return_status = HighsStatus::kOk;
  HighsStatus call_status;
  if (!haveHmo("changeCoeff")) return false;
  call_status = changeCoefficientInterface(row, col, value);
  return_status =
      interpretCallStatus(call_status, return_status, "changeCoefficient");
  if (return_status == HighsStatus::kError) return false;
  return returnFromHighs(return_status) != HighsStatus::kError;
}

bool Highs::getObjectiveSense(ObjSense& sense) {
  if (!haveHmo("getObjectiveSense")) return false;
  sense = model_.lp_.sense_;
  return true;
}

bool Highs::getCols(const HighsInt from_col, const HighsInt to_col,
                    HighsInt& num_col, double* costs, double* lower,
                    double* upper, HighsInt& num_nz, HighsInt* start,
                    HighsInt* index, double* value) {
  HighsStatus return_status = HighsStatus::kOk;
  HighsStatus call_status;
  HighsIndexCollection index_collection;
  index_collection.dimension_ = model_.lp_.numCol_;
  index_collection.is_interval_ = true;
  index_collection.from_ = from_col;
  index_collection.to_ = to_col;
  if (!haveHmo("getCols")) return false;
  call_status = getColsInterface(index_collection, num_col, costs, lower, upper,
                                 num_nz, start, index, value);
  return_status = interpretCallStatus(call_status, return_status, "getCols");
  if (return_status == HighsStatus::kError) return false;
  return returnFromHighs(return_status) != HighsStatus::kError;
}

bool Highs::getCols(const HighsInt num_set_entries, const HighsInt* set,
                    HighsInt& num_col, double* costs, double* lower,
                    double* upper, HighsInt& num_nz, HighsInt* start,
                    HighsInt* index, double* value) {
  if (num_set_entries <= 0) return true;
  HighsStatus return_status = HighsStatus::kOk;
  HighsStatus call_status;
  // Create a local set that is not const since index_collection.set_
  // cannot be const as it may change if the set is not ordered
  vector<HighsInt> local_set{set, set + num_set_entries};
  HighsIndexCollection index_collection;
  index_collection.dimension_ = model_.lp_.numCol_;
  index_collection.is_set_ = true;
  index_collection.set_ = &local_set[0];
  index_collection.set_num_entries_ = num_set_entries;
  if (!haveHmo("getCols")) return false;
  call_status = getColsInterface(index_collection, num_col, costs, lower, upper,
                                 num_nz, start, index, value);
  return_status = interpretCallStatus(call_status, return_status, "getCols");
  if (return_status == HighsStatus::kError) return false;
  return returnFromHighs(return_status) != HighsStatus::kError;
}

bool Highs::getCols(const HighsInt* mask, HighsInt& num_col, double* costs,
                    double* lower, double* upper, HighsInt& num_nz,
                    HighsInt* start, HighsInt* index, double* value) {
  HighsStatus return_status = HighsStatus::kOk;
  HighsStatus call_status;
  // Create a local mask that is not const since
  // index_collection.mask_ cannot be const as it changes when
  // deleting rows/columns
  vector<HighsInt> local_mask{mask, mask + model_.lp_.numCol_};
  HighsIndexCollection index_collection;
  index_collection.dimension_ = model_.lp_.numCol_;
  index_collection.is_mask_ = true;
  index_collection.mask_ = &local_mask[0];
  if (!haveHmo("getCols")) return false;
  call_status = getColsInterface(index_collection, num_col, costs, lower, upper,
                                 num_nz, start, index, value);
  return_status = interpretCallStatus(call_status, return_status, "getCols");
  if (return_status == HighsStatus::kError) return false;
  return returnFromHighs(return_status) != HighsStatus::kError;
}

bool Highs::getRows(const HighsInt from_row, const HighsInt to_row,
                    HighsInt& num_row, double* lower, double* upper,
                    HighsInt& num_nz, HighsInt* start, HighsInt* index,
                    double* value) {
  HighsStatus return_status = HighsStatus::kOk;
  HighsStatus call_status;
  HighsIndexCollection index_collection;
  index_collection.dimension_ = model_.lp_.numRow_;
  index_collection.is_interval_ = true;
  index_collection.from_ = from_row;
  index_collection.to_ = to_row;
  if (!haveHmo("getRows")) return false;
  call_status = getRowsInterface(index_collection, num_row, lower, upper,
                                 num_nz, start, index, value);
  return_status = interpretCallStatus(call_status, return_status, "getRows");
  if (return_status == HighsStatus::kError) return false;
  return returnFromHighs(return_status) != HighsStatus::kError;
}

bool Highs::getRows(const HighsInt num_set_entries, const HighsInt* set,
                    HighsInt& num_row, double* lower, double* upper,
                    HighsInt& num_nz, HighsInt* start, HighsInt* index,
                    double* value) {
  if (num_set_entries <= 0) return true;
  HighsStatus return_status = HighsStatus::kOk;
  HighsStatus call_status;
  // Create a local set that is not const since index_collection.set_
  // cannot be const as it may change if the set is not ordered
  vector<HighsInt> local_set{set, set + num_set_entries};
  HighsIndexCollection index_collection;
  index_collection.dimension_ = model_.lp_.numRow_;
  index_collection.is_set_ = true;
  index_collection.set_ = &local_set[0];
  index_collection.set_num_entries_ = num_set_entries;
  if (!haveHmo("getRows")) return false;
  call_status = getRowsInterface(index_collection, num_row, lower, upper,
                                 num_nz, start, index, value);
  return_status = interpretCallStatus(call_status, return_status, "getRows");
  if (return_status == HighsStatus::kError) return false;
  return returnFromHighs(return_status) != HighsStatus::kError;
}

bool Highs::getRows(const HighsInt* mask, HighsInt& num_row, double* lower,
                    double* upper, HighsInt& num_nz, HighsInt* start,
                    HighsInt* index, double* value) {
  HighsStatus return_status = HighsStatus::kOk;
  HighsStatus call_status;
  // Create a local mask that is not const since
  // index_collection.mask_ cannot be const as it changes when
  // deleting rows/columns
  vector<HighsInt> local_mask{mask, mask + model_.lp_.numRow_};
  HighsIndexCollection index_collection;
  index_collection.dimension_ = model_.lp_.numRow_;
  index_collection.is_mask_ = true;
  index_collection.mask_ = &local_mask[0];
  if (!haveHmo("getRows")) return false;
  call_status = getRowsInterface(index_collection, num_row, lower, upper,
                                 num_nz, start, index, value);
  return_status = interpretCallStatus(call_status, return_status, "getRows");
  if (return_status == HighsStatus::kError) return false;
  return returnFromHighs(return_status) != HighsStatus::kError;
}

bool Highs::getCoeff(const HighsInt row, const HighsInt col, double& value) {
  HighsStatus return_status = HighsStatus::kOk;
  HighsStatus call_status;
  if (!haveHmo("getCoeff")) return false;
  call_status = getCoefficientInterface(row, col, value);
  return_status =
      interpretCallStatus(call_status, return_status, "getCoefficient");
  if (return_status == HighsStatus::kError) return false;
  return returnFromHighs(return_status) != HighsStatus::kError;
}

bool Highs::deleteCols(const HighsInt from_col, const HighsInt to_col) {
  HighsStatus return_status = HighsStatus::kOk;
  clearPresolve();
  HighsStatus call_status;
  HighsIndexCollection index_collection;
  index_collection.dimension_ = model_.lp_.numCol_;
  index_collection.is_interval_ = true;
  index_collection.from_ = from_col;
  index_collection.to_ = to_col;
  if (!haveHmo("deleteCols")) return false;
  call_status = deleteColsInterface(index_collection);
  return_status = interpretCallStatus(call_status, return_status, "deleteCols");
  if (return_status == HighsStatus::kError) return false;
  return returnFromHighs(return_status) != HighsStatus::kError;
}

bool Highs::deleteCols(const HighsInt num_set_entries, const HighsInt* set) {
  if (num_set_entries <= 0) return true;
  HighsStatus return_status = HighsStatus::kOk;
  clearPresolve();
  HighsStatus call_status;
  // Create a local set that is not const since index_collection.set_
  // cannot be const as it may change if the set is not ordered
  vector<HighsInt> local_set{set, set + num_set_entries};
  HighsIndexCollection index_collection;
  index_collection.dimension_ = model_.lp_.numCol_;
  index_collection.is_set_ = true;
  index_collection.set_ = &local_set[0];
  index_collection.set_num_entries_ = num_set_entries;
  if (!haveHmo("deleteCols")) return false;
  call_status = deleteColsInterface(index_collection);
  return_status = interpretCallStatus(call_status, return_status, "deleteCols");
  if (return_status == HighsStatus::kError) return false;
  return returnFromHighs(return_status) != HighsStatus::kError;
}

bool Highs::deleteCols(HighsInt* mask) {
  HighsStatus return_status = HighsStatus::kOk;
  clearPresolve();
  HighsStatus call_status;
  HighsIndexCollection index_collection;
  index_collection.dimension_ = model_.lp_.numCol_;
  index_collection.is_mask_ = true;
  index_collection.mask_ = &mask[0];
  if (!haveHmo("deleteCols")) return false;
  call_status = deleteColsInterface(index_collection);
  return_status = interpretCallStatus(call_status, return_status, "deleteCols");
  if (return_status == HighsStatus::kError) return false;
  return returnFromHighs(return_status) != HighsStatus::kError;
}

bool Highs::deleteRows(const HighsInt from_row, const HighsInt to_row) {
  HighsStatus return_status = HighsStatus::kOk;
  clearPresolve();
  HighsStatus call_status;
  HighsIndexCollection index_collection;
  index_collection.dimension_ = model_.lp_.numRow_;
  index_collection.is_interval_ = true;
  index_collection.from_ = from_row;
  index_collection.to_ = to_row;
  if (!haveHmo("deleteRows")) return false;
  call_status = deleteRowsInterface(index_collection);
  return_status = interpretCallStatus(call_status, return_status, "deleteRows");
  if (return_status == HighsStatus::kError) return false;
  return returnFromHighs(return_status) != HighsStatus::kError;
}

bool Highs::deleteRows(const HighsInt num_set_entries, const HighsInt* set) {
  if (num_set_entries <= 0) return true;
  HighsStatus return_status = HighsStatus::kOk;
  clearPresolve();
  HighsStatus call_status;
  // Create a local set that is not const since index_collection.set_
  // cannot be const as it may change if the set is not ordered
  vector<HighsInt> local_set{set, set + num_set_entries};
  HighsIndexCollection index_collection;
  index_collection.dimension_ = model_.lp_.numRow_;
  index_collection.is_set_ = true;
  index_collection.set_ = &local_set[0];
  index_collection.set_num_entries_ = num_set_entries;
  if (!haveHmo("deleteRows")) return false;
  call_status = deleteRowsInterface(index_collection);
  return_status = interpretCallStatus(call_status, return_status, "deleteRows");
  if (return_status == HighsStatus::kError) return false;
  return returnFromHighs(return_status) != HighsStatus::kError;
}

bool Highs::deleteRows(HighsInt* mask) {
  HighsStatus return_status = HighsStatus::kOk;
  clearPresolve();
  HighsStatus call_status;
  HighsIndexCollection index_collection;
  index_collection.dimension_ = model_.lp_.numRow_;
  index_collection.is_mask_ = true;
  index_collection.mask_ = &mask[0];
  if (!haveHmo("deleteRows")) return false;
  call_status = deleteRowsInterface(index_collection);
  return_status = interpretCallStatus(call_status, return_status, "deleteRows");
  if (return_status == HighsStatus::kError) return false;
  return returnFromHighs(return_status) != HighsStatus::kError;
}

bool Highs::scaleCol(const HighsInt col, const double scaleval) {
  HighsStatus return_status = HighsStatus::kOk;
  clearPresolve();
  HighsStatus call_status;
  if (!haveHmo("scaleCol")) return false;
  call_status = scaleColInterface(col, scaleval);
  return_status = interpretCallStatus(call_status, return_status, "scaleCol");
  if (return_status == HighsStatus::kError) return false;
  return returnFromHighs(return_status) != HighsStatus::kError;
}

bool Highs::scaleRow(const HighsInt row, const double scaleval) {
  HighsStatus return_status = HighsStatus::kOk;
  clearPresolve();
  HighsStatus call_status;
  if (!haveHmo("scaleRow")) return false;
  call_status = scaleRowInterface(row, scaleval);
  return_status = interpretCallStatus(call_status, return_status, "scaleRow");
  if (return_status == HighsStatus::kError) return false;
  return returnFromHighs(return_status) != HighsStatus::kError;
}

double Highs::getInfinity() { return kHighsInf; }

double Highs::getRunTime() { return timer_.readRunHighsClock(); }

void Highs::deprecationMessage(const std::string method_name,
                               const std::string alt_method_name) const {
  if (alt_method_name.compare("None") == 0) {
    highsLogUser(options_.log_options, HighsLogType::kWarning,
                 "Method %s is deprecated: no alternative method\n",
                 method_name.c_str());
  } else {
    highsLogUser(options_.log_options, HighsLogType::kWarning,
                 "Method %s is deprecated: alternative method is %s\n",
                 method_name.c_str(), alt_method_name.c_str());
  }
}

#ifdef HiGHSDEV
void Highs::reportModelStatusSolutionBasis(const std::string message,
                                           const HighsInt hmo_ix) {
  HighsModelStatus& model_status = model_status_;
  HighsModelStatus& scaled_model_status = scaled_model_status_;
  HighsSolution& solution = solution_;
  HighsBasis& basis = basis_;
  HighsInt unscaled_primal_solution_status = info_.primal_solution_status;
  HighsInt unscaled_dual_solution_status = info_.dual_solution_status;
  HighsLp& lp = model_.lp_;
  if (hmo_ix >= 0) {
    assert(hmo_ix < (HighsInt)hmos_.size());
    model_status = hmos_[hmo_ix].unscaled_model_status_;
    scaled_model_status = hmos_[hmo_ix].scaled_model_status_;
    solution = hmos_[hmo_ix].solution_;
    basis = hmos_[hmo_ix].basis_;
    unscaled_primal_solution_status =
        hmos_[hmo_ix].solution_params_.primal_solution_status;
    unscaled_dual_solution_status =
        hmos_[hmo_ix].solution_params_.dual_solution_status;
    lp = hmos_[hmo_ix].lp_;
  }
  printf(
      "\n%s\nModel status = %s; Scaled model status = %s; LP(%" HIGHSINT_FORMAT
      ", %" HIGHSINT_FORMAT
      "); solution "
      "([%" HIGHSINT_FORMAT "] %" HIGHSINT_FORMAT ", %" HIGHSINT_FORMAT
      "; [%" HIGHSINT_FORMAT "] %" HIGHSINT_FORMAT ", %" HIGHSINT_FORMAT
      "); basis %" HIGHSINT_FORMAT
      " "
      "(%" HIGHSINT_FORMAT ", %" HIGHSINT_FORMAT ")\n\n",
      message.c_str(), modelStatusToString(model_status).c_str(),
      modelStatusToString(scaled_model_status).c_str(), lp.numCol_, lp.numRow_,
      unscaled_primal_solution_status, (HighsInt)solution.col_value.size(),
      (HighsInt)solution.row_value.size(), unscaled_dual_solution_status,
      (HighsInt)solution.col_dual.size(), (HighsInt)solution.row_dual.size(),
      basis.valid, (HighsInt)basis.col_status.size(),
      (HighsInt)basis.row_status.size());
}
#endif

std::string Highs::modelStatusToString(
    const HighsModelStatus model_status) const {
  return utilModelStatusToString(model_status);
}

std::string Highs::solutionStatusToString(const HighsInt solution_status) {
  return utilSolutionStatusToString(solution_status);
}

void Highs::setMatrixOrientation(const MatrixOrientation& desired_orientation) {
  setOrientation(model_.lp_, desired_orientation);
}

// Private methods
HighsPresolveStatus Highs::runPresolve() {
  presolve_.clear();
  // Exit if the problem is empty or if presolve is set to off.
  if (options_.presolve == kHighsOffString)
    return HighsPresolveStatus::kNotPresolved;

  // @FlipRowDual Side-stpe presolve until @leona has fixed it wrt row dual flip
  const bool force_no_presolve = false;
  if (force_no_presolve) {
    printf("Forcing no presolve!!\n");
    return HighsPresolveStatus::kNotPresolved;
  }

  // Ensure that the LP is column-wise
  // setOrientation(model_.lp_);

  if (model_.lp_.numCol_ == 0 && model_.lp_.numRow_ == 0)
    return HighsPresolveStatus::kNullError;

  // Clear info from previous runs if model_.lp_ has been modified.
  double start_presolve = timer_.readRunHighsClock();

  // Set time limit.
  if (options_.time_limit > 0 && options_.time_limit < kHighsInf) {
    double left = options_.time_limit - start_presolve;
    if (left <= 0) {
      highsLogDev(options_.log_options, HighsLogType::kError,
                  "Time limit reached while reading in matrix\n");
      return HighsPresolveStatus::kTimeout;
    }

    highsLogDev(options_.log_options, HighsLogType::kVerbose,
                "Time limit set: reading matrix took %.2g, presolve "
                "time left: %.2g\n",
                start_presolve, left);
  }

  // Presolve.
  presolve_.init(model_.lp_, timer_);
  presolve_.options_ = &options_;
  if (options_.time_limit > 0 && options_.time_limit < kHighsInf) {
    double current = timer_.readRunHighsClock();
    double time_init = current - start_presolve;
    double left = presolve_.options_->time_limit - time_init;
    if (left <= 0) {
      highsLogDev(options_.log_options, HighsLogType::kError,
                  "Time limit reached while copying matrix into presolve.\n");
      return HighsPresolveStatus::kTimeout;
    }
    highsLogDev(options_.log_options, HighsLogType::kVerbose,
                "Time limit set: copying matrix took %.2g, presolve "
                "time left: %.2g\n",
                time_init, left);
  }

  HighsPresolveStatus presolve_return_status = presolve_.run();

  highsLogDev(options_.log_options, HighsLogType::kVerbose,
              "presolve_.run() returns status: %s\n",
              presolve_.presolveStatusToString(presolve_return_status).c_str());

  // Update reduction counts.
  switch (presolve_.presolve_status_) {
    case HighsPresolveStatus::kReduced: {
      HighsLp& reduced_lp = presolve_.getReducedProblem();
      presolve_.info_.n_cols_removed = model_.lp_.numCol_ - reduced_lp.numCol_;
      presolve_.info_.n_rows_removed = model_.lp_.numRow_ - reduced_lp.numRow_;
      presolve_.info_.n_nnz_removed = (HighsInt)model_.lp_.Avalue_.size() -
                                      (HighsInt)reduced_lp.Avalue_.size();
      break;
    }
    case HighsPresolveStatus::kReducedToEmpty: {
      presolve_.info_.n_cols_removed = model_.lp_.numCol_;
      presolve_.info_.n_rows_removed = model_.lp_.numRow_;
      presolve_.info_.n_nnz_removed = (HighsInt)model_.lp_.Avalue_.size();
      break;
    }
    default:
      break;
  }
  return presolve_return_status;
}

HighsPostsolveStatus Highs::runPostsolve() {
  // assert(presolve_.has_run_);
  bool solution_ok = isSolutionRightSize(presolve_.getReducedProblem(),
                                         presolve_.data_.recovered_solution_);
  if (!solution_ok) return HighsPostsolveStatus::kReducedSolutionDimenionsError;

  presolve_.data_.postSolveStack.undo(options_,
                                      presolve_.data_.recovered_solution_,
                                      presolve_.data_.recovered_basis_);

  if (model_.lp_.sense_ == ObjSense::kMaximize)
    presolve_.negateReducedLpColDuals(true);

  return HighsPostsolveStatus::kSolutionRecovered;
}

void Highs::clearPresolve() {
  model_presolve_status_ = HighsPresolveStatus::kNotPresolved;
  presolve_.clear();
}

void Highs::clearUserSolverData() {
  clearModelStatus();
  clearSolution();
  clearBasis();
  clearInfo();
}

void Highs::clearModelStatus() {
  model_status_ = HighsModelStatus::kNotset;
  scaled_model_status_ = HighsModelStatus::kNotset;
}

void Highs::clearSolution() {
  info_.primal_solution_status = kSolutionStatusNone;
  info_.dual_solution_status = kSolutionStatusNone;
  clearSolutionUtil(solution_);
}

void Highs::clearBasis() { clearBasisUtil(basis_); }

void Highs::clearInfo() { info_.clear(); }

// The method below runs calls solveLp to solve the LP associated with
// a particular model, integrating the iteration counts into the
// overall values in HighsInfo
HighsStatus Highs::callSolveLp(const HighsInt model_index,
                               const string message) {
  HighsStatus return_status = HighsStatus::kOk;
  HighsStatus call_status;

  // Check that the model index is OK
  bool model_index_ok =
      model_index >= 0 && model_index < (HighsInt)hmos_.size();
  assert(model_index_ok);
  if (!model_index_ok) return HighsStatus::kError;

  HighsModelObject& model = hmos_[model_index];
  // Check that the model isn't row-wise
  assert(model_.lp_.orientation_ != MatrixOrientation::kRowwise);

  // Copy the LP solver iteration counts to this model so that they
  // are updated
  hmos_[model_index].iteration_counts_ = iteration_counts_;

  // Solve the LP
  call_status = solveLp(model, message);
  return_status = interpretCallStatus(call_status, return_status, "solveLp");
  if (return_status == HighsStatus::kError) return return_status;

  // Copy this model's iteration counts to the LP solver iteration counts so
  // that they are updated
  iteration_counts_ = hmos_[model_index].iteration_counts_;
  return return_status;
}

HighsStatus Highs::callSolveQp() {
  HighsStatus return_status = HighsStatus::kOk;
  // Check that the model isn't row-wise - not yet in master
  HighsLp& lp = model_.lp_;
  HighsHessian& hessian = model_.hessian_;
  assert(lp.orientation_ != MatrixOrientation::kRowwise);
  //
  // Run the QP solver
  return_status = HighsStatus::kError;
  /*
  Instance instance(lp.numCol_, lp.numRow_);


  instance.num_con = lp.numRow_;
  instance.num_var = lp.numCol_;

  instance.A.mat.num_col = lp.numCol_;
  instance.A.mat.num_row = lp.numRow_;
  instance.A.mat.start = lp.Astart_;
  instance.A.mat.index = lp.Aindex_;
  instance.A.mat.value = lp.Avalue_;
  instance.c.value = lp.colCost_;
  instance.con_lo = lp.rowLower_;
  instance.con_up = lp.rowUpper_;
  instance.var_lo = lp.colLower_;
  instance.var_up = lp.colUpper_;
  instance.Q.mat.num_col = lp.numCol_;
  instance.Q.mat.num_row = lp.numCol_;
  instance.Q.mat.start = hessian.q_start_;
  instance.Q.mat.index = hessian.q_index_;
  instance.Q.mat.value = hessian.q_value_;

  if (lp.sense_ != ObjSense::kMinimize) {
    for (double& i : instance.c.value) {
      i *= -1.0;
    }
  }

  Runtime runtime(instance);

  runtime.settings.reportingfequency = 1000;
  runtime.endofiterationevent.subscribe(reportIteration);
  runtime.settings.iterationlimit = std::numeric_limits<int>::max();
  runtime.settings.ratiotest = new RatiotestTwopass(instance, 0.000000001,
  0.000001); Solver solver(runtime); solver.solve();





  //
  // Cheating now, but need to set this honestly!
  HighsStatus call_status = HighsStatus::kOk;
  return_status =
      interpretCallStatus(call_status, return_status, "QpSolver");
  if (return_status == HighsStatus::kError) return return_status;
  // Cheating now, but need to set this honestly!
  scaled_model_status_ = runtime.status == ProblemStatus::OPTIMAL ?
  HighsModelStatus::kOptimal : runtime.status == ProblemStatus::UNBOUNDED ?
  HighsModelStatus::kUnbounded : HighsModelStatus::kInfeasible; model_status_ =
  scaled_model_status_;
  // Set the values in HighsInfo instance info_
  info_.qp_iteration_count = runtime.statistics.num_iterations;
  info_.simplex_iteration_count = runtime.statistics.phase1_iterations;
  info_.ipm_iteration_count = -1;
  info_.crossover_iteration_count = -1;
  info_.primal_status = runtime.status == ProblemStatus::OPTIMAL ?
  SolutionStatus::kSolutionStatusFeasible :
  SolutionStatus::kSolutionStatusInfeasible; info_.dual_status = runtime.status
  == ProblemStatus::OPTIMAL ? SolutionStatus::kSolutionStatusFeasible :
  SolutionStatus::kSolutionStatusInfeasible; info_.objective_function_value =
  runtime.instance.objval(runtime.primal); info_.num_primal_infeasibilities =
  -1;  // Not known
  // Are the violations max or sum?
  info_.max_primal_infeasibility =0.0; //
  info_.sum_primal_infeasibilities = -1;  // Not known
  info_.num_dual_infeasibilities = -1;    // Not known
  info_.max_dual_infeasibility = -1;      // Not known
  info_.sum_dual_infeasibilities = -1;    // Not known
  // The solution needs to be here, but just resize it for now

  info_.primal_status = SolutionStatus::kSolutionStatusFeasible;
  solution_.col_value.resize(lp.numCol_);
  solution_.col_dual.resize(lp.numCol_);
  for (int iCol = 0; iCol < lp.numCol_; iCol++) {
    solution_.col_value[iCol] = runtime.primal.value[iCol]; //
    solution_.col_dual[iCol] = runtime.dualvar.value[iCol];
  }

  solution_.row_value.resize(lp.numRow_);
  solution_.row_dual.resize(lp.numRow_);
  for (int iRow = 0; iRow < lp.numRow_; iRow++) {
    solution_.row_value[iRow] = runtime.rowactivity.value[iRow];
    solution_.row_dual[iRow] = runtime.dualcon.value[iRow];
  }
  */
  return return_status;
}

HighsStatus Highs::callSolveMip() {
  HighsStatus return_status = HighsStatus::kOk;
  // Ensure that any solver data for users in Highs class members are
  // cleared
  clearUserSolverData();
  // Run the MIP solver
  HighsInt log_dev_level = options_.log_dev_level;
  //  options_.log_dev_level = kHighsLogDevLevelInfo;
  // Check that the model isn't row-wise
  assert(model_.lp_.orientation_ != MatrixOrientation::kRowwise);
  HighsMipSolver solver(options_, model_.lp_, solution_);
  solver.run();
  options_.log_dev_level = log_dev_level;
  HighsStatus call_status = HighsStatus::kOk;
  return_status =
      interpretCallStatus(call_status, return_status, "HighsMipSolver::solver");
  if (return_status == HighsStatus::kError) return return_status;
  scaled_model_status_ = solver.modelstatus_;
  model_status_ = scaled_model_status_;
  // Use generic method to set data required for info
  HighsSolutionParams solution_params;
  solution_params.primal_feasibility_tolerance =
      options_.primal_feasibility_tolerance;
  solution_params.dual_feasibility_tolerance =
      options_.dual_feasibility_tolerance;
  if (solver.solution_objective_ != kHighsInf) {
    // There is a primal solution
    HighsInt solver_solution_size = solver.solution_.size();
    assert(solver_solution_size >= model_.lp_.numCol_);
    solution_.col_value.resize(model_.lp_.numCol_);
    solution_.row_value.assign(model_.lp_.numRow_, 0);
    for (HighsInt iCol = 0; iCol < model_.lp_.numCol_; iCol++) {
      double value = solver.solution_[iCol];
      for (HighsInt iEl = model_.lp_.Astart_[iCol];
           iEl < model_.lp_.Astart_[iCol + 1]; iEl++) {
        HighsInt iRow = model_.lp_.Aindex_[iEl];
        solution_.row_value[iRow] += value * model_.lp_.Avalue_[iEl];
      }
      solution_.col_value[iCol] = value;
    }
    solution_.value_valid = true;
  } else {
    // There is no primal solution: should be so by default
    assert(!solution_.value_valid);
  }
  // There is no dual solution: should be so by default
  assert(!solution_.dual_valid);
  // There is no basis: should be so by default
  assert(!basis_.valid);
  getKktFailures(model_.lp_, solution_, basis_, solution_params);
  // Set the values in HighsInfo instance info_.
  solution_params.objective_function_value = solver.solution_objective_;
  //  Most come from solution_params...
  copyFromSolutionParams(info_, solution_params);
  // ... but others are MIP-specific.
  info_.mip_node_count = solver.node_count_;
  info_.mip_dual_bound = solver.dual_bound_;
  info_.mip_gap =
      100 * std::abs(info_.objective_function_value - info_.mip_dual_bound) /
      std::max(1.0, std::abs(info_.objective_function_value));
  info_.valid = true;
  return return_status;
}

HighsStatus Highs::writeSolution(const std::string filename,
                                 const bool pretty) const {
  HighsStatus return_status = HighsStatus::kOk;
  HighsStatus call_status;
<<<<<<< HEAD
  HighsLp lp = model_.lp_;
  HighsBasis basis = basis_;
  HighsSolution solution = solution_;
=======
>>>>>>> e202f052
  FILE* file;
  bool html;
  call_status = openWriteFile(filename, "writeSolution", file, html);
  return_status =
      interpretCallStatus(call_status, return_status, "openWriteFile");
  if (return_status == HighsStatus::kError) return return_status;
  writeSolutionToFile(file, lp_, basis_, solution_, pretty);
  if (file != stdout) fclose(file);
  return HighsStatus::kOk;
}

// Actions to take if there is a new Highs basis
void Highs::newHighsBasis() {
  if (hmos_.size() > 0) {
    // Copy this basis to the HMO basis
    hmos_[0].basis_ = basis_;
    // Clear any simplex basis
    clearBasisInterface();
  }
}

// Ensure that the HiGHS solution and basis have the same size as the
// model, and that the HiGHS basis is kept up-to-date with any solved
// basis
void Highs::forceHighsSolutionBasisSize() {
  // Ensure that the HiGHS solution vectors are the right size
  solution_.col_value.resize(model_.lp_.numCol_);
  solution_.row_value.resize(model_.lp_.numRow_);
  solution_.col_dual.resize(model_.lp_.numCol_);
  solution_.row_dual.resize(model_.lp_.numRow_);
  // Ensure that the HiGHS basis vectors are the right size,
  // invalidating the basis if they aren't
  if ((HighsInt)basis_.col_status.size() != model_.lp_.numCol_) {
    basis_.col_status.resize(model_.lp_.numCol_);
    basis_.valid = false;
  }
  if ((HighsInt)basis_.row_status.size() != model_.lp_.numRow_) {
    basis_.row_status.resize(model_.lp_.numRow_);
    basis_.valid = false;
  }
}

void Highs::setHighsModelStatusAndInfo(const HighsModelStatus model_status) {
  clearUserSolverData();
  model_status_ = model_status;
  scaled_model_status_ = model_status_;
  info_.simplex_iteration_count = iteration_counts_.simplex;
  info_.ipm_iteration_count = iteration_counts_.ipm;
  info_.crossover_iteration_count = iteration_counts_.crossover;
  info_.valid = true;
}

void Highs::setHighsModelStatusBasisSolutionAndInfo() {
  assert(haveHmo("setHighsModelStatusBasisSolutionAndInfo"));
  clearUserSolverData();

  model_status_ = hmos_[0].unscaled_model_status_;
  scaled_model_status_ = hmos_[0].scaled_model_status_;

  basis_ = hmos_[0].basis_;
  solution_ = hmos_[0].solution_;

  info_.simplex_iteration_count = iteration_counts_.simplex;
  info_.ipm_iteration_count = iteration_counts_.ipm;
  info_.crossover_iteration_count = iteration_counts_.crossover;

  HighsSolutionParams& solution_params = hmos_[0].solution_params_;
  info_.primal_solution_status = solution_params.primal_solution_status;
  info_.dual_solution_status = solution_params.dual_solution_status;
  info_.objective_function_value = solution_params.objective_function_value;
  info_.num_primal_infeasibilities = solution_params.num_primal_infeasibility;
  info_.max_primal_infeasibility = solution_params.max_primal_infeasibility;
  info_.sum_primal_infeasibilities = solution_params.sum_primal_infeasibility;
  info_.num_dual_infeasibilities = solution_params.num_dual_infeasibility;
  info_.max_dual_infeasibility = solution_params.max_dual_infeasibility;
  info_.sum_dual_infeasibilities = solution_params.sum_dual_infeasibility;
  info_.valid = true;
}

HighsStatus Highs::openWriteFile(const string filename,
                                 const string method_name, FILE*& file,
                                 bool& html) const {
  html = false;
  if (filename == "") {
    // Empty file name: use stdout
    file = stdout;
  } else {
    file = fopen(filename.c_str(), "w");
    if (file == 0) {
      highsLogUser(options_.log_options, HighsLogType::kError,
                   "Cannot open writeable file \"%s\" in %s\n",
                   filename.c_str(), method_name.c_str());
      return HighsStatus::kError;
    }
    const char* dot = strrchr(filename.c_str(), '.');
    if (dot && dot != filename) html = strcmp(dot + 1, "html") == 0;
  }
  return HighsStatus::kOk;
}

HighsStatus Highs::getUseModelStatus(
    HighsModelStatus& use_model_status,
    const double unscaled_primal_feasibility_tolerance,
    const double unscaled_dual_feasibility_tolerance,
    const bool rerun_from_logical_basis) {
  if (model_status_ != HighsModelStatus::kNotset) {
    use_model_status = model_status_;
  } else {
    // Handle the case where the status of the unscaled model is not set
    HighsStatus return_status = HighsStatus::kOk;
    HighsStatus call_status;
    const double report = false;  // true;//
    if (unscaledOptimal(unscaled_primal_feasibility_tolerance,
                        unscaled_dual_feasibility_tolerance, report)) {
      use_model_status = HighsModelStatus::kOptimal;
    } else if (rerun_from_logical_basis) {
      std::string save_presolve = options_.presolve;
      basis_.valid = false;
      options_.presolve = kHighsOnString;
      call_status = run();
      return_status = interpretCallStatus(call_status, return_status, "run()");
      options_.presolve = save_presolve;
      if (return_status == HighsStatus::kError) return return_status;

      if (report)
        printf(
            "Unscaled model status was NOTSET: after running from logical "
            "basis it is %s\n",
            modelStatusToString(model_status_).c_str());

      if (model_status_ != HighsModelStatus::kNotset) {
        use_model_status = model_status_;
      } else if (unscaledOptimal(unscaled_primal_feasibility_tolerance,
                                 unscaled_dual_feasibility_tolerance, report)) {
        use_model_status = HighsModelStatus::kOptimal;
      }
    } else {
      // Nothing to be done: use original unscaled model status
      use_model_status = model_status_;
    }
  }
  return HighsStatus::kOk;
}

bool Highs::unscaledOptimal(const double unscaled_primal_feasibility_tolerance,
                            const double unscaled_dual_feasibility_tolerance,
                            const bool report) {
  if (scaled_model_status_ == HighsModelStatus::kOptimal) {
    const double max_primal_infeasibility = info_.max_primal_infeasibility;
    const double max_dual_infeasibility = info_.max_dual_infeasibility;
    if (report)
      printf(
          "Scaled model status is OPTIMAL: max unscaled (primal / dual) "
          "infeasibilities are (%g / %g)\n",
          max_primal_infeasibility, max_dual_infeasibility);
    if ((max_primal_infeasibility > unscaled_primal_feasibility_tolerance) ||
        (max_dual_infeasibility > unscaled_dual_feasibility_tolerance)) {
      printf(
          "Use model status of NOTSET since max unscaled (primal / dual) "
          "infeasibilities are (%g / %g)\n",
          max_primal_infeasibility, max_dual_infeasibility);
    } else {
      if (report)
        printf(
            "Set unscaled model status to OPTIMAL since unscaled "
            "infeasibilities are tolerable\n");
      return true;
    }
  }
  return false;
}

bool Highs::haveHmo(const string method_name) const {
  bool have_hmo = hmos_.size() > 0;
#ifdef HiGHSDEV
  if (!have_hmo)
    highsLogUser(options_.log_options, HighsLogType::kError,
                 "Method %s called without any HighsModelObject\n",
                 method_name.c_str());
#endif
  assert(have_hmo);
  return have_hmo;
}

// Applies checks before returning from run()
HighsStatus Highs::returnFromRun(const HighsStatus run_return_status) {
  assert(!called_return_from_run);
  HighsStatus return_status =
      highsStatusFromHighsModelStatus(scaled_model_status_);
  assert(return_status == run_return_status);
  //  return_status = run_return_status;
  if (hmos_.size() == 0) {
    // No model has been loaded: ensure that any solver data for users
    // in Highs class members are cleared
    clearUserSolverData();
    // Record that returnFromRun() has been called, and stop the Highs
    // run clock
    called_return_from_run = true;
    return returnFromHighs(return_status);
  }
  // A model has been loaded: remove any additional HMO created when solving
  if (hmos_.size() > 1) hmos_.pop_back();
  // There should be only one entry in hmos_
  assert((HighsInt)hmos_.size() == 1);
  // Make sure that the unscaled status, solution, basis and info
  // are consistent with the scaled status
#ifdef HiGHSDEV
  reportModelStatusSolutionBasis("returnFromRun(HiGHS)");
  reportModelStatusSolutionBasis("returnFromRun(HMO_0)", 0);
#endif
  // ToDo: Outcome of Run() should be driven by model_status_, not
  // scaled_model_status_. This is currently done because latter may
  // be optimal but tolerances not satisfied for unscaled model.
  switch (scaled_model_status_) {
      // First consider the error returns
    case HighsModelStatus::kNotset:
    case HighsModelStatus::kLoadError:
    case HighsModelStatus::kModelError:
    case HighsModelStatus::kPresolveError:
    case HighsModelStatus::kSolveError:
    case HighsModelStatus::kPostsolveError:
      clearUserSolverData();
      assert(return_status == HighsStatus::kError);
      break;

      // Then consider the OK returns
    case HighsModelStatus::kModelEmpty:
      clearInfo();
      clearSolution();
      clearBasis();
      assert(model_status_ == scaled_model_status_);
      assert(return_status == HighsStatus::kOk);
      break;

    case HighsModelStatus::kOptimal:
      // The following is an aspiration
      //
      // assert(info_.primal_solution_status == kSolutionStatusFeasible);
      //
      // assert(info_.dual_solution_status == kSolutionStatusFeasible);
      assert(model_status_ == HighsModelStatus::kNotset ||
             model_status_ == HighsModelStatus::kOptimal);
      assert(return_status == HighsStatus::kOk);
      break;

    case HighsModelStatus::kInfeasible:
    case HighsModelStatus::kUnbounded:
    case HighsModelStatus::kObjectiveBound:
    case HighsModelStatus::kObjectiveTarget:
      // For kInfeasible, will not have a basis, if infeasibility was
      // detected in presolve or by IPX without crossover
      assert(model_status_ == scaled_model_status_);
      assert(return_status == HighsStatus::kOk);
      break;

    case HighsModelStatus::kUnboundedOrInfeasible:
      if (options_.allow_unbounded_or_infeasible ||
          (options_.solver == kIpmString && options_.run_crossover)) {
        assert(model_status_ == scaled_model_status_);
        assert(return_status == HighsStatus::kOk);
      } else {
        // This model status is not permitted unless IPM is run without
        // crossover
        highsLogUser(
            options_.log_options, HighsLogType::kError,
            "returnFromHighs: HighsModelStatus::kUnboundedOrInfeasible is not "
            "permitted\n");
        assert(options_.allow_unbounded_or_infeasible);
        return_status = HighsStatus::kError;
      }
      break;

      // Finally consider the warning returns
    case HighsModelStatus::kTimeLimit:
    case HighsModelStatus::kIterationLimit:
    case HighsModelStatus::kUnknown:
      assert(model_status_ == scaled_model_status_);
      assert(return_status == HighsStatus::kWarning);
      break;
    default:
      // All cases should have been considered so assert on reaching here
      assert(1 == 0);
  }
  // Now to check what's available with each model status
  //
  const bool have_info = info_.valid;
  const bool have_primal_solution = solution_.value_valid;
  const bool have_dual_solution = solution_.dual_valid;
  // Can't have a dual solution without a primal solution
  assert(have_primal_solution || !have_dual_solution);
  //  const bool have_solution = have_primal_solution && have_dual_solution;
  const bool have_basis = basis_.valid;
  switch (scaled_model_status_) {
    case HighsModelStatus::kNotset:
    case HighsModelStatus::kLoadError:
    case HighsModelStatus::kModelError:
    case HighsModelStatus::kPresolveError:
    case HighsModelStatus::kSolveError:
    case HighsModelStatus::kPostsolveError:
    case HighsModelStatus::kModelEmpty:
      // No info, primal solution or basis
      assert(have_info == false);
      assert(have_primal_solution == false);
      assert(have_basis == false);
      break;
    case HighsModelStatus::kOptimal:
    case HighsModelStatus::kInfeasible:
    case HighsModelStatus::kUnbounded:
    case HighsModelStatus::kObjectiveBound:
    case HighsModelStatus::kObjectiveTarget:
    case HighsModelStatus::kUnboundedOrInfeasible:
    case HighsModelStatus::kTimeLimit:
    case HighsModelStatus::kIterationLimit:
    case HighsModelStatus::kUnknown:
      // Have info and primal solution (unless infeasible). No primal solution
      // in some other case, too!
      assert(have_info == true);
      //      if (have_primal_solution == true || scaled_model_status_ ==
      //      HighsModelStatus::kInfeasible);
      break;
    default:
      // All cases should have been considered so assert on reaching here
      assert(1 == 0);
  }
  if (have_primal_solution) {
    if (debugPrimalSolutionRightSize(options_, model_.lp_, solution_) ==
        HighsDebugStatus::kLogicalError)
      return_status = HighsStatus::kError;
  }
  if (have_dual_solution) {
    if (debugDualSolutionRightSize(options_, model_.lp_, solution_) ==
        HighsDebugStatus::kLogicalError)
      return_status = HighsStatus::kError;
  }
  if (have_basis) {
    if (debugBasisRightSize(options_, model_.lp_, basis_) ==
        HighsDebugStatus::kLogicalError)
      return_status = HighsStatus::kError;
  }
  if (debugHighsSolution("Return from run()", options_, model_.lp_, solution_,
                         basis_, model_status_,
                         info_) == HighsDebugStatus::kLogicalError)
    return_status = HighsStatus::kError;
  //  getReportKktFailures(options_, model_.lp_, solution_, basis_);
  if (debugInfo(options_, model_.lp_, basis_, solution_, info_,
                scaled_model_status_) == HighsDebugStatus::kLogicalError)
    return_status = HighsStatus::kError;
  // Record that returnFromRun() has been called, and stop the Highs
  // run clock
  called_return_from_run = true;

  return returnFromHighs(return_status);
}

// Applies checks before returning from HiGHS
HighsStatus Highs::returnFromHighs(HighsStatus highs_return_status) {
  HighsStatus return_status = highs_return_status;

  forceHighsSolutionBasisSize();

  const bool consistent = debugBasisConsistent(options_, model_.lp_, basis_) !=
                          HighsDebugStatus::kLogicalError;
  if (!consistent) {
    highsLogUser(
        options_.log_options, HighsLogType::kError,
        "returnFromHighs: Supposed to be a HiGHS basis, but not consistent\n");
    assert(consistent);
    return_status = HighsStatus::kError;
  }

  if (hmos_.size()) {
    bool simplex_lp_ok =
        ekkDebugSimplexLp(hmos_[0]) != HighsDebugStatus::kLogicalError;
    if (!simplex_lp_ok) {
      highsLogUser(options_.log_options, HighsLogType::kError,
                   "returnFromHighs: Simplex LP not OK\n");
      assert(simplex_lp_ok);
      return_status = HighsStatus::kError;
    }
  }
  // Check that returnFromRun() has been called
  if (!called_return_from_run) {
    highsLogDev(
        options_.log_options, HighsLogType::kError,
        "Highs::returnFromHighs() called with called_return_from_run false\n");
    assert(called_return_from_run);
  }
  // Stop the HiGHS run clock if it is running
  if (timer_.runningRunHighsClock()) timer_.stopRunHighsClock();
  return return_status;
}
void Highs::underDevelopmentLogMessage(const std::string method_name) {
  highsLogUser(options_.log_options, HighsLogType::kWarning,
               "Method %s is still under development and behaviour may be "
               "unpredictable\n",
               method_name.c_str());
}<|MERGE_RESOLUTION|>--- conflicted
+++ resolved
@@ -2297,19 +2297,13 @@
                                  const bool pretty) const {
   HighsStatus return_status = HighsStatus::kOk;
   HighsStatus call_status;
-<<<<<<< HEAD
-  HighsLp lp = model_.lp_;
-  HighsBasis basis = basis_;
-  HighsSolution solution = solution_;
-=======
->>>>>>> e202f052
   FILE* file;
   bool html;
   call_status = openWriteFile(filename, "writeSolution", file, html);
   return_status =
       interpretCallStatus(call_status, return_status, "openWriteFile");
   if (return_status == HighsStatus::kError) return return_status;
-  writeSolutionToFile(file, lp_, basis_, solution_, pretty);
+  writeSolutionToFile(file, model_.lp_, basis_, solution_, pretty);
   if (file != stdout) fclose(file);
   return HighsStatus::kOk;
 }
