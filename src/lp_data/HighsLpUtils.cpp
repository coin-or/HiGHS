--- conflicted
+++ resolved
@@ -1980,16 +1980,12 @@
   if (check != HighsStatus::OK)
     HighsPrintMessage(ML_ALWAYS, "Check LP failed: dualizeEqualityProblem.\n");
 
-<<<<<<< HEAD
-  assert(lp.sense_ == OBJSENSE_MINIMIZE);
-=======
   std::vector<double> colCost = lp.colCost_;
   if (lp.sense_ != OBJSENSE_MINIMIZE) {
     for (int col = 0; col < lp.numCol_; col++)
       colCost[col] = -colCost[col];
   }
 
->>>>>>> fc9dcd3a
   assert(lp.rowLower_ == lp.rowUpper_);
 
   HighsLp dual;
