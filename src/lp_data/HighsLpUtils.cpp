--- conflicted
+++ resolved
@@ -2067,11 +2067,6 @@
     }
   }
 
-<<<<<<< HEAD
-  dual.offset_ = -lp.offset_;
-  dual.sense_ = OBJSENSE_MAXIMIZE;
-  dual.model_name_ = lp.model_name_ + "_dualized";
-=======
   dual.sense_ = OBJSENSE_MINIMIZE;
   for (int col = 0; col < dual.numCol_; col++) {
     dual.colCost_[col] = -dual.colCost_[col];
@@ -2080,7 +2075,6 @@
   dual.model_name_ = lp.model_name_ + "_dualized";
 
   HighsPrintMessage(ML_ALWAYS, "Dualized equality LP.\n");
->>>>>>> 849bce68
 
   HighsPrintMessage(ML_ALWAYS, "Dualized equality LP.\n");
   return dual;
