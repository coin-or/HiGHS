/* * * * * * * * * * * * * * * * * * * * * * * * * * * * * * * * * * * * */
/*                                                                       */
/*    This file is part of the HiGHS linear optimization suite           */
/*                                                                       */
/*    Written and engineered 2008-2021 at the University of Edinburgh    */
/*                                                                       */
/*    Available as open-source under the MIT License                     */
/*                                                                       */
/*    Authors: Julian Hall, Ivet Galabova, Qi Huangfu, Leona Gottwald    */
/*    and Michael Feldmeier                                              */
/*                                                                       */
/* * * * * * * * * * * * * * * * * * * * * * * * * * * * * * * * * * * * */
/**@file lp_data/HStruct.h
 * @brief Structs for HiGHS
 */
#ifndef LP_DATA_HSTRUCT_H_
#define LP_DATA_HSTRUCT_H_

#include <vector>

#include "lp_data/HConst.h"

struct HighsIterationCounts {
  HighsInt simplex = 0;
  HighsInt ipm = 0;
  HighsInt crossover = 0;
};

struct HighsScale {
  bool is_scaled = false;
  double cost;
  std::vector<double> col;
  std::vector<double> row;
};

struct HighsSolution {
  bool value_valid = false;
  bool dual_valid = false;
  std::vector<double> col_value;
  std::vector<double> col_dual;
  std::vector<double> row_value;
  std::vector<double> row_dual;
};

struct HighsBasis {
  bool valid = false;
  std::vector<HighsBasisStatus> col_status;
  std::vector<HighsBasisStatus> row_status;
};

struct HighsSolutionParams {
  // Input to solution analysis method
  double primal_feasibility_tolerance;
  double dual_feasibility_tolerance;
  HighsInt primal_solution_status;
  HighsInt dual_solution_status;
  // Output from solution analysis method
  double objective_function_value;
<<<<<<< HEAD
  int num_primal_infeasibility;
  double sum_primal_infeasibility;
  double max_primal_infeasibility;
  int num_dual_infeasibility;
=======
  HighsInt num_primal_infeasibility;
  double sum_primal_infeasibility;
  double max_primal_infeasibility;
  HighsInt num_dual_infeasibility;
>>>>>>> ed66d31c
  double sum_dual_infeasibility;
  double max_dual_infeasibility;
};

#endif /* LP_DATA_HSTRUCT_H_ */<|MERGE_RESOLUTION|>--- conflicted
+++ resolved
@@ -56,17 +56,10 @@
   HighsInt dual_solution_status;
   // Output from solution analysis method
   double objective_function_value;
-<<<<<<< HEAD
-  int num_primal_infeasibility;
-  double sum_primal_infeasibility;
-  double max_primal_infeasibility;
-  int num_dual_infeasibility;
-=======
   HighsInt num_primal_infeasibility;
   double sum_primal_infeasibility;
   double max_primal_infeasibility;
   HighsInt num_dual_infeasibility;
->>>>>>> ed66d31c
   double sum_dual_infeasibility;
   double max_dual_infeasibility;
 };
