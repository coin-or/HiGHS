--- conflicted
+++ resolved
@@ -18,9 +18,6 @@
 #include "util/HighsMatrixUtils.h"
 #include "util/HighsSort.h"
 
-<<<<<<< HEAD
-HighsStatus Highs::callFormStandardFormLp() {
-=======
 void Highs::reportModelStats() const {
   const HighsLp& lp = this->model_.lp_;
   const HighsHessian& hessian = this->model_.hessian_;
@@ -115,8 +112,7 @@
   }
 }
 
-HighsStatus Highs::formStandardFormLp() {
->>>>>>> 8baee4ee
+HighsStatus Highs::callFormStandardFormLp() {
   this->clearStandardFormLp();
   // Ensure that the incumbent LP matrix is rowwise on entry
   HighsLp& lp = this->model_.lp_;
