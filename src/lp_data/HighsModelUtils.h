/* * * * * * * * * * * * * * * * * * * * * * * * * * * * * * * * * * * * */
/*                                                                       */
/*    This file is part of the HiGHS linear optimization suite           */
/*                                                                       */
/*    Written and engineered 2008-2021 at the University of Edinburgh    */
/*                                                                       */
/*    Available as open-source under the MIT License                     */
/*                                                                       */
/*    Authors: Julian Hall, Ivet Galabova, Qi Huangfu, Leona Gottwald    */
/*    and Michael Feldmeier                                              */
/*                                                                       */
/* * * * * * * * * * * * * * * * * * * * * * * * * * * * * * * * * * * * */
/**@file lp_data/HighsModelUtils.h
 * @brief Class-independent utilities for HiGHS
 */
#ifndef LP_DATA_HIGHSMODELUTILS_H_
#define LP_DATA_HIGHSMODELUTILS_H_

//#include "Highs.h"
//#include "lp_data/HighsStatus.h"
#include "lp_data/HStruct.h"
#include "lp_data/HighsOptions.h"

// Analyse lower and upper bounds of a model
void analyseModelBounds(const HighsLogOptions& log_options, const char* message,
                        HighsInt numBd, const std::vector<double>& lower,
                        const std::vector<double>& upper);
<<<<<<< HEAD
void writeModelBoundSolution(FILE* file, const bool columns, const HighsInt dim,
                             const std::vector<double>& lower,
                             const std::vector<double>& upper,
                             const std::vector<std::string>& names,
                             const std::vector<double>& primal,
                             const std::vector<double>& dual,
                             const std::vector<HighsBasisStatus>& status);
void writeModelSolution(FILE* file, const HighsOptions& options,
                        const double solutionObjective, const HighsInt dim,
                        const std::vector<std::string>& names,
                        const std::vector<double>& primal,
                        const std::vector<HighsVarType>& integrality);
bool hasNamesWithSpaces(const HighsLogOptions& log_options,
                        const HighsInt num_name,
                        const std::vector<std::string>& names);
=======
void writeModelBoundSolution(
    FILE* file, const bool columns, const HighsInt dim,
    const std::vector<double>& lower, const std::vector<double>& upper,
    const std::vector<std::string>& names, const bool have_primal,
    const std::vector<double>& primal, const bool have_dual,
    const std::vector<double>& dual, const bool have_basis,
    const std::vector<HighsBasisStatus>& status,
    const HighsVarType* integrality = NULL);
void writeModelSolution(FILE* file, const HighsLp& lp,
                        const HighsSolution& solution, const HighsInfo& info);
bool namesWithSpaces(const HighsInt num_name,
                     const std::vector<std::string>& names,
                     const bool report = false);
>>>>>>> 720bf852
HighsInt maxNameLength(const HighsInt num_name,
                       const std::vector<std::string>& names);
HighsStatus normaliseNames(const HighsLogOptions& log_options,
                           const std::string name_type, const HighsInt num_name,
                           std::vector<std::string>& names,
                           HighsInt& max_name_length);

HighsBasisStatus checkedVarHighsNonbasicStatus(
    const HighsBasisStatus ideal_status, const double lower,
    const double upper);

std::string utilModelStatusToString(const HighsModelStatus model_status);

std::string utilSolutionStatusToString(const HighsInt solution_status);

std::string utilBasisStatusToString(const HighsBasisStatus basis_status);

std::string utilBasisValidityToString(const HighsInt basis_validity);

HighsStatus highsStatusFromHighsModelStatus(HighsModelStatus model_status);

std::string statusToString(const HighsBasisStatus status, const double lower,
                           const double upper);
std::string typeToString(const HighsVarType type);
#endif<|MERGE_RESOLUTION|>--- conflicted
+++ resolved
@@ -19,29 +19,17 @@
 //#include "Highs.h"
 //#include "lp_data/HighsStatus.h"
 #include "lp_data/HStruct.h"
+#include "lp_data/HighsInfo.h"
+#include "lp_data/HighsLp.h"
 #include "lp_data/HighsOptions.h"
 
 // Analyse lower and upper bounds of a model
 void analyseModelBounds(const HighsLogOptions& log_options, const char* message,
                         HighsInt numBd, const std::vector<double>& lower,
                         const std::vector<double>& upper);
-<<<<<<< HEAD
-void writeModelBoundSolution(FILE* file, const bool columns, const HighsInt dim,
-                             const std::vector<double>& lower,
-                             const std::vector<double>& upper,
-                             const std::vector<std::string>& names,
-                             const std::vector<double>& primal,
-                             const std::vector<double>& dual,
-                             const std::vector<HighsBasisStatus>& status);
-void writeModelSolution(FILE* file, const HighsOptions& options,
-                        const double solutionObjective, const HighsInt dim,
-                        const std::vector<std::string>& names,
-                        const std::vector<double>& primal,
-                        const std::vector<HighsVarType>& integrality);
 bool hasNamesWithSpaces(const HighsLogOptions& log_options,
                         const HighsInt num_name,
                         const std::vector<std::string>& names);
-=======
 void writeModelBoundSolution(
     FILE* file, const bool columns, const HighsInt dim,
     const std::vector<double>& lower, const std::vector<double>& upper,
@@ -52,10 +40,7 @@
     const HighsVarType* integrality = NULL);
 void writeModelSolution(FILE* file, const HighsLp& lp,
                         const HighsSolution& solution, const HighsInfo& info);
-bool namesWithSpaces(const HighsInt num_name,
-                     const std::vector<std::string>& names,
-                     const bool report = false);
->>>>>>> 720bf852
+
 HighsInt maxNameLength(const HighsInt num_name,
                        const std::vector<std::string>& names);
 HighsStatus normaliseNames(const HighsLogOptions& log_options,
