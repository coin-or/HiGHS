--- conflicted
+++ resolved
@@ -24,13 +24,8 @@
 #include "lp_data/HConst.h"
 #include "util/HighsUtils.h"
 
-<<<<<<< HEAD
-void analyseModelBounds(const char* message, int numBd,
-                        const std::vector<double>& lower,
-=======
 void analyseModelBounds(const HighsLogOptions& log_options, const char* message,
                         HighsInt numBd, const std::vector<double>& lower,
->>>>>>> ed66d31c
                         const std::vector<double>& upper) {
   if (numBd == 0) return;
   HighsInt numFr = 0;
@@ -96,13 +91,8 @@
               numBd, numFr, numLb, numUb, numBx, numFx);
 }
 
-<<<<<<< HEAD
-std::string ch4VarStatus(const HighsBasisStatus status, const double lower,
-                         const double upper) {
-=======
 std::string statusToString(const HighsBasisStatus status, const double lower,
                            const double upper) {
->>>>>>> ed66d31c
   switch (status) {
     case HighsBasisStatus::kLower:
       if (lower == upper) {
@@ -120,11 +110,7 @@
     case HighsBasisStatus::kZero:
       return "FR";
       break;
-<<<<<<< HEAD
-    case HighsBasisStatus::NONBASIC:
-=======
     case HighsBasisStatus::kNonbasic:
->>>>>>> ed66d31c
       return "NB";
       break;
   }
