--- conflicted
+++ resolved
@@ -543,19 +543,12 @@
 
 OptionStatus setFindFeasibilityStrategyValue(HighsOptions& options,
                                              const std::string& value) {
-<<<<<<< HEAD
   if (value == "component_wise")
     options.feasibility_strategy = FeasibilityStrategy::kComponentWise;
+  if (value == "breakpoints")
+    options.feasibility_strategy = FeasibilityStrategy::kComponentWiseBreakpoints;
   else if (value == "exact")
     options.feasibility_strategy = FeasibilityStrategy::kExact;
-=======
-  if (value == "approx_component")
-    options.feasibility_strategy = FeasibilityStrategy::kApproxComponentWise;
-  else if (value == "approx_exact")
-    options.feasibility_strategy = FeasibilityStrategy::kApproxExact;
-  else if (value == "approx_breakpoints")
-    options.feasibility_strategy = FeasibilityStrategy::kApproxComponentWiseBreakpoints;
->>>>>>> 7f8f255f
   else if (value == "direct")
     options.feasibility_strategy = FeasibilityStrategy::kDirectSolve;
   else {
