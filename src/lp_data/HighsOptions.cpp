--- conflicted
+++ resolved
@@ -211,17 +211,6 @@
   return OptionStatus::OK;
 }
 
-<<<<<<< HEAD
-OptionStatus setFindFeasibilityStrategyValue(HighsOptions& options, const std::string& value) {
-  if (value == "on" || value == "true")
-    options.feasibility_strategy_component_wise = true;
-  else if (value == "off" || value == "false")
-    options.feasibility_strategy_component_wise = false;
-  else {
-    HighsLogMessage(HighsMessageType::ERROR,
-		    "feasibility component-wise value \"%s\" is not permitted: legal values are \"%s\" and \"%s\"\n",
-		    value.c_str(), "on", "off");
-=======
 
 OptionStatus setFindFeasibilityStrategyValue(HighsOptions& options, const std::string& value) {
   if (value == "approx_component")
@@ -234,7 +223,6 @@
     HighsLogMessage(HighsMessageType::ERROR,
                    "feasibility component-wise value \"%s\" is not permitted: legal values are \"%s\" and \"%s\"\n",
                    value.c_str(), "on", "off");
->>>>>>> fc9dcd3a
     return OptionStatus::ILLEGAL_VALUE;
   }
   return OptionStatus::OK;
@@ -247,13 +235,8 @@
     options.feasibility_strategy_dualize = false;
   else {
     HighsLogMessage(HighsMessageType::ERROR,
-<<<<<<< HEAD
-		    "feasibility dualize value \"%s\" is not permitted: legal values are \"%s\" and \"%s\"\n",
-		    value.c_str(), "on", "off");
-=======
                    "feasibility dualize value \"%s\" is not permitted: legal values are \"%s\" and \"%s\"\n",
                    value.c_str(), "on", "off");
->>>>>>> fc9dcd3a
     return OptionStatus::ILLEGAL_VALUE;
   }
   return OptionStatus::OK;
