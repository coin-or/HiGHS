/* * * * * * * * * * * * * * * * * * * * * * * * * * * * * * * * * * * * */
/*                                                                       */
/*    This file is part of the HiGHS linear optimization suite           */
/*                                                                       */
/*    Written and engineered 2008-2021 at the University of Edinburgh    */
/*                                                                       */
/*    Available as open-source under the MIT License                     */
/*                                                                       */
/*    Authors: Julian Hall, Ivet Galabova, Qi Huangfu, Leona Gottwald    */
/*    and Michael Feldmeier                                              */
/*                                                                       */
/* * * * * * * * * * * * * * * * * * * * * * * * * * * * * * * * * * * * */
/**@file lp_data/HighsLpUtils.h
 * @brief Class-independent utilities for HiGHS
 */
#ifndef LP_DATA_HIGHSLPUTILS_H_
#define LP_DATA_HIGHSLPUTILS_H_

#include <vector>

#include "lp_data/HConst.h"
#include "lp_data/HighsStatus.h"
#include "util/HighsUtils.h"

class HighsLp;
struct HighsScale;
struct HighsBasis;
struct HighsSolution;
class HighsOptions;

using std::vector;

HighsStatus writeBasisFile(const HighsLogOptions& log_options,
                           const HighsBasis& basis, const std::string filename);

HighsStatus readBasisFile(const HighsLogOptions& log_options, HighsBasis& basis,
                          const std::string filename);

// Methods taking HighsLp as an argument
bool isMip(HighsLp& lp);

HighsStatus assessLp(HighsLp& lp, const HighsOptions& options);

HighsStatus assessLpDimensions(const HighsOptions& options, const HighsLp& lp);

HighsStatus assessCosts(const HighsOptions& options, const HighsInt ml_col_os,
                        const HighsIndexCollection& index_collection,
                        vector<double>& cost, const double infinite_cost);

HighsStatus assessBounds(const HighsOptions& options, const char* type,
                         const HighsInt ml_ix_os,
                         const HighsIndexCollection& index_collection,
                         vector<double>& lower, vector<double>& upper,
                         const double infinite_bound);

HighsStatus assessMatrix(const HighsOptions& options, const HighsInt vec_dim,
                         const HighsInt num_vec, vector<HighsInt>& Astart,
                         vector<HighsInt>& Aindex, vector<double>& Avalue,
                         const double small_matrix_value,
                         const double large_matrix_value);
HighsStatus cleanBounds(const HighsOptions& options, HighsLp& lp);

HighsStatus applyScalingToLp(const HighsLogOptions& log_options, HighsLp& lp,
                             const HighsScale& scale);

HighsStatus applyScalingToLpColCost(
    const HighsLogOptions& log_options, HighsLp& lp,
    const vector<double>& colScale,
    const HighsIndexCollection& index_collection);

HighsStatus applyScalingToLpColBounds(
    const HighsLogOptions& log_options, HighsLp& lp,
    const vector<double>& colScale,
    const HighsIndexCollection& index_collection);

HighsStatus applyScalingToLpRowBounds(
    const HighsLogOptions& log_options, HighsLp& lp,
    const vector<double>& rowScale,
    const HighsIndexCollection& index_collection);

HighsStatus applyScalingToLpMatrix(
    const HighsLogOptions& log_options, HighsLp& lp, const double* colScale,
    const double* rowScale, const HighsInt from_col, const HighsInt to_col,
    const HighsInt from_row, const HighsInt to_row);

void applyRowScalingToMatrix(const vector<double>& rowScale,
                             const HighsInt numCol,
                             const vector<HighsInt>& Astart,
                             const vector<HighsInt>& Aindex,
                             vector<double>& Avalue);

void colScaleMatrix(const HighsInt max_scale_factor_exponent, double* colScale,
                    const HighsInt numCol, const vector<HighsInt>& Astart,
                    const vector<HighsInt>& Aindex, vector<double>& Avalue);

HighsStatus applyScalingToLpCol(const HighsLogOptions& log_options, HighsLp& lp,
                                const HighsInt col, const double colScale);

HighsStatus applyScalingToLpRow(const HighsLogOptions& log_options, HighsLp& lp,
                                const HighsInt row, const double rowScale);

void appendToMatrix(HighsLp& lp, const HighsInt num_vec,
                    const HighsInt num_new_vec, const HighsInt num_new_nz,
                    const HighsInt* XAstart, const HighsInt* XAindex,
                    const double* XAvalue);

HighsStatus appendColsToLpVectors(HighsLp& lp, const HighsInt num_new_col,
                                  const vector<double>& colCost,
                                  const vector<double>& colLower,
                                  const vector<double>& colUpper);

HighsStatus appendColsToLpMatrix(HighsLp& lp, const HighsInt num_new_col,
                                 const HighsInt num_new_nz,
                                 const HighsInt* XAstart,
                                 const HighsInt* XAindex,
                                 const double* XAvalue);

HighsStatus appendRowsToLpVectors(HighsLp& lp, const HighsInt num_new_row,
                                  const vector<double>& rowLower,
                                  const vector<double>& rowUpper);

HighsStatus appendRowsToLpMatrix(HighsLp& lp, const HighsInt num_new_row,
                                 const HighsInt num_new_nz,
                                 const HighsInt* XARstart,
                                 const HighsInt* XARindex,
                                 const double* XARvalue);

HighsStatus deleteLpCols(const HighsLogOptions& log_options, HighsLp& lp,
                         const HighsIndexCollection& index_collection);

HighsStatus deleteColsFromLpVectors(
    const HighsLogOptions& log_options, HighsLp& lp, HighsInt& new_num_col,
    const HighsIndexCollection& index_collection);

HighsStatus deleteColsFromLpMatrix(
    const HighsLogOptions& log_options, HighsLp& lp,
    const HighsIndexCollection& index_collection);

HighsStatus deleteLpRows(const HighsLogOptions& log_options, HighsLp& lp,
                         const HighsIndexCollection& index_collection);

HighsStatus deleteRowsFromLpVectors(
    const HighsLogOptions& log_options, HighsLp& lp, HighsInt& new_num_row,
    const HighsIndexCollection& index_collection);

HighsStatus deleteRowsFromLpMatrix(
    const HighsLogOptions& log_options, HighsLp& lp,
    const HighsIndexCollection& index_collection);

HighsStatus changeLpMatrixCoefficient(HighsLp& lp, const HighsInt row,
                                      const HighsInt col,
                                      const double new_value);

HighsStatus changeLpIntegrality(const HighsLogOptions& log_options, HighsLp& lp,
                                const HighsIndexCollection& index_collection,
                                const vector<HighsVarType>& new_integrality);

HighsStatus changeLpCosts(const HighsLogOptions& log_options, HighsLp& lp,
                          const HighsIndexCollection& index_collection,
                          const vector<double>& new_col_cost);

HighsStatus changeLpColBounds(const HighsLogOptions& log_options, HighsLp& lp,
                              const HighsIndexCollection& index_collection,
                              const vector<double>& new_col_lower,
                              const vector<double>& new_col_upper);

HighsStatus changeLpRowBounds(const HighsLogOptions& log_options, HighsLp& lp,
                              const HighsIndexCollection& index_collection,
                              const vector<double>& new_row_lower,
                              const vector<double>& new_row_upper);

HighsStatus changeBounds(const HighsLogOptions& log_options,
                         vector<double>& lower, vector<double>& upper,
                         const HighsIndexCollection& index_collection,
                         const vector<double>& new_lower,
                         const vector<double>& new_upper);

/**
 * @brief Report the data of an LP
 */
void reportLp(const HighsLogOptions& log_options,
              const HighsLp& lp,  //!< LP whose data are to be reported
              const HighsLogType report_level = HighsLogType::kInfo
              //!< INFO => scalar [dimensions];
              //!< DETAILED => vector[costs/bounds];
              //!< VERBOSE => vector+matrix
);
/**
 * @brief Report the brief data of an LP
 */
void reportLpBrief(const HighsLogOptions& log_options,
                   const HighsLp& lp  //!< LP whose data are to be reported
);
/**
 * @brief Report the data of an LP
 */
void reportLpDimensions(const HighsLogOptions& log_options,
                        const HighsLp& lp  //!< LP whose data are to be reported
);
/**
 * @brief Report the data of an LP
 */
void reportLpObjSense(const HighsLogOptions& log_options,
                      const HighsLp& lp  //!< LP whose data are to be reported
);
/**
 * @brief Report the data of an LP
 */
void reportLpColVectors(const HighsLogOptions& log_options,
                        const HighsLp& lp  //!< LP whose data are to be reported
);
/**
 * @brief Report the data of an LP
 */
void reportLpRowVectors(const HighsLogOptions& log_options,
                        const HighsLp& lp  //!< LP whose data are to be reported
);
/**
 * @brief Report the data of an LP
 */
void reportLpColMatrix(const HighsLogOptions& log_options,
                       const HighsLp& lp  //!< LP whose data are to be reported
);

void reportMatrix(const HighsLogOptions& log_options, const std::string message,
                  const HighsInt num_col, const HighsInt num_nz,
                  const HighsInt* start, const HighsInt* index,
                  const double* value);

// Get the number of integer-valued columns in the LP
HighsInt getNumInt(const HighsLp& lp);

// Get the costs for a contiguous set of columns
HighsStatus getLpCosts(const HighsLp& lp, const HighsInt from_col,
                       const HighsInt to_col, double* XcolCost);

// Get the bounds for a contiguous set of columns
HighsStatus getLpColBounds(const HighsLp& lp, const HighsInt from_col,
                           const HighsInt to_col, double* XcolLower,
                           double* XcolUpper);

// Get the bounds for a contiguous set of rows
HighsStatus getLpRowBounds(const HighsLp& lp, const HighsInt from_row,
                           const HighsInt to_row, double* XrowLower,
                           double* XrowUpper);

<<<<<<< HEAD
HighsStatus getLpMatrixCoefficient(const HighsLp& lp, const int row,
                                   const int col, double* val);
// Analyse the data in an LP problem
void analyseLp(const HighsLp& lp, const std::string message);
=======
HighsStatus getLpMatrixCoefficient(const HighsLp& lp, const HighsInt row,
                                   const HighsInt col, double* val);
// Analyse the data in an LP problem
void analyseLp(const HighsLogOptions& log_options, const HighsLp& lp,
               const std::string message);

// Analyse the scaling and data in a scaled LP problem
void analyseScaledLp(const HighsLogOptions& log_options,
                     const HighsScale& scale, const HighsLp& scaled_lp);
>>>>>>> ed66d31c

void writeSolutionToFile(FILE* file, const HighsLp& lp, const HighsBasis& basis,
                         const HighsSolution& solution, const bool pretty);

HighsStatus calculateRowValues(const HighsLp& lp, HighsSolution& solution);
HighsStatus calculateColDuals(const HighsLp& lp, HighsSolution& solution);

bool isBoundInfeasible(const HighsLogOptions& log_options, const HighsLp& lp);

bool isColDataNull(const HighsLogOptions& log_options,
                   const double* usr_col_cost, const double* usr_col_lower,
                   const double* usr_col_upper);
bool isRowDataNull(const HighsLogOptions& log_options,
                   const double* usr_row_lower, const double* usr_row_upper);
bool isMatrixDataNull(const HighsLogOptions& log_options,
                      const HighsInt* usr_matrix_start,
                      const HighsInt* usr_matrix_index,
                      const double* usr_matrix_value);

void reportPresolveReductions(const HighsLogOptions& log_options,
                              const HighsLp& lp, const HighsLp& presolve_lp);

void reportPresolveReductions(const HighsLogOptions& log_options,
                              const HighsLp& lp, const bool presolve_to_empty);

bool isLessInfeasibleDSECandidate(const HighsLogOptions& log_options,
                                  const HighsLp& lp);

void setOrientation(HighsLp& lp, const MatrixOrientation& desired_orientation =
                                     MatrixOrientation::kColwise);
void ensureColWise(HighsLp& lp);
void ensureRowWise(HighsLp& lp);
#endif  // LP_DATA_HIGHSLPUTILS_H_<|MERGE_RESOLUTION|>--- conflicted
+++ resolved
@@ -244,12 +244,6 @@
                            const HighsInt to_row, double* XrowLower,
                            double* XrowUpper);
 
-<<<<<<< HEAD
-HighsStatus getLpMatrixCoefficient(const HighsLp& lp, const int row,
-                                   const int col, double* val);
-// Analyse the data in an LP problem
-void analyseLp(const HighsLp& lp, const std::string message);
-=======
 HighsStatus getLpMatrixCoefficient(const HighsLp& lp, const HighsInt row,
                                    const HighsInt col, double* val);
 // Analyse the data in an LP problem
@@ -259,7 +253,6 @@
 // Analyse the scaling and data in a scaled LP problem
 void analyseScaledLp(const HighsLogOptions& log_options,
                      const HighsScale& scale, const HighsLp& scaled_lp);
->>>>>>> ed66d31c
 
 void writeSolutionToFile(FILE* file, const HighsLp& lp, const HighsBasis& basis,
                          const HighsSolution& solution, const bool pretty);
