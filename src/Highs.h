/* * * * * * * * * * * * * * * * * * * * * * * * * * * * * * * * * * * * */
/*                                                                       */
/*    This file is part of the HiGHS linear optimization suite           */
/*                                                                       */
/*    Written and engineered 2008-2022 at the University of Edinburgh    */
/*                                                                       */
/*    Available as open-source under the MIT License                     */
/*                                                                       */
/*    Authors: Julian Hall, Ivet Galabova, Leona Gottwald and Michael    */
/*    Feldmeier                                                          */
/*                                                                       */
/* * * * * * * * * * * * * * * * * * * * * * * * * * * * * * * * * * * * */
/**@file Highs.h
 * @brief The HiGHS class
 */
#ifndef HIGHS_H_
#define HIGHS_H_

#include <sstream>

#include "lp_data/HighsLpUtils.h"
#include "lp_data/HighsRanging.h"
#include "lp_data/HighsSolutionDebug.h"
#include "model/HighsModel.h"
#include "presolve/PresolveComponent.h"

/**
 * @brief Class to set parameters and run HiGHS
 */
class Highs {
 public:
  Highs();
  virtual ~Highs() {
    FILE* log_file_stream = options_.log_options.log_file_stream;
    if (log_file_stream != nullptr) {
      assert(log_file_stream != stdout);
      fclose(log_file_stream);
    }
  }

  /**
   * @brief Reset the options and then call clearModel()
   */
  HighsStatus clear();

  /**
   * @brief Clear the incumbent model and then call clearSolver()
   */
  HighsStatus clearModel();

  /**
   * @brief Clear all solution data associated with the model
   */
  HighsStatus clearSolver();

  /**
   * Methods for model input
   */

  /**
   * Every model loading module eventually uses
   * passModel(HighsModel model) to communicate the model to HiGHS.
   */

  /**
   * @brief Pass a HighsModel instance to Highs
   */
  HighsStatus passModel(HighsModel model);

  /**
   * @brief Pass a HighsLp instance to Highs
   */
  HighsStatus passModel(HighsLp lp);

  /**
   * @brief Pass a QP (possibly with integrality data) via pointers to vectors
   * of data
   */
  HighsStatus passModel(
      const HighsInt num_col, const HighsInt num_row, const HighsInt num_nz,
      const HighsInt q_num_nz, const HighsInt a_format, const HighsInt q_format,
      const HighsInt sense, const double offset, const double* col_cost,
      const double* col_lower, const double* col_upper, const double* row_lower,
      const double* row_upper, const HighsInt* a_start, const HighsInt* a_index,
      const double* a_value, const HighsInt* q_start, const HighsInt* q_index,
      const double* q_value, const HighsInt* integrality = nullptr);

  /**
   * @brief Pass an LP (possibly with integrality data) via pointers to vectors
   * of data
   */
  HighsStatus passModel(const HighsInt num_col, const HighsInt num_row,
                        const HighsInt num_nz, const HighsInt a_format,
                        const HighsInt sense, const double offset,
                        const double* col_cost, const double* col_lower,
                        const double* col_upper, const double* row_lower,
                        const double* row_upper, const HighsInt* a_start,
                        const HighsInt* a_index, const double* a_value,
                        const HighsInt* integrality = nullptr);

  /**
   * @brief Pass a HighsHessian instance for the incumbent model
   */
  HighsStatus passHessian(HighsHessian hessian_);

  /**
   * @brief Pass the Hessian for the incumbent model via pointers to vectors of
   * data
   */
  HighsStatus passHessian(const HighsInt dim, const HighsInt num_nz,
                          const HighsInt format, const HighsInt* start,
                          const HighsInt* index, const double* value);

  /**
   * @brief Read in a model
   */
  HighsStatus readModel(const std::string filename);

  /**
   * @brief Read in a basis
   */
  HighsStatus readBasis(const std::string filename);

  /**
   * @brief Presolve the incumbent model
   */
  HighsStatus presolve();

  /**
   * @brief Solve the incumbent model according to the specified options
   */
  HighsStatus run();

  /**
   * @brief Postsolve the incumbent model
   */
  HighsStatus postsolve(const HighsSolution& solution, const HighsBasis& basis);

  /**
   * @brief Write the current solution to a file in a given style
   */
  HighsStatus writeSolution(const std::string filename, const HighsInt style);

  /**
   * @brief Read a HiGHS solution file in a given style
   */
  HighsStatus readSolution(const std::string filename, const HighsInt style);

  /**
   * @brief Check the feasibility of the current solution. Of value
   * after calling Highs::readSolution
   */
  HighsStatus checkSolutionFeasibility();

  /**
   * Methods for HiGHS option input/output
   */

  /**
   * @brief Set an option to the bool/HighsInt/double/string value if it's
   * legal and, for bool/HighsInt/double, only if it's of the correct type
   */

  HighsStatus setOptionValue(const std::string& option, const bool value);

  HighsStatus setOptionValue(const std::string& option, const HighsInt value);

#ifdef HIGHSINT64
  HighsStatus setOptionValue(const std::string& option, const int value) {
    return setOptionValue(option, HighsInt{value});
  }
#endif

  HighsStatus setOptionValue(const std::string& option, const double value);

  HighsStatus setOptionValue(const std::string& option,
                             const std::string value);

  HighsStatus setOptionValue(const std::string& option, const char* value);

  /**
   * @brief Read option values from a file
   */
  HighsStatus readOptions(const std::string filename);

  /**
   * @brief Pass a HighsOptions instance to Highs
   */
  HighsStatus passOptions(const HighsOptions& options);

  /**
   * @brief Get a const reference to the internal option values
   */
  const HighsOptions& getOptions() const { return options_; }

  /**
   * @brief Gets an option value as bool/HighsInt/double/string and, for
   * bool/int/double, only if it's of the correct type.
   */
  HighsStatus getOptionValue(const std::string& option, bool& value) const;

  HighsStatus getOptionValue(const std::string& option, HighsInt& value) const;

  HighsStatus getOptionValue(const std::string& option, double& value) const;

  HighsStatus getOptionValue(const std::string& option,
                             std::string& value) const;

  /**
   * @brief Get the type expected by an option
   */
  HighsStatus getOptionType(const std::string& option,
                            HighsOptionType& type) const;

  /**
   * @brief Reset the options to the default values
   */
  HighsStatus resetOptions();

  /**
   * @brief Write (deviations from default values of) the options to a
   * file, with the extension ".html" producing HTML, otherwise using
   * the standard format used to read options from a file.
   */
  HighsStatus writeOptions(const std::string filename,  //!< The filename
                           const bool report_only_deviations = false) const;

  /**
   * @brief Get a const reference to the internal info values
   * type.
   */
  const HighsInfo& getInfo() const { return info_; }

  /**
   * @brief Get an info value as HighsInt/int64_t/double, and only if
   * it's of the correct type.
   */

  HighsStatus getInfoValue(const std::string& info, HighsInt& value) const;

#ifndef HIGHSINT64
  HighsStatus getInfoValue(const std::string& info, int64_t& value) const;
#endif

  HighsStatus getInfoValue(const std::string& info, double& value) const;

  /**
   * @brief Write info values to a file, with the extension ".html"
   * producing HTML, otherwise using the standard format used to read
   * options from a file.
   */
  HighsStatus writeInfo(const std::string filename) const;

  /**
   * @brief Get the value of infinity used by HiGHS
   */
  double getInfinity() { return kHighsInf; }

  /**
   * @brief Get the run time of HiGHS
   */
  double getRunTime() { return timer_.readRunHighsClock(); }

  /**
   * Methods for model output
   */

  /**
   * @brief Return a const reference to the presolved HighsLp instance in HiGHS
   */
  const HighsLp& getPresolvedLp() const { return presolved_model_.lp_; }

  /**
   * @brief Return a const reference to the presolved HighsModel instance in
   * HiGHS
   */
  const HighsModel& getPresolvedModel() const { return presolved_model_; }

  /**
   * @brief Return a const reference to the incumbent LP
   */
  const HighsLp& getLp() const { return model_.lp_; }

  /**
   * @brief Return a const reference to the incumbent model
   */
  const HighsModel& getModel() const { return model_; }

  /**
   * @brief Return a const reference to the internal HighsSolution instance
   */
  const HighsSolution& getSolution() const { return solution_; }

  /**
   * @brief Return a const reference to the internal HighsBasis instance
   */
  const HighsBasis& getBasis() const { return basis_; }

  /**
   * @brief Return the status for the incumbent model. Returning the
   * scaled model status is deprecated
   */
  const HighsModelStatus& getModelStatus(
      const bool scaled_model = false) const {
    return scaled_model ? scaled_model_status_ : model_status_;
  }

  /**
   * @brief Returns the current model's presolve status
   */
  const HighsPresolveStatus& getModelPresolveStatus() const {
    return model_presolve_status_;
  }

  /**
   * @brief Indicate whether a dual unbounded ray exists, and gets
   * it if it does and dual_ray is not nullptr
   */
  HighsStatus getDualRay(bool& has_dual_ray, double* dual_ray_value = nullptr);

  /**
   * @brief Indicate whether a primal unbounded ray exists, and gets
   * it if it does and primal_ray is not nullptr
   */
  HighsStatus getPrimalRay(bool& has_primal_ray,
                           double* primal_ray_value = nullptr);

  /**
   * @brief Get the ranging information for the current LP, possibly
   * returning it, as well as holding it internally
   */
  HighsStatus getRanging();
  HighsStatus getRanging(HighsRanging& ranging);

  /**
   * @brief Get the current model objective value
   */
  double getObjectiveValue() const { return info_.objective_function_value; }

  /**
   * Methods for operations with the invertible representation of the
   * current basis matrix
   */

  /**
   * @brief Gets the basic variables in the order corresponding to
   * calls to getBasisInverseRow, getBasisInverseCol, getBasisSolve,
   * getBasisTransposeSolve, getReducedRow and
   * getReducedColumn. Non-negative entries are indices of columns,
   * and negative entries are -(row_index+1).
   */
  HighsStatus getBasicVariables(HighsInt* basic_variables);

  /**
   * @brief Form a row of \f$B^{-1}\f$ for basis matrix \f$B\f$,
   * returning the indices of the nonzeros unless row_num_nz is
   * nullptr
   */
  HighsStatus getBasisInverseRow(const HighsInt row, double* row_vector,
                                 HighsInt* row_num_nz = nullptr,
                                 HighsInt* row_indices = nullptr);

  /**
   * @brief Form a column of \f$B^{-1}\f$ for basis matrix \f$B\f$,
   * returning the indices of the nonzeros unless col_num_nz is
   * nullptr
   */
  HighsStatus getBasisInverseCol(const HighsInt col, double* col_vector,
                                 HighsInt* col_num_nz = nullptr,
                                 HighsInt* col_indices = nullptr);

  /**
   * @brief Form \f$\mathbf{x}=B^{-1}\mathbf{b}\f$ for a given vector
   * \f$\mathbf{b}\f$, returning the indices of the nonzeros unless
   * solution_num_nz is nullptr
   */
  HighsStatus getBasisSolve(const double* rhs, double* solution_vector,
                            HighsInt* solution_num_nz = nullptr,
                            HighsInt* solution_indices = nullptr);

  /**
   * @brief Form \f$\mathbf{x}=B^{-T}\mathbf{b}\f$ for a given vector
   * \f$\mathbf{b}\f$, returning the indices of the nonzeros unless
   * solution_num_nz is nullptr
   */
  HighsStatus getBasisTransposeSolve(const double* rhs, double* solution_vector,
                                     HighsInt* solution_num_nz = nullptr,
                                     HighsInt* solution_indices = nullptr);

  /**
   * @brief Form a row of \f$B^{-1}A\f$, returning the indices of the
   * nonzeros unless row_num_nz is nullptr, computing the row using
   * pass_basis_inverse_row_vector unless it is nullptr
   */
  HighsStatus getReducedRow(
      const HighsInt row, double* row_vector, HighsInt* row_num_nz = nullptr,
      HighsInt* row_indices = nullptr,
      const double* pass_basis_inverse_row_vector = nullptr);

  /**
   * @brief Form a column of \f$B^{-1}A\f$, returning the indices of
   * the nonzeros unless col_num_nz is nullptr
   */
  HighsStatus getReducedColumn(const HighsInt col, double* col_vector,
                               HighsInt* col_num_nz = nullptr,
                               HighsInt* col_indices = nullptr);

  /**
   * @brief Get the number of columns in the incumbent model
   */
  HighsInt getNumCol() const { return model_.lp_.num_col_; }

  /**
   * @brief Get the number of rows in the incumbent model
   */
  HighsInt getNumRow() const { return model_.lp_.num_row_; }

  /**
   * @brief Get the number of (constraint matrix) nonzeros in the incumbent
   * model
   */
  HighsInt getNumNz() const { return model_.lp_.a_matrix_.numNz(); }

  /**
   * @brief Get the number of Hessian matrix nonzeros in the incumbent model
   */
  HighsInt getHessianNumNz() const { return model_.hessian_.numNz(); }

  /**
   * @brief Get the objective sense of the incumbent model
   */
  HighsStatus getObjectiveSense(ObjSense& sense) const;

  /**
   * @brief Get the objective offset of the incumbent model
   */
  HighsStatus getObjectiveOffset(double& offset) const;

  /**
   * @brief Get multiple columns from the model given by an interval [from_col,
   * to_col]
   */
  HighsStatus getCols(
      const HighsInt
          from_col,  //!< The index of the first column to get from the model
      const HighsInt
          to_col,  //!< The index of the last column to get from the model
      HighsInt& num_col,  //!< Number of columns got from the model
      double* cost,       //!< Array of size num_col with costs
      double* lower,      //!< Array of size num_col with lower bounds
      double* upper,      //!< Array of size num_col with upper bounds
      HighsInt& num_nz,   //!< Number of nonzeros got from the model
      HighsInt*
          start,  //!< Array of size num_col with start indices of the columns
      HighsInt*
          index,     //!< Array of size num_nz with row indices for the columns
      double* value  //!< Array of size num_nz with row values for the columns
  );

  /**
   * @brief Get multiple columns from the model given by a set
   */
  HighsStatus getCols(
      const HighsInt num_set_entries,  //!< The number of indides in the set
      const HighsInt* set,  //!< Array of size num_set_entries with indices of
                            //!< columns to get
      HighsInt& num_col,    //!< Number of columns got from the model
      double* cost,         //!< Array of size num_col with costs
      double* lower,        //!< Array of size num_col with lower bounds
      double* upper,        //!< Array of size num_col with upper bounds
      HighsInt& num_nz,     //!< Number of nonzeros got from the model
      HighsInt*
          start,  //!< Array of size num_col with start indices of the columns
      HighsInt*
          index,     //!< Array of size num_nz with row indices for the columns
      double* value  //!< Array of size num_nz with row values for the columns
  );

  /**
   * @brief Get multiple columns from the model given by a mask
   */
  HighsStatus getCols(
      const HighsInt* mask,  //!< Full length array with 1 => get; 0 => not
      HighsInt& num_col,     //!< Number of columns got from the model
      double* cost,          //!< Array of size num_col with cost
      double* lower,         //!< Array of size num_col with lower bounds
      double* upper,         //!< Array of size num_col with upper bounds
      HighsInt& num_nz,      //!< Number of nonzeros got from the model
      HighsInt*
          start,  //!<  Array of size num_col with start indices of the columns
      HighsInt*
          index,     //!<  Array of size num_nz with row indices for the columns
      double* value  //!<  Array of size num_nz with row values for the columns
  );

  /**
   * @brief Get multiple rows from the model given by an interval [from_row,
   * to_row]
   */
  HighsStatus getRows(
      const HighsInt
          from_row,  //!< The index of the first row to get from the model
      const HighsInt
          to_row,         //!< The index of the last row to get from the model
      HighsInt& num_row,  //!< Number of rows got from the model
      double* lower,      //!< Array of size num_row with lower bounds
      double* upper,      //!< Array of size num_row with upper bounds
      HighsInt& num_nz,   //!< Number of nonzeros got from the model
      HighsInt*
          start,  //!< Array of size num_row with start indices of the rows
      HighsInt*
          index,     //!< Array of size num_nz with column indices for the rows
      double* value  //!< Array of size num_nz with column values for the rows
  );

  /**
   * @brief Get multiple rows from the model given by a set
   */
  HighsStatus getRows(
      const HighsInt num_set_entries,  //!< The number of indides in the set
      const HighsInt*
          set,  //!< Array of size num_set_entries with indices of rows to get
      HighsInt& num_row,  //!< Number of rows got from the model
      double* lower,      //!< Array of size num_row with lower bounds
      double* upper,      //!< Array of size num_row with upper bounds
      HighsInt& num_nz,   //!< Number of nonzeros got from the model
      HighsInt*
          start,  //!< Array of size num_row with start indices of the rows
      HighsInt*
          index,     //!< Array of size num_nz with column indices for the rows
      double* value  //!< Array of size num_nz with column values for the rows
  );

  /**
   * @brief Get multiple rows from the model given by a mask
   */
  HighsStatus getRows(
      const HighsInt* mask,  //!< Full length array with 1 => get; 0 => not
      HighsInt& num_row,     //!< Number of rows got from the model
      double* lower,         //!< Array of size num_row with lower bounds
      double* upper,         //!< Array of size num_row with upper bounds
      HighsInt& num_nz,      //!< Number of nonzeros got from the model
      HighsInt*
          start,  //!< Array of size num_row with start indices of the rows
      HighsInt*
          index,     //!< Array of size num_nz with column indices for the rows
      double* value  //!< Array of size num_nz with column values for the rows
  );

  /**
   * @brief Get a matrix coefficient
   */
  HighsStatus getCoeff(const HighsInt row, const HighsInt col, double& value);

  /**
   * @brief Write out the incumbent model to a file
   */
  HighsStatus writeModel(const std::string filename);

  /**
   * @brief Write out the internal HighsBasis instance to a file
   */
  HighsStatus writeBasis(const std::string filename);

  /**
   * Methods for incumbent model modification
   */

  /**
   * @brief Change the objective sense of the incumbent model
   */
  HighsStatus changeObjectiveSense(const ObjSense sense);

  /**
   * @brief Change the objective offset of the incumbent model
   */
  HighsStatus changeObjectiveOffset(const double offset);

  /**
   * @brief Change the integrality of a column
   */
  HighsStatus changeColIntegrality(const HighsInt col,
                                   const HighsVarType integrality);

  /**
   * @brief Change the integrality of multiple columns given by an
   * interval [from_col, to_col]
   */
  HighsStatus changeColsIntegrality(const HighsInt from_col,
                                    const HighsInt to_col,
                                    const HighsVarType* integrality);

  /**
   * @brief Change the integrality of multiple columns given by a set of indices
   */
  HighsStatus changeColsIntegrality(const HighsInt num_set_entries,
                                    const HighsInt* set,
                                    const HighsVarType* integrality);

  /**
   * @brief Change the integrality of multiple columns given by a mask
   * (full length array with 1 => change; 0 => not)
   */
  HighsStatus changeColsIntegrality(const HighsInt* mask,
                                    const HighsVarType* integrality);

  /**
   * @brief Change the cost of a column
   */
  HighsStatus changeColCost(const HighsInt col, const double cost);

  /**
   * @brief Change the cost of multiple columns given by an interval [from_col,
   * to_col]
   */
  HighsStatus changeColsCost(const HighsInt from_col, const HighsInt to_col,
                             const double* cost);

  /**
   * @brief Change the cost of multiple columns given by a set of indices
   */
  HighsStatus changeColsCost(const HighsInt num_set_entries,
                             const HighsInt* set, const double* cost);

  /**
   * @brief Change the cost of multiple columns given by a mask
   * (full length array with 1 => change; 0 => not)
   */
  HighsStatus changeColsCost(const HighsInt* mask, const double* cost);

  /**
   * @brief Change the bounds of a column
   */
  HighsStatus changeColBounds(const HighsInt col, const double lower,
                              const double upper);

  /**
   * @brief Change the bounds of multiple columns given by an interval
   * [from_col, to_col]
   */
  HighsStatus changeColsBounds(const HighsInt from_col, const HighsInt to_col,
                               const double* lower, const double* upper);

  /**
   * @brief Change the bounds of multiple columns given by a set of indices
   */
  HighsStatus changeColsBounds(const HighsInt num_set_entries,
                               const HighsInt* set, const double* lower,
                               const double* upper);

  /**
   * @brief Change the cost of multiple columns given by a mask (full
   * length array with 1 => change; 0 => not)
   */
  HighsStatus changeColsBounds(const HighsInt* mask, const double* lower,
                               const double* upper);

  /**
   * @brief Change the bounds of a row
   */
  HighsStatus changeRowBounds(const HighsInt row, const double lower,
                              const double upper);

  /**
   * @brief Change the bounds of multiple rows given by an interval [from_row,
   * to_row]
   */
  HighsStatus changeRowsBounds(const HighsInt from_row, const HighsInt to_row,
                               const double* lower, const double* upper);

  /**
   * @brief Change the bounds of multiple rows given by a set of indices
   */
  HighsStatus changeRowsBounds(const HighsInt num_set_entries,
                               const HighsInt* set, const double* lower,
                               const double* upper);

  /**
   * @brief Change the cost of multiple rows given by a mask (full
   * length array with 1 => change; 0 => not)
   */
  HighsStatus changeRowsBounds(const HighsInt* mask, const double* lower,
                               const double* upper);

  /**
   * @brief Change a matrix coefficient
   */
  HighsStatus changeCoeff(const HighsInt row, const HighsInt col,
                          const double value);
  /**
   * @brief Sets the constraint matrix format of the incumbent model
   */
  HighsStatus setMatrixFormat(const MatrixFormat desired_format) {
    this->model_.lp_.setFormat(desired_format);
    return HighsStatus::kOk;
  }

  /**
   * @brief Adds a variable to the incumbent model, without the matrix
   * coefficients if num_new_nz = 0, in which case indices and values
   * arrays can be nullptr
   */
  HighsStatus addCol(const double cost, const double lower, const double upper,
                     const HighsInt num_new_nz, const HighsInt* indices,
                     const double* values);

  /**
   * @brief Adds multiple columns to the incumbent model, without the matrix
   * coefficients if num_new_nz = 0, in which case column-wise starts,
   * indices and values arrays can be nullptr
   */
  HighsStatus addCols(const HighsInt num_new_col, const double* cost,
                      const double* lower, const double* upper,
                      const HighsInt num_new_nz, const HighsInt* starts,
                      const HighsInt* indices, const double* values);

  /**
   * @brief Adds a variable to the incumbent model, without the cost or matrix
   * coefficients
   */
  HighsStatus addVar(const double lower, const double upper) {
    return this->addVars(1, &lower, &upper);
  }

  /**
   * @brief Adds multiple variables to the incumbent model, without the costs or
   * matrix coefficients
   */
  HighsStatus addVars(const HighsInt num_new_var, const double* lower,
                      const double* upper);

  /**
   * @brief Add a row to the incumbent model, without the matrix coefficients if
   * num_new_nz = 0, in which case indices and values arrays can be
   * nullptr
   */
  HighsStatus addRow(const double lower, const double upper,
                     const HighsInt num_new_nz, const HighsInt* indices,
                     const double* values);

  /**
   * @brief Adds multiple rows to the incumbent model, without the matrix
   * coefficients if num_new_nz = 0, in which case row-wise starts,
   * indices and values arrays can be nullptr
   */
  HighsStatus addRows(const HighsInt num_new_row, const double* lower,
                      const double* upper, const HighsInt num_new_nz,
                      const HighsInt* starts, const HighsInt* indices,
                      const double* values);

  /**
   * @brief Delete multiple columns from the incumbent model given by an
   * interval [from_col, to_col]
   */
  HighsStatus deleteCols(const HighsInt from_col, const HighsInt to_col);

  /**
   * @brief Delete multiple columns from the incumbent model given by a set
   */
  HighsStatus deleteCols(const HighsInt num_set_entries, const HighsInt* set);

  /**
   * @brief Delete multiple columns from the incumbent model given by
   * a mask (full length array with 1 => change; 0 => not). New index
   * of any column not deleted is returned in place of the value 0.
   */
  HighsStatus deleteCols(HighsInt* mask);

  /**
   * @brief Delete multiple variables from the incumbent model given by an
   * interval [from_var, to_var]
   */
  HighsStatus deleteVars(const HighsInt from_var, const HighsInt to_var) {
    return deleteCols(from_var, to_var);
  }

  /**
   * @brief Delete multiple variables from the incumbent model given by a set
   */
  HighsStatus deleteVars(const HighsInt num_set_entries, const HighsInt* set) {
    return deleteCols(num_set_entries, set);
  }

  /**
   * @brief Delete multiple variables from the incumbent model given by
   * a mask (full length array with 1 => change; 0 => not). New index
   * of any variable not deleted is returned in place of the value 0.
   */
  HighsStatus deleteVars(HighsInt* mask) { return deleteCols(mask); }

  /**
   * @brief Delete multiple rows from the incumbent model given by an interval
   * [from_row, to_row]
   */
  HighsStatus deleteRows(const HighsInt from_row, const HighsInt to_row);

  /**
   * @brief Delete multiple rows from the incumbent model given by a set
   */
  HighsStatus deleteRows(const HighsInt num_set_entries, const HighsInt* set);

  /**
   * @brief Delete multiple rows from the incumbent model given by a
   * mask (full length array with 1 => change; 0 => not). New index of
   * any row not deleted is returned in place of the value 0.
   */
  HighsStatus deleteRows(HighsInt* mask);

  /**
   * @brief Scale a matrix column (and cost) by a constant - flipping bounds if
   * the constant is negative
   */
  HighsStatus scaleCol(const HighsInt col, const double scale_value);

  /**
   * @brief Scale a matrix row by a constant - flipping bounds if the constant
   * is negative
   */
  HighsStatus scaleRow(const HighsInt row, const double scale_value);

  /**
   * Other methods for specialist applications
   */

  /**
   * Methods for setting basis_ and solution_
   */

  /**
   * @brief Pass a HighsSolution instance to set the internal
   * HighsSolution instance. If any of col_value, col_dual and
   * row_dual is not set, the internal HighsSolution instance is not
   * updated
   */
  HighsStatus setSolution(const HighsSolution& solution);

  /**
   * @brief Set the callback method and user data to use for logging
   */
  HighsStatus setLogCallback(void (*log_callback)(HighsLogType, const char*,
                                                  void*),
                             void* log_callback_data = nullptr);

  /**
   * @brief Use the HighsBasis passed to set the internal HighsBasis
   * instance. The origin string is used to identify the source of the
   * HighsBasis instance.
   */
  HighsStatus setBasis(const HighsBasis& basis, const std::string origin = "");

  /**
   * @brief Clear the internal HighsBasis instance
   */
  HighsStatus setBasis();

  /**
   * @brief Run IPX crossover (possibly from a given HighsSolution
   * instance) and, if successful, set the internal HighsBasis
   * instance
   */
  HighsStatus crossover();
  HighsStatus crossover(HighsSolution& solution);

  /**
   * @brief Open a named log file
   */
  HighsStatus openLogFile(const std::string log_file = "");

  /**
   * @brief Interpret common qualifiers to string values
   */
  std::string modelStatusToString(const HighsModelStatus model_status) const;
  std::string solutionStatusToString(const HighsInt solution_status) const;
  std::string basisStatusToString(const HighsBasisStatus basis_status) const;
  std::string basisValidityToString(const HighsInt basis_validity) const;

  // Start of advanced methods for HiGHS MIP solver
  /**
   * @brief Get the hot start basis data from the most recent simplex
   * solve. Advanced method: for HiGHS MIP solver
   */
  const HotStart& getHotStart() const { return ekk_instance_.hot_start_; }

  /**
   * @brief Set up for simplex using the supplied hot start
   * data. Advanced method: for HiGHS MIP solver
   */
  HighsStatus setHotStart(const HotStart& hot_start);

  /**
   * @brief Freeze the current internal HighsBasis instance and
   * standard NLA, returning a value to be used to recover this basis
   * and standard NLA at minimal cost. Advanced method: for HiGHS MIP
   * solver
   */
  HighsStatus freezeBasis(HighsInt& frozen_basis_id);

  /**
   * @brief Unfreeze a frozen HighsBasis instance and standard NLA (if
   * possible). Advanced method: for HiGHS MIP solver
   */
  HighsStatus unfreezeBasis(const HighsInt frozen_basis_id);

  /**
   * @brief Check that all frozen basis data has been
   * cleared. Advanced method: for HiGHS MIP solver
   */
  HighsStatus frozenBasisAllDataClear() {
    return ekk_instance_.frozenBasisAllDataClear();
  }

  /**
   * @Brief Put a copy of the current iterate - basis; invertible
   * representation and dual edge weights - into storage within
   * HSimplexNla. Advanced method: for HiGHS MIP solver
   */
  HighsStatus putIterate();

  /**
   * @Brief Get a copy of the iterate stored within HSimplexNla and
   * overwrite the current iterate. Advanced method: for HiGHS MIP
   * solver
   */
  HighsStatus getIterate();

  /**
   * @brief Get the dual edge weights (steepest/devex) in the order of
   * the basic indices or nullptr when they are not available.
   */
  const double* getDualEdgeWeights() const {
    return ekk_instance_.dual_edge_weight_.empty()
               ? nullptr
               : ekk_instance_.dual_edge_weight_.data();
  }

<<<<<<< HEAD
  /**
   * @brief Run IPX crossover (possibly from a given HighsSolution
   * instance) and, if successful, set the internal HighsBasis
   * instance
   */
  HighsStatus crossover();
  HighsStatus crossover(HighsSolution& solution);

  /**
   * @brief Open a named log file
   */
  HighsStatus openLogFile(const std::string log_file = "");

  /**
   * @brief Interpret common qualifiers to string values
   */
  std::string modelStatusToString(const HighsModelStatus model_status) const;
  std::string solutionStatusToString(const HighsInt solution_status) const;
  std::string basisStatusToString(const HighsBasisStatus basis_status) const;
  std::string basisValidityToString(const HighsInt basis_validity) const;

  /**
   * @brief Sets the constraint matrix format of the incumbent model
   */
  HighsStatus setMatrixFormat(const MatrixFormat desired_format) {
    this->model_.lp_.setFormat(desired_format);
    return HighsStatus::kOk;
  }

  /**
   * @brief Releases all resources held by the global scheduler instance. It is
   * not thread-safe to call this function while calling run() or presolve() on
   * any other Highs instance in any thread. After this function has terminated
   * it is guaranteed that eventually all previously created scheduler threads
   * will terminate and allocated memory will be released. After this function
   * has returned the option value for the number of threads may be altered to a
   * new value before the next call to run() or presolve(). If the given bool
   * parameter has value true, then the function will not return until all
   * memory is freed, which might be desirable when debugging heap memory but
   * requires the calling thread to wait for all scheduler threads to wake-up
   * which is usually not necessary.
   */
  static void resetGlobalScheduler(bool blocking = false);

=======
>>>>>>> d545131f
#ifdef OSI_FOUND
  friend class OsiHiGHSSolverInterface;
#endif
  // Start of deprecated methods

  HighsInt getNumCols() const {
    deprecationMessage("getNumCols", "getNumCol");
    return getNumCol();
  }
  HighsInt getNumRows() const {
    deprecationMessage("getNumRows", "getNumRow");
    return getNumRow();
  }
  HighsInt getNumEntries() {
    deprecationMessage("getNumEntries", "getNumNz");
    return getNumNz();
  }

  HighsStatus setHighsOptionValue(const std::string& option, const bool value);

  HighsStatus setHighsOptionValue(const std::string& option,
                                  const HighsInt value);

#ifdef HIGHSINT64
  HighsStatus setHighsOptionValue(const std::string& option,
                                  const int value  //!< The option value
  ) {
    deprecationMessage("setHighsOptionValue", "setOptionValue");
    return setOptionValue(option, HighsInt{value});
  }
#endif

  HighsStatus setHighsOptionValue(const std::string& option,
                                  const double value);

  HighsStatus setHighsOptionValue(const std::string& option,
                                  const std::string value  //!< The option value
  );

  HighsStatus setHighsOptionValue(const std::string& option, const char* value);

  HighsStatus readHighsOptions(const std::string filename  //!< The filename
  );

  HighsStatus passHighsOptions(const HighsOptions& options  //!< The options
  );

  HighsStatus getHighsOptionValue(const std::string& option, bool& value);

  HighsStatus getHighsOptionValue(const std::string& option, HighsInt& value);

  HighsStatus getHighsOptionValue(const std::string& option, double& value);

  HighsStatus getHighsOptionValue(const std::string& option,
                                  std::string& value);

  HighsStatus getHighsOptionType(const std::string& option,
                                 HighsOptionType& type  //!< The option type
  );

  const HighsOptions& getHighsOptions() const;

  HighsStatus resetHighsOptions();

  HighsStatus writeHighsOptions(
      const std::string filename,  //!< The filename
      const bool report_only_non_default_values = true);

  HighsInt getSimplexIterationCount() {
    deprecationMessage("getSimplexIterationCount", "None");
    return info_.simplex_iteration_count;
  }

  HighsStatus setHighsLogfile(FILE* logfile = nullptr);

  HighsStatus setHighsOutput(FILE* output = nullptr);

  const HighsInfo& getHighsInfo() const;

  HighsStatus getHighsInfoValue(const std::string& info, HighsInt& value);

  HighsStatus getHighsInfoValue(const std::string& info,
                                double& value) const;  //!< The info value

  HighsStatus writeHighsInfo(const std::string filename  //!< The filename
  );

  double getHighsInfinity();

  double getHighsRunTime();

  HighsStatus writeSolution(const std::string filename,
                            const bool pretty = false) const;

  void logHeader();

  void deprecationMessage(const std::string method_name,
                          const std::string alt_method_name) const;

  // End of deprecated methods
 private:
  HighsSolution solution_;
  HighsBasis basis_;
  HighsModel model_;
  HighsModel presolved_model_;
  HighsTimer timer_;

  HighsOptions options_;
  HighsInfo info_;
  HighsRanging ranging_;

  HighsPresolveStatus model_presolve_status_ =
      HighsPresolveStatus::kNotPresolved;
  HighsModelStatus model_status_ = HighsModelStatus::kNotset;
  HighsModelStatus scaled_model_status_ = HighsModelStatus::kNotset;

  HEkk ekk_instance_;

  HighsInt max_threads = 0;
  // This is strictly for debugging. It's used to check whether
  // returnFromRun() was called after the previous call to
  // Highs::run() and, assuming that this is always done, it checks
  // whether Highs::run() is called recursively.
  bool called_return_from_run = true;
  HighsInt debug_run_call_num_ = 0;

  bool written_log_header = false;

  void exactResizeModel() {
    this->model_.lp_.exactResize();
    this->model_.hessian_.exactResize();
  }

  HighsStatus callSolveLp(HighsLp& lp, const string message);
  HighsStatus callSolveQp();
  HighsStatus callSolveMip();
  HighsStatus callRunPostsolve(const HighsSolution& solution,
                               const HighsBasis& basis);

  PresolveComponent presolve_;
  HighsPresolveStatus runPresolve(const bool force_presolve = false);
  HighsPostsolveStatus runPostsolve();

  HighsStatus openWriteFile(const string filename, const string method_name,
                            FILE*& file, bool& html) const;

  void reportModel();
  void newHighsBasis();
  void forceHighsSolutionBasisSize();
  //
  // For cases where there is no solution data for the model, but its
  // status is proved otherwise. Sets the model status, then clears any solution
  // and basis data
  void setHighsModelStatusAndClearSolutionAndBasis(
      const HighsModelStatus model_status);
  //
  // Sets unscaled and scaled model status, basis, solution and info
  // from the highs_model_object
  void setBasisValidity();
  //
  // Clears the presolved model and its status
  void clearPresolve();
  //
  // Methods to clear solver data for users in Highs class members
  // before (possibly) updating them with data from trying to solve
  // the inumcumbent model.
  //
  // Clears all solver data in Highs class members by calling
  // clearModelStatus(), clearSolution(), clearBasis(),
  // clearInfo() and clearEkk()
  void clearUserSolverData();
  //
  // Clears the model status, solution_ and info_
  void clearModelStatusSolutionAndInfo();
  //
  // Sets unscaled and scaled model status to HighsModelStatus::kNotset
  void clearModelStatus();
  //
  // Sets primal and dual solution status to
  // kSolutionStatusNone, and clears solution_ vectors
  void clearSolution();
  //
  // Invalidates basis and clears basis_ vectors
  void clearBasis();
  //
  // Invalidates info_ and resets the values of its members
  void clearInfo();
  //
  // Invalidates ranging_ and clears its vectors
  void clearRanging();

  // Invalidates ekk_instance_
  void clearEkk();

  HighsStatus returnFromRun(const HighsStatus return_status);
  HighsStatus returnFromHighs(const HighsStatus return_status);
  void reportSolvedLpQpStats();

  void underDevelopmentLogMessage(const std::string method_name);

  // Interface methods
  HighsStatus addColsInterface(
      HighsInt ext_num_new_col, const double* ext_col_cost,
      const double* ext_col_lower, const double* ext_col_upper,
      HighsInt ext_num_new_nz, const HighsInt* ext_a_start,
      const HighsInt* ext_a_index, const double* ext_a_value);

  HighsStatus addRowsInterface(HighsInt ext_num_new_row,
                               const double* ext_row_lower,
                               const double* ext_row_upper,
                               HighsInt ext_num_new_nz,
                               const HighsInt* ext_ar_start,
                               const HighsInt* ext_ar_index,
                               const double* ext_ar_value);

  void deleteColsInterface(HighsIndexCollection& index_collection);

  void deleteRowsInterface(HighsIndexCollection& index_collection);

  void getColsInterface(const HighsIndexCollection& index_collection,
                        HighsInt& num_col, double* col_cost, double* col_lower,
                        double* col_upper, HighsInt& num_nz,
                        HighsInt* col_matrix_start, HighsInt* col_matrix_index,
                        double* col_matrix_value);

  void getRowsInterface(const HighsIndexCollection& index_collection,
                        HighsInt& num_row, double* row_lower, double* row_upper,
                        HighsInt& num_nz, HighsInt* row_matrix_start,
                        HighsInt* row_matrix_index, double* row_matrix_value);

  void getCoefficientInterface(const HighsInt ext_row, const HighsInt ext_col,
                               double& value);

  HighsStatus changeObjectiveSenseInterface(const ObjSense ext_sense);
  HighsStatus changeObjectiveOffsetInterface(const double ext_offset);
  HighsStatus changeIntegralityInterface(HighsIndexCollection& index_collection,
                                         const HighsVarType* usr_inegrality);
  HighsStatus changeCostsInterface(HighsIndexCollection& index_collection,
                                   const double* usr_col_cost);
  HighsStatus changeColBoundsInterface(HighsIndexCollection& index_collection,
                                       const double* usr_col_lower,
                                       const double* usr_col_upper);
  HighsStatus changeRowBoundsInterface(HighsIndexCollection& index_collection,
                                       const double* usr_row_lower,
                                       const double* usr_row_upper);
  void changeCoefficientInterface(const HighsInt ext_row,
                                  const HighsInt ext_col,
                                  const double ext_new_value);
  HighsStatus scaleColInterface(const HighsInt col, const double scale_value);
  HighsStatus scaleRowInterface(const HighsInt row, const double scale_value);

  void setNonbasicStatusInterface(const HighsIndexCollection& index_collection,
                                  const bool columns);
  void appendNonbasicColsToBasisInterface(const HighsInt ext_num_new_col);
  void appendBasicRowsToBasisInterface(const HighsInt ext_num_new_row);

  HighsStatus getBasicVariablesInterface(HighsInt* basic_variables);
  HighsStatus basisSolveInterface(const vector<double>& rhs,
                                  double* solution_vector,
                                  HighsInt* solution_num_nz,
                                  HighsInt* solution_indices, bool transpose);

  HighsStatus setHotStartInterface(const HotStart& hot_start);

  void zeroIterationCounts();

  HighsStatus getDualRayInterface(bool& has_dual_ray, double* dual_ray_value);

  HighsStatus getPrimalRayInterface(bool& has_primal_ray,
                                    double* primal_ray_value);
  bool aFormatOk(const HighsInt num_nz, const HighsInt format);
  bool qFormatOk(const HighsInt num_nz, const HighsInt format);
  void clearZeroHessian();
  HighsStatus checkOptimality(const std::string solver_type,
                              HighsStatus return_status);
  HighsStatus invertRequirementError(std::string method_name);
};

#endif<|MERGE_RESOLUTION|>--- conflicted
+++ resolved
@@ -874,95 +874,6 @@
   std::string basisStatusToString(const HighsBasisStatus basis_status) const;
   std::string basisValidityToString(const HighsInt basis_validity) const;
 
-  // Start of advanced methods for HiGHS MIP solver
-  /**
-   * @brief Get the hot start basis data from the most recent simplex
-   * solve. Advanced method: for HiGHS MIP solver
-   */
-  const HotStart& getHotStart() const { return ekk_instance_.hot_start_; }
-
-  /**
-   * @brief Set up for simplex using the supplied hot start
-   * data. Advanced method: for HiGHS MIP solver
-   */
-  HighsStatus setHotStart(const HotStart& hot_start);
-
-  /**
-   * @brief Freeze the current internal HighsBasis instance and
-   * standard NLA, returning a value to be used to recover this basis
-   * and standard NLA at minimal cost. Advanced method: for HiGHS MIP
-   * solver
-   */
-  HighsStatus freezeBasis(HighsInt& frozen_basis_id);
-
-  /**
-   * @brief Unfreeze a frozen HighsBasis instance and standard NLA (if
-   * possible). Advanced method: for HiGHS MIP solver
-   */
-  HighsStatus unfreezeBasis(const HighsInt frozen_basis_id);
-
-  /**
-   * @brief Check that all frozen basis data has been
-   * cleared. Advanced method: for HiGHS MIP solver
-   */
-  HighsStatus frozenBasisAllDataClear() {
-    return ekk_instance_.frozenBasisAllDataClear();
-  }
-
-  /**
-   * @Brief Put a copy of the current iterate - basis; invertible
-   * representation and dual edge weights - into storage within
-   * HSimplexNla. Advanced method: for HiGHS MIP solver
-   */
-  HighsStatus putIterate();
-
-  /**
-   * @Brief Get a copy of the iterate stored within HSimplexNla and
-   * overwrite the current iterate. Advanced method: for HiGHS MIP
-   * solver
-   */
-  HighsStatus getIterate();
-
-  /**
-   * @brief Get the dual edge weights (steepest/devex) in the order of
-   * the basic indices or nullptr when they are not available.
-   */
-  const double* getDualEdgeWeights() const {
-    return ekk_instance_.dual_edge_weight_.empty()
-               ? nullptr
-               : ekk_instance_.dual_edge_weight_.data();
-  }
-
-<<<<<<< HEAD
-  /**
-   * @brief Run IPX crossover (possibly from a given HighsSolution
-   * instance) and, if successful, set the internal HighsBasis
-   * instance
-   */
-  HighsStatus crossover();
-  HighsStatus crossover(HighsSolution& solution);
-
-  /**
-   * @brief Open a named log file
-   */
-  HighsStatus openLogFile(const std::string log_file = "");
-
-  /**
-   * @brief Interpret common qualifiers to string values
-   */
-  std::string modelStatusToString(const HighsModelStatus model_status) const;
-  std::string solutionStatusToString(const HighsInt solution_status) const;
-  std::string basisStatusToString(const HighsBasisStatus basis_status) const;
-  std::string basisValidityToString(const HighsInt basis_validity) const;
-
-  /**
-   * @brief Sets the constraint matrix format of the incumbent model
-   */
-  HighsStatus setMatrixFormat(const MatrixFormat desired_format) {
-    this->model_.lp_.setFormat(desired_format);
-    return HighsStatus::kOk;
-  }
-
   /**
    * @brief Releases all resources held by the global scheduler instance. It is
    * not thread-safe to call this function while calling run() or presolve() on
@@ -978,8 +889,65 @@
    */
   static void resetGlobalScheduler(bool blocking = false);
 
-=======
->>>>>>> d545131f
+  // Start of advanced methods for HiGHS MIP solver
+  /**
+   * @brief Get the hot start basis data from the most recent simplex
+   * solve. Advanced method: for HiGHS MIP solver
+   */
+  const HotStart& getHotStart() const { return ekk_instance_.hot_start_; }
+
+  /**
+   * @brief Set up for simplex using the supplied hot start
+   * data. Advanced method: for HiGHS MIP solver
+   */
+  HighsStatus setHotStart(const HotStart& hot_start);
+
+  /**
+   * @brief Freeze the current internal HighsBasis instance and
+   * standard NLA, returning a value to be used to recover this basis
+   * and standard NLA at minimal cost. Advanced method: for HiGHS MIP
+   * solver
+   */
+  HighsStatus freezeBasis(HighsInt& frozen_basis_id);
+
+  /**
+   * @brief Unfreeze a frozen HighsBasis instance and standard NLA (if
+   * possible). Advanced method: for HiGHS MIP solver
+   */
+  HighsStatus unfreezeBasis(const HighsInt frozen_basis_id);
+
+  /**
+   * @brief Check that all frozen basis data has been
+   * cleared. Advanced method: for HiGHS MIP solver
+   */
+  HighsStatus frozenBasisAllDataClear() {
+    return ekk_instance_.frozenBasisAllDataClear();
+  }
+
+  /**
+   * @Brief Put a copy of the current iterate - basis; invertible
+   * representation and dual edge weights - into storage within
+   * HSimplexNla. Advanced method: for HiGHS MIP solver
+   */
+  HighsStatus putIterate();
+
+  /**
+   * @Brief Get a copy of the iterate stored within HSimplexNla and
+   * overwrite the current iterate. Advanced method: for HiGHS MIP
+   * solver
+   */
+  HighsStatus getIterate();
+
+  /**
+   * @brief Get the dual edge weights (steepest/devex) in the order of
+   * the basic indices or nullptr when they are not available.
+   */
+  const double* getDualEdgeWeights() const {
+    return ekk_instance_.dual_edge_weight_.empty()
+               ? nullptr
+               : ekk_instance_.dual_edge_weight_.data();
+  }
+
 #ifdef OSI_FOUND
   friend class OsiHiGHSSolverInterface;
 #endif
