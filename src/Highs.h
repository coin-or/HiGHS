--- conflicted
+++ resolved
@@ -33,14 +33,6 @@
   Highs();
   Highs(HighsOptions& options) { options_ = options; }
 
-<<<<<<< HEAD
-  HighsStatus setHighsOptionValue(const std::string& option,
-                                  const std::string& value) {
-    OptionStatus status = setOptionValue(options_, option, value);
-    if (status != OptionStatus::OK) return HighsStatus::OK;
-    return HighsStatus::Error;
-  }
-=======
   //  virtual ~Highs() { delete &hmos_; }
   /**
    * @brief Get the number of columns in the LP of the (first?)
@@ -89,7 +81,6 @@
                                   const char* value
 				  );
 
->>>>>>> cbcd4338
   /**
    * @brief Gets an option value as bool/int/double/string and, for
    * bool/int/double, only if it's of the correct type.
