/* * * * * * * * * * * * * * * * * * * * * * * * * * * * * * * * * * * * */
/*                                                                       */
/*    This file is part of the HiGHS linear optimization suite           */
/*                                                                       */
/*    Written and engineered 2008-2021 at the University of Edinburgh    */
/*                                                                       */
/*    Available as open-source under the MIT License                     */
/*                                                                       */
/*    Authors: Julian Hall, Ivet Galabova, Qi Huangfu, Leona Gottwald    */
/*    and Michael Feldmeier                                              */
/*                                                                       */
/* * * * * * * * * * * * * * * * * * * * * * * * * * * * * * * * * * * * */
#ifndef HIGHS_C_API
#define HIGHS_C_API

#include "util/HighsInt.h"

#ifdef __cplusplus
extern "C" {
#endif

/*
<<<<<<< HEAD
 * @brief runs a QP model using HiGHS
 */
int Highs_callQp(
    const int numcol,       //!< number of columns
    const int numrow,       //!< number of rows
    const int numnz,        //!< number of entries in the constraint matrix
    const double* colcost,  //!< array of length [numcol] with column costs
    const double*
        collower,  //!< array of length [numcol] with lower column bounds
    const double*
        colupper,  //!< array of length [numcol] with upper column bounds
    const double* rowlower,  //!< array of length [numrow] with lower row bounds
    const double* rowupper,  //!< array of length [numrow] with upper row bounds
    const int*
        astart,  //!< array of length [numcol+1] with column start indices
    const int*
        aindex,  //!< array of length [numnz] with row indices of matrix entries
    const double*
        avalue,        //!< array of length [numnz] with value of matrix entries
    
    const int* qstart, 
    const int* qindex,
    const double* qvalue,
    double* colvalue,  //!< array of length [numcol], filled with column values
    double* coldual,   //!< array of length [numcol], filled with column duals
    double* rowvalue,  //!< array of length [numrow], filled with row values
    double* rowdual,   //!< array of length [numrow], filled with row duals
    int* colbasisstatus,  //!< array of length [numcol], filled with column
                          //!< basis stati
    int* rowbasisstatus,  //!< array of length [numrow], filled with row basis
                          //!< stati
    int* modelstatus      //!< status of the model will be saved here
);

/*
 * @brief runs a LP model using HiGHS
 */
int Highs_call(
    const int numcol,       //!< number of columns
    const int numrow,       //!< number of rows
    const int numnz,        //!< number of entries in the constraint matrix
    const double* colcost,  //!< array of length [numcol] with column costs
=======
 * @brief solves an LP using HiGHS
 */
HighsInt Highs_lpCall(
    const HighsInt numcol,   //!< number of columns
    const HighsInt numrow,   //!< number of rows
    const HighsInt numnz,    //!< number of entries in the constraint matrix
    const HighsInt rowwise,  //!< whether the matrix is rowwise
    const double* colcost,   //!< array of length [numcol] with column costs
>>>>>>> 87ca7835
    const double*
        collower,  //!< array of length [numcol] with lower column bounds
    const double*
        colupper,  //!< array of length [numcol] with upper column bounds
    const double* rowlower,  //!< array of length [numrow] with lower row bounds
    const double* rowupper,  //!< array of length [numrow] with upper row bounds
    const HighsInt*
        astart,  //!< array of length [numcol+1] with column start indices
    const HighsInt*
        aindex,  //!< array of length [numnz] with row indices of matrix entries
    const double*
        avalue,        //!< array of length [numnz] with value of matrix entries
    double* colvalue,  //!< array of length [numcol], filled with column values
    double* coldual,   //!< array of length [numcol], filled with column duals
    double* rowvalue,  //!< array of length [numrow], filled with row values
    double* rowdual,   //!< array of length [numrow], filled with row duals
    HighsInt* colbasisstatus,  //!< array of length [numcol], filled with column
                               //!< basis status
    HighsInt* rowbasisstatus,  //!< array of length [numrow], filled with row
                               //!< basis status
    HighsInt* modelstatus      //!< status of the model will be saved here
);

/*
 * @brief solves a MIP using HiGHS
 */
HighsInt Highs_mipCall(
    const HighsInt numcol,   //!< number of columns
    const HighsInt numrow,   //!< number of rows
    const HighsInt numnz,    //!< number of entries in the constraint matrix
    const HighsInt rowwise,  //!< whether the matrix is rowwise
    const double* colcost,   //!< array of length [numcol] with column costs
    const double*
        collower,  //!< array of length [numcol] with lower column bounds
    const double*
        colupper,  //!< array of length [numcol] with upper column bounds
    const double* rowlower,  //!< array of length [numrow] with lower row bounds
    const double* rowupper,  //!< array of length [numrow] with upper row bounds
    const HighsInt*
        astart,  //!< array of length [numcol+1] with column start indices
    const HighsInt*
        aindex,  //!< array of length [numnz] with row indices of matrix entries
    const double*
        avalue,  //!< array of length [numnz] with value of matrix entries
    const HighsInt*
        integrality,   //!< array of length [numcol] indicating whether
                       //!< variables are continuous (0) or integer (1)
    double* colvalue,  //!< array of length [numcol], filled with column values
    double* rowvalue,  //!< array of length [numrow], filled with row values
    int* modelstatus   //!< status of the model will be saved here
);

/*
 * @brief creates a HiGHS object and returns the reference
 */
void* Highs_create(void);

/*
 * @brief destroys a HiGHS object
 */
void Highs_destroy(void* highs);

/*
 * @brief
 */
HighsInt Highs_readModel(void* highs,
                         const char* filename  //!< filename
);

/*
 * @brief
 */
HighsInt Highs_writeModel(void* highs,
                          const char* filename  //!< filename
);

/*
 * @brief
 */
HighsInt Highs_clearModel(void* highs);

/*
 * @brief Runs HiGHS
 */
HighsInt Highs_run(void* highs);

/*
 * @brief Reports the solution and basis status
 */
HighsInt Highs_writeSolution(void* highs,
                             const char* filename  //!< filename
);

/*
 * @brief Reports the solution and basis status in a human-readable fashion
 */
HighsInt Highs_writeSolutionPretty(void* highs,
                                   const char* filename  //!< filename
);

/*
 * @brief pass an LP to HiGHS
 */
HighsInt Highs_passLp(
    void* highs,
    const HighsInt numcol,   //!< number of columns
    const HighsInt numrow,   //!< number of rows
    const HighsInt numnz,    //!< number of entries in the constraint matrix
    const HighsInt rowwise,  //!< whether the matrix is rowwise
    const double* colcost,   //!< array of length [numcol] with column costs
    const double*
        collower,  //!< array of length [numcol] with lower column bounds
    const double*
        colupper,  //!< array of length [numcol] with upper column bounds
    const double* rowlower,  //!< array of length [numrow] with lower row bounds
    const double* rowupper,  //!< array of length [numrow] with upper row bounds
    const HighsInt* astart,  //!< array of length [numcol or numrow if(rowwise)]
                             //!< with start indices
    const HighsInt*
        aindex,  //!< array of length [numnz] with indices of matrix entries
    const double*
        avalue  //!< array of length [numnz] with value of matrix entries
);

/*
<<<<<<< HEAD
 * @brief pass an Qp to HiGHS
 */
int Highs_passQp(
    void* highs,            //!< HiGHS object reference
    const int numcol,       //!< number of columns
    const int numrow,       //!< number of rows
    const int numnz,        //!< number of entries in the constraint matrix
    const double* colcost,  //!< array of length [numcol] with column costs
=======
 * @brief pass a MIP to HiGHS
 */
HighsInt Highs_passMip(
    void* highs,
    const HighsInt numcol,   //!< number of columns
    const HighsInt numrow,   //!< number of rows
    const HighsInt numnz,    //!< number of entries in the constraint matrix
    const HighsInt rowwise,  //!< whether the matrix is rowwise
    const double* colcost,   //!< array of length [numcol] with column costs
>>>>>>> 87ca7835
    const double*
        collower,  //!< array of length [numcol] with lower column bounds
    const double*
        colupper,  //!< array of length [numcol] with upper column bounds
    const double* rowlower,  //!< array of length [numrow] with lower row bounds
    const double* rowupper,  //!< array of length [numrow] with upper row bounds
<<<<<<< HEAD
    const int*
        astart,  //!< array of length [numcol+1] with column start indices
    const int*
        aindex,  //!< array of length [numnz] with row indices of matrix entries
    const double*
        avalue,  //!< array of length [numnz] with value of matrix entries
    const int*
        qastart,  //!< array of length [numcol+1] with column start indices
    const int*
        qindex,  //!< array of length [numnz] with row indices of matrix entries
    const double*
        qvalue  //!< array of length [numnz] with value of matrix entries
);

/*
 * @brief
 */
int Highs_setHighsBoolOptionValue(void* highs,  //!< HiGHS object reference
                                  const char* option,  //!< name of the option
                                  const int value      //!< new value of option
=======
    const HighsInt* astart,  //!< array of length [numcol or numrow if(rowwise)]
                             //!< with start indices
    const HighsInt*
        aindex,  //!< array of length [numnz] with indices of matrix entries
    const double*
        avalue,  //!< array of length [numnz] with value of matrix entries
    const HighsInt*
        integrality  //!< array of length [numcol] indicating whether
                     //!< variables are continuous (0) or integer (1)
>>>>>>> 87ca7835
);

HighsInt Highs_setBoolOptionValue(void* highs,
                                  const char* option,   //!< name of the option
                                  const HighsInt value  //!< new value of option
);

HighsInt Highs_setIntOptionValue(void* highs,
                                 const char* option,   //!< name of the option
                                 const HighsInt value  //!< new value of option
);

HighsInt Highs_setDoubleOptionValue(void* highs,
                                    const char* option,  //!< name of the option
                                    const double value  //!< new value of option
);

HighsInt Highs_setStringOptionValue(void* highs,
                                    const char* option,  //!< name of the option
                                    const char* value  //!< new value of option
);

HighsInt Highs_setOptionValue(void* highs,
                              const char* option,  //!< name of the option
                              const char* value    //!< new value of option
);

HighsInt Highs_getBoolOptionValue(void* highs,
                                  const char* option,  //!< name of the option
                                  HighsInt* value      //!< value of option
);

HighsInt Highs_getIntOptionValue(void* highs,
                                 const char* option,  //!< name of the option
                                 HighsInt* value      //!< value of option
);

HighsInt Highs_getDoubleOptionValue(void* highs,
                                    const char* option,  //!< name of the option
                                    double* value        //!< value of option
);

HighsInt Highs_getStringOptionValue(
    void* highs,
    const char* option,  //!< name of the option
    char* value  //!< pointer to allocated memory to store value of option
);

/*
 * @brief Get the type expected by an option
 */
HighsInt Highs_getOptionType(void* highs,
                             const char* option,  //!< The name of the option
                             HighsInt* type       //!< The type of the option.
);

/*
 * @brief
 */
HighsInt Highs_resetOptions(void* highs);

/*
 * @brief
 */
HighsInt Highs_getIntInfoValue(void* highs,
                               const char* info,  //!< The info name
                               HighsInt* value    //!< The info value
);

/*
 * @brief
 */
HighsInt Highs_getDoubleInfoValue(void* highs,
                                  const char* info,  //!< The info name
                                  double* value      //!< The info value
);
/*
 * @brief
 */
void Highs_getSolution(
    void* highs,
    double* colvalue,  //!< array of length [numcol], filled with column values
    double* coldual,   //!< array of length [numcol], filled with column duals
    double* rowvalue,  //!< array of length [numrow], filled with row values
    double* rowdual    //!< array of length [numrow], filled with row duals
);

/*
 * @brief
 */
void Highs_getBasis(void* highs,
                    HighsInt* colstatus,  //!< array of length [numcol], filled
                                          //!< with column basis stati
                    HighsInt* rowstatus   //!< array of length [numrow], filled
                                          //!< with row basis stati
);

/**
 * @brief Returns the status of the model
 */
HighsInt Highs_getModelStatus(void* highs);

/**
 * @brief Returns the status of the scaled model
 */
HighsInt Highs_getScaledModelStatus(void* highs);

/**
 * @brief Returns an unbounded dual ray that is a certificate of primal
 * infeasibility.
 */
HighsInt Highs_getDualRay(
    void* highs,
    HighsInt* has_dual_ray,  //!< TRUE if the dual ray exists
    double* dual_ray_value   //!< array of length [numrow],
                             //!< filled with an unbounded ray
);

/**
 * @brief Returns an unbounded primal ray that is a certificate of dual
 * infeasibility.
 */
HighsInt Highs_getPrimalRay(
    void* highs,
    HighsInt* has_primal_ray,  //!< TRUE if the primal ray exists
    double* primal_ray_value   //!< array of length [numcol], filled with an
                               //!< unbounded ray
);

/**
 * @brief Returns the objective function value (if known)
 */
double Highs_getObjectiveValue(void* highs);

/**
 * @brief Gets the basic variables in the order corresponding to
 * calls to getBasisInverseRow, getBasisInverseCol, getBasisSolve,
 * getBasisTransposeSolve, getReducedRow and getReducedColumn. As
 * required by SCIP, non-negative entries are indices of columns,
 * and negative entries are -(row_index+1).
 */
HighsInt Highs_getBasicVariables(void* highs,
                                 HighsInt* basic_variables  //!< Basic variables
);

/**
 * @brief Gets a row of \f$B^{-1}\f$ for basis matrix \f$B\f$
 */
HighsInt Highs_getBasisInverseRow(
    void* highs,
    const HighsInt row,    //!< Index of row required
    double* row_vector,    //!< Row required
    HighsInt* row_num_nz,  //!< Number of nonzeros
    HighsInt* row_indices  //!< Indices of nonzeros
);

/**
 * @brief Gets a column of \f$B^{-1}\f$ for basis matrix \f$B\f$
 */
HighsInt Highs_getBasisInverseCol(
    void* highs,
    const HighsInt col,    //!< Index of column required
    double* col_vector,    //!< Column required
    HighsInt* col_num_nz,  //!< Number of nonzeros
    HighsInt* col_indices  //!< Indices of nonzeros
);

/**
 * @brief Forms \f$\mathbf{x}=B^{-1}\mathbf{b}\f$ for a given vector
 * \f$\mathbf{b}\f$
 */
HighsInt Highs_getBasisSolve(
    void* highs,
    const double* rhs,          //!< RHS \f$\mathbf{b}\f$
    double* solution_vector,    //!< Solution \f$\mathbf{x}\f$
    HighsInt* solution_num_nz,  //!< Number of nonzeros
    HighsInt* solution_indices  //!< Indices of nonzeros
);

/**
 * @brief Forms \f$\mathbf{x}=B^{-T}\mathbf{b}\f$ for a given vector
 * \f$\mathbf{b}\f$
 */
HighsInt Highs_getBasisTransposeSolve(
    void* highs,
    const double* rhs,          //!< RHS \f$\mathbf{b}\f$
    double* solution_vector,    //!< Solution  \f$\mathbf{x}\f$
    HighsInt* solution_nz,      //!< Number of nonzeros
    HighsInt* solution_indices  //!< Indices of nonzeros
);

/**
 * @brief Forms a row of \f$B^{-1}A\f$
 */
HighsInt Highs_getReducedRow(void* highs,
                             const HighsInt row,    //!< Index of row required
                             double* row_vector,    //!< Row required
                             HighsInt* row_num_nz,  //!< Number of nonzeros
                             HighsInt* row_indices  //!< Indices of nonzeros
);

/**
 * @brief Forms a column of \f$B^{-1}A\f$
 */
HighsInt Highs_getReducedColumn(
    void* highs,
    const HighsInt col,    //!< Index of column required
    double* col_vector,    //!< Column required
    HighsInt* col_num_nz,  //!< Number of nonzeros
    HighsInt* col_indices  //!< Indices of nonzeros
);

/**
 * @brief Passes a basis to HiGHS
 */
HighsInt Highs_setBasis(void* highs,
                        const HighsInt* colstatus,  //!< Column status
                        const HighsInt* rowstatus   //!< Row status
);

/**
 * @brief Sets up a logical basis in HiGHS
 */
HighsInt Highs_setLogicalBasis(void* highs);

/**
 * @brief Returns the cumulative wall-clock time spent in Highs_run();
 */
double Highs_getRunTime(void* highs);

/**
 * @brief Adds a row to the model
 */
HighsInt Highs_addRow(
    void* highs,
    const double lower,         //!< Lower bound of the row
    const double upper,         //!< Upper bound of the row
    const HighsInt num_new_nz,  //!< Number of nonzeros in the row
    const HighsInt* indices,  //!< Array of size num_new_nz with column indices
    const double* values      //!< Array of size num_new_nz with column values
);

/**
 * @brief Adds multiple rows to the model
 */
HighsInt Highs_addRows(
    void* highs,
    const HighsInt num_new_row,  //!< Number of new rows
    const double* lower,        //!< Array of size num_new_row with lower bounds
    const double* upper,        //!< Array of size num_new_row with upper bounds
    const HighsInt num_new_nz,  //!< Number of new nonzeros
    const HighsInt*
        starts,  //!< Array of size num_new_row with start indices of the rows
    const HighsInt*
        indices,  //!< Array of size num_new_nz with column indices for all rows
    const double*
        values  //!< Array of size num_new_nz with column values for all rows
);

/**
 * @brief Adds a column to the model
 */
HighsInt Highs_addCol(
    void* highs,
    const double cost,          //!< Cost of the column
    const double lower,         //!< Lower bound of the column
    const double upper,         //!< Upper bound of the column
    const HighsInt num_new_nz,  //!< Number of nonzeros in the column
    const HighsInt* indices,    //!< Array of size num_new_nz with row indices
    const double* values        //!< Array of size num_new_nz with row values
);

/**
 * @brief Adds multiple columns to the model
 */
HighsInt Highs_addCols(
    void* highs,
    const HighsInt num_new_col,  //!< Number of new columns
    const double* costs,         //!< Array of size num_new_col with costs
    const double* lower,        //!< Array of size num_new_col with lower bounds
    const double* upper,        //!< Array of size num_new_col with upper bounds
    const HighsInt num_new_nz,  //!< Number of new nonzeros
    const HighsInt* starts,   //!< Array of size num_new_row with start indices
                              //!< of the columns
    const HighsInt* indices,  //!< Array of size num_new_nz with row indices for
                              //!< all columns
    const double*
        values  //!< Array of size num_new_nz with row values for all columns
);

/**
 * @brief Change the objective sense of the model
 */
HighsInt Highs_changeObjectiveSense(
    void* highs,
    const HighsInt sense  //!< New objective sense
);

/**
 * @brief Change the integrality of a column
 */
HighsInt Highs_changeColIntegrality(
    void* highs,
    const HighsInt
        col,  //!< The index of the column whose integrality is to change
    const HighsInt integrality  //!< The new integrality
);

/**
 * @brief Change the integrality of multiple columns given by an interval
 */
HighsInt Highs_changeColsIntegralityByRange(
    void* highs,
    const HighsInt
        from_col,  //!< The index of the first column whose integrality changes
    const HighsInt to_col,  //!< One more than the index of the last column
                            //!< whose integrality changes
    const HighsInt*
        integrality  //!< Array of size num_set_entries with new integralitys
);

/**
 * @brief Change the integrality of multiple columns given by a set of indices
 */
HighsInt Highs_changeColsIntegralityBySet(
    void* highs,
    const HighsInt num_set_entries,  //!< The number of indides in the set
    const HighsInt* set,  //!< Array of size num_set_entries with indices of
                          //!< columns whose integralitys change
    const HighsInt*
        integrality  //!< Array of size num_set_entries with new integralitys
);

/**
 * @brief Change the integrality of multiple columns given by a mask
 */
HighsInt Highs_changeColsIntegralityByMask(
    void* highs,
    const HighsInt* mask,  //!< Full length array with 1 => change; 0 => not
    const HighsInt* integrality  //!< Full length array of new integralitys
);

/**
 * @brief Change the cost of a column
 */
HighsInt Highs_changeColCost(
    void* highs,
    const HighsInt col,  //!< The index of the column whose cost is to change
    const double cost    //!< The new cost
);

/**
 * @brief Change the cost of multiple columns given by an interval
 */
HighsInt Highs_changeColsCostByRange(
    void* highs,
    const HighsInt
        from_col,  //!< The index of the first column whose cost changes
    const HighsInt to_col,  //!< One more than the index of the last column
                            //!< whose cost changes
    const double* cost      //!< Array of size num_set_entries with new costs
);

/**
 * @brief Change the cost of multiple columns given by a set of indices
 */
HighsInt Highs_changeColsCostBySet(
    void* highs,
    const HighsInt num_set_entries,  //!< The number of indides in the set
    const HighsInt* set,  //!< Array of size num_set_entries with indices of
                          //!< columns whose costs change
    const double* cost    //!< Array of size num_set_entries with new costs
);

/**
 * @brief Change the cost of multiple columns given by a mask
 */
HighsInt Highs_changeColsCostByMask(
    void* highs,
    const HighsInt* mask,  //!< Full length array with 1 => change; 0 => not
    const double* cost     //!< Full length array of new costs
);

/**
 * @brief Change the bounds of a column
 */
HighsInt Highs_changeColBounds(
    void* highs,
    const HighsInt col,  //!< The index of the column whose bounds are to change
    const double lower,  //!< The new lower bound
    const double upper   //!< The new upper bound
);

/**
 * @brief Change the bounds of multiple columns given by an interval
 */
HighsInt Highs_changeColsBoundsByRange(
    void* highs,
    const HighsInt
        from_col,  //!< The index of the first column whose bounds change
    const HighsInt to_col,  //!< One more than the index of the last column
                            //!< whose bounds change
    const double*
        lower,  //!< Array of size to_col-from_col with new lower bounds
    const double*
        upper  //!< Array of size to_col-from_col with new upper bounds
);

/**
 * @brief Change the bounds of multiple columns given by a set of indices
 */
HighsInt Highs_changeColsBoundsBySet(
    void* highs,
    const HighsInt num_set_entries,  //!< The number of indides in the set
    const HighsInt* set,  //!< Array of size num_set_entries with indices of
                          //!< columns whose bounds change
    const double*
        lower,  //!< Array of size num_set_entries with new lower bounds
    const double*
        upper  //!< Array of size num_set_entries with new upper bounds
);

/**
 * @brief Change the cost of multiple columns given by a mask
 */
HighsInt Highs_changeColsBoundsByMask(
    void* highs,
    const HighsInt* mask,  //!< Full length array with 1 => change; 0 => not
    const double* lower,   //!< Full length array of new lower bounds
    const double* upper    //!< Full length array of new upper bounds
);

/**
 * @brief Change the bounds of a row
 */
HighsInt Highs_changeRowBounds(
    void* highs,
    const HighsInt row,  //!< The index of the row whose bounds are to change
    const double lower,  //!< The new lower bound
    const double upper   //!< The new upper bound
);

/**
 * @brief Change the bounds of multiple rows given by a set of indices
 */
HighsInt Highs_changeRowsBoundsBySet(
    void* highs,
    const HighsInt num_set_entries,  //!< The number of indides in the set
    const HighsInt* set,  //!< Array of size num_set_entries with indices of
                          //!< rows whose bounds change
    const double*
        lower,  //!< Array of size num_set_entries with new lower bounds
    const double*
        upper  //!< Array of size num_set_entries with new upper bounds
);

/**
 * @brief Change the cost of multiple rows given by a mask
 */
HighsInt Highs_changeRowsBoundsByMask(
    void* highs,
    const HighsInt* mask,  //!< Full length array with 1 => change; 0 => not
    const double* lower,   //!< Full length array of new lower bounds
    const double* upper    //!< Full length array of new upper bounds
);

/**
 * @brief Change a coefficient in the constraint matrix.
 */
HighsInt Highs_changeCoeff(
    void* highs,
    const HighsInt row,  //!< The index of the row to change
    const HighsInt col,  //!< The index of the column to change
    const double value   //!< The new coefficient
);

/**
 * @brief Get the objective sense
 */
HighsInt Highs_getObjectiveSense(void* highs, HighsInt* sense);
/**
 * @brief Get multiple columns from the model given by an interval
 */
HighsInt Highs_getColsByRange(
    void* highs,
    const HighsInt from_col,  //!< The index of the first column to
                              //!< get from the model
    const HighsInt to_col,    //!< One more than the last column to get
                              //!< from the model
    HighsInt* num_col,        //!< Number of columns got from the model
    double* costs,            //!< Array of size num_col with costs
    double* lower,            //!< Array of size num_col with lower bounds
    double* upper,            //!< Array of size num_col with upper bounds
    HighsInt* num_nz,         //!< Number of nonzeros got from the model
    HighsInt* matrix_start,   //!< Array of size num_col with start
                              //!< indices of the columns
    HighsInt* matrix_index,   //!< Array of size num_nz with row
                              //!< indices for the columns
    double* matrix_value      //!< Array of size num_nz with row
                              //!< values for the columns
);

/**
 * @brief Get multiple columns from the model given by a set
 */
HighsInt Highs_getColsBySet(
    void* highs,
    const HighsInt num_set_entries,  //!< The number of indides in the set
    const HighsInt* set,     //!< Array of size num_set_entries with indices
                             //!< of columns to get
    HighsInt* num_col,       //!< Number of columns got from the model
    double* costs,           //!< Array of size num_col with costs
    double* lower,           //!< Array of size num_col with lower bounds
    double* upper,           //!< Array of size num_col with upper bounds
    HighsInt* num_nz,        //!< Number of nonzeros got from the model
    HighsInt* matrix_start,  //!< Array of size num_col with start indices
                             //!< of the columns
    HighsInt* matrix_index,  //!< Array of size num_nz with row indices
                             //!< for the columns
    double* matrix_value     //!< Array of size num_nz with row values
                             //!< for the columns
);

/**
 * @brief Get multiple columns from the model given by a mask
 */
HighsInt Highs_getColsByMask(
    void* highs,
    const HighsInt* mask,    //!< Full length array with 1 => get; 0 => not
    HighsInt* num_col,       //!< Number of columns got from the model
    double* costs,           //!< Array of size num_col with costs
    double* lower,           //!< Array of size num_col with lower bounds
    double* upper,           //!< Array of size num_col with upper bounds
    HighsInt* num_nz,        //!< Number of nonzeros got from the model
    HighsInt* matrix_start,  //!<  Array of size num_col with start
                             //!<  indices of the columns
    HighsInt* matrix_index,  //!<  Array of size num_nz with row indices
                             //!<  for the columns
    double* matrix_value     //!<  Array of size num_nz with row values
                             //!<  for the columns
);

/**
 * @brief Get multiple rows from the model given by an interval
 */
HighsInt Highs_getRowsByRange(
    void* highs,
    const HighsInt
        from_row,  //!< The index of the first row to get from the model
    const HighsInt to_row,   //!< One more than the last row get from the model
    HighsInt* num_row,       //!< Number of rows got from the model
    double* lower,           //!< Array of size num_row with lower bounds
    double* upper,           //!< Array of size num_row with upper bounds
    HighsInt* num_nz,        //!< Number of nonzeros got from the model
    HighsInt* matrix_start,  //!< Array of size num_row with start indices of
                             //!< the rows
    HighsInt* matrix_index,  //!< Array of size num_nz with column indices for
                             //!< the rows
    double* matrix_value  //!< Array of size num_nz with column values for the
                          //!< rows
);

/**
 * @brief Get multiple rows from the model given by a set
 */
HighsInt Highs_getRowsBySet(
    void* highs,
    const HighsInt num_set_entries,  //!< The number of indides in the set
    const HighsInt* set,     //!< Array of size num_set_entries with indices
                             //!< of rows to get
    HighsInt* num_row,       //!< Number of rows got from the model
    double* lower,           //!< Array of size num_row with lower bounds
    double* upper,           //!< Array of size num_row with upper bounds
    HighsInt* num_nz,        //!< Number of nonzeros got from the model
    HighsInt* matrix_start,  //!< Array of size num_row with start indices
                             //!< of the rows
    HighsInt* matrix_index,  //!< Array of size num_nz with column indices
                             //!< for the rows
    double* matrix_value     //!< Array of size num_nz with column
                             //!< values for the rows
);

/**
 * @brief Get multiple rows from the model given by a mask
 */
HighsInt Highs_getRowsByMask(
    void* highs,
    const HighsInt* mask,    //!< Full length array with 1 => get; 0 => not
    HighsInt* num_row,       //!< Number of rows got from the model
    double* lower,           //!< Array of size num_row with lower bounds
    double* upper,           //!< Array of size num_row with upper bounds
    HighsInt* num_nz,        //!< Number of nonzeros got from the model
    HighsInt* matrix_start,  //!< Array of size num_row with start indices
                             //!< of the rows
    HighsInt* matrix_index,  //!< Array of size num_nz with column indices
                             //!< for the rows
    double* matrix_value     //!< Array of size num_nz with column
                             //!< values for the rows
);

/**
 * @brief Delete multiple columns from the model given by an interval
 */
HighsInt Highs_deleteColsByRange(
    void* highs,
    const HighsInt from_col,  //!< The index of the first column
                              //!< to delete from the model
    const HighsInt to_col     //!< One more than the last column to
                              //!< delete from the model
);

/**
 * @brief Delete multiple columns from the model given by a set
 */
HighsInt Highs_deleteColsBySet(
    void* highs,
    const HighsInt num_set_entries,  //!< The number of indides in the set
    const HighsInt* set  //!< Array of size num_set_entries with indices of
                         //!< columns to delete
);

/**
 * @brief Delete multiple columns from the model given by a mask
 */
HighsInt Highs_deleteColsByMask(
    void* highs,
    HighsInt* mask  //!< Full length array with 1 => delete; 0 => not
);

/**
 * @brief Delete multiple rows from the model given by an interval
 */
HighsInt Highs_deleteRowsByRange(
    void* highs,
    const int
        from_row,  //!< The index of the first row to delete from the model
    const HighsInt to_row  //!< One more than the last row delete from the model
);

/**
 * @brief Delete multiple rows from the model given by a set
 */
HighsInt Highs_deleteRowsBySet(
    void* highs,
    const HighsInt num_set_entries,  //!< The number of indides in the set
    const HighsInt* set  //!< Array of size num_set_entries with indices of
                         //!< columns to delete
);

/**
 * @brief Delete multiple rows from the model given by a mask
 */
HighsInt Highs_deleteRowsByMask(
    void* highs,
    HighsInt* mask  //!< Full length array with 1 => delete; 0 => not
);

/**
 * @brief Returns the value of infinity used by HiGHS
 */
double Highs_getInfinity(void* highs);

/**
 * @brief Returns the number of columns of the current model
 */
HighsInt Highs_getNumCols(void* highs);

/**
 * @brief Returns the number of rows of the current model
 */
HighsInt Highs_getNumRows(void* highs);

/**
 * @brief Returns the number of nonzeroes of the current model
 */
HighsInt Highs_getNumNz(void* highs);

// Fails on Windows and MacOS since string_model_status is destroyed
// after the method returns, so what's returned is a pointer to
// something that no longer exists.
//
// /**
//  * @brief Returns a pointer to a character representation of a model
//  * status
//  */
// const char* Highs_modelStatusToChar(
//     void* highs,
//     HighsInt int_model_status  //!< Status to interpret
// );
//
// Fails on Windows and MacOS since string_solution_status is
// destroyed after the method returns, so what's returned is a pointer
// to something that no longer exists.
//
// /**
//  * @brief Returns a pointer to a character representation of a
//  * solution status
//  */
// const char* Highs_solutionStatusToChar(
//     void* highs,
//     HighsInt int_solution_status  //!< Status to interpret
// );

// *********************
// * Deprecated methods*
// *********************

HighsInt Highs_call(const HighsInt numcol, const HighsInt numrow,
                    const HighsInt numnz, const double* colcost,
                    const double* collower, const double* colupper,
                    const double* rowlower, const double* rowupper,
                    const HighsInt* astart, const HighsInt* aindex,
                    const double* avalue, double* colvalue, double* coldual,
                    double* rowvalue, double* rowdual, HighsInt* colbasisstatus,
                    HighsInt* rowbasisstatus, HighsInt* modelstatus);

HighsInt Highs_runQuiet(void* highs);

HighsInt Highs_setHighsLogfile(void* highs,
                               void* logfile  //!< File handle of the logfile
);

HighsInt Highs_setHighsOutput(
    void* highs,
    void* outputfile  //!< File handle of the output file
);

HighsInt Highs_getIterationCount(void* highs);

HighsInt Highs_getSimplexIterationCount(void* highs);

HighsInt Highs_setHighsBoolOptionValue(
    void* highs,
    const char* option,   //!< name of the option
    const HighsInt value  //!< new value of option
);

HighsInt Highs_setHighsIntOptionValue(
    void* highs,
    const char* option,   //!< name of the option
    const HighsInt value  //!< new value of option
);

HighsInt Highs_setHighsDoubleOptionValue(
    void* highs,
    const char* option,  //!< name of the option
    const double value   //!< new value of option
);

HighsInt Highs_setHighsStringOptionValue(
    void* highs,
    const char* option,  //!< name of the option
    const char* value    //!< new value of option
);

HighsInt Highs_setHighsOptionValue(void* highs,
                                   const char* option,  //!< name of the option
                                   const char* value    //!< new value of option
);

HighsInt Highs_getHighsBoolOptionValue(
    void* highs,
    const char* option,  //!< name of the option
    HighsInt* value      //!< value of option
);

HighsInt Highs_getHighsIntOptionValue(
    void* highs,
    const char* option,  //!< name of the option
    HighsInt* value      //!< value of option
);

HighsInt Highs_getHighsDoubleOptionValue(
    void* highs,
    const char* option,  //!< name of the option
    double* value        //!< value of option
);

HighsInt Highs_getHighsStringOptionValue(
    void* highs,
    const char* option,  //!< name of the option
    char* value  //!< pointer to allocated memory to store value of option
);

HighsInt Highs_getHighsOptionType(void* highs, const char* option,
                                  HighsInt* type);

HighsInt Highs_resetHighsOptions(void* highs);

HighsInt Highs_getHighsIntInfoValue(void* highs, const char* info,
                                    HighsInt* value);

HighsInt Highs_getHighsDoubleInfoValue(void* highs, const char* info,
                                       double* value);

double Highs_getHighsInfinity(void* highs);

double Highs_getHighsRunTime(void* highs);

// const char* Highs_highsModelStatusToChar(void* highs,
//                                          HighsInt int_model_status);

#ifdef __cplusplus
}
#endif

#endif<|MERGE_RESOLUTION|>--- conflicted
+++ resolved
@@ -20,13 +20,12 @@
 #endif
 
 /*
-<<<<<<< HEAD
  * @brief runs a QP model using HiGHS
  */
 int Highs_callQp(
-    const int numcol,       //!< number of columns
-    const int numrow,       //!< number of rows
-    const int numnz,        //!< number of entries in the constraint matrix
+    const HighsInt numcol,       //!< number of columns
+    const HighsInt numrow,       //!< number of rows
+    const HighsInt numnz,        //!< number of entries in the constraint matrix
     const double* colcost,  //!< array of length [numcol] with column costs
     const double*
         collower,  //!< array of length [numcol] with lower column bounds
@@ -34,15 +33,15 @@
         colupper,  //!< array of length [numcol] with upper column bounds
     const double* rowlower,  //!< array of length [numrow] with lower row bounds
     const double* rowupper,  //!< array of length [numrow] with upper row bounds
-    const int*
+    const HighsInt*
         astart,  //!< array of length [numcol+1] with column start indices
-    const int*
+    const HighsInt*
         aindex,  //!< array of length [numnz] with row indices of matrix entries
     const double*
         avalue,        //!< array of length [numnz] with value of matrix entries
     
-    const int* qstart, 
-    const int* qindex,
+    const HighsInt* qstart, 
+    const HighsInt* qindex,
     const double* qvalue,
     double* colvalue,  //!< array of length [numcol], filled with column values
     double* coldual,   //!< array of length [numcol], filled with column duals
@@ -58,21 +57,12 @@
 /*
  * @brief runs a LP model using HiGHS
  */
-int Highs_call(
-    const int numcol,       //!< number of columns
-    const int numrow,       //!< number of rows
-    const int numnz,        //!< number of entries in the constraint matrix
-    const double* colcost,  //!< array of length [numcol] with column costs
-=======
- * @brief solves an LP using HiGHS
- */
 HighsInt Highs_lpCall(
     const HighsInt numcol,   //!< number of columns
     const HighsInt numrow,   //!< number of rows
     const HighsInt numnz,    //!< number of entries in the constraint matrix
     const HighsInt rowwise,  //!< whether the matrix is rowwise
     const double* colcost,   //!< array of length [numcol] with column costs
->>>>>>> 87ca7835
     const double*
         collower,  //!< array of length [numcol] with lower column bounds
     const double*
@@ -198,16 +188,42 @@
 );
 
 /*
-<<<<<<< HEAD
  * @brief pass an Qp to HiGHS
  */
 int Highs_passQp(
     void* highs,            //!< HiGHS object reference
-    const int numcol,       //!< number of columns
-    const int numrow,       //!< number of rows
-    const int numnz,        //!< number of entries in the constraint matrix
+    const HighsInt numcol,       //!< number of columns
+    const HighsInt numrow,       //!< number of rows
+    const HighsInt numnz,        //!< number of entries in the constraint matrix
+    const HighsInt rowwise,  //!< whether the matrix is rowwise
     const double* colcost,  //!< array of length [numcol] with column costs
-=======
+    const double*
+        collower,  //!< array of length [numcol] with lower column bounds
+    const double*
+        colupper,  //!< array of length [numcol] with upper column bounds
+    const double* rowlower,  //!< array of length [numrow] with lower row bounds
+    const double* rowupper,  //!< array of length [numrow] with upper row bounds
+    const double*
+        collower,  //!< array of length [numcol] with lower column bounds
+    const double*
+        colupper,  //!< array of length [numcol] with upper column bounds
+    const double* rowlower,  //!< array of length [numrow] with lower row bounds
+    const double* rowupper,  //!< array of length [numrow] with upper row bounds
+        const HighsInt*
+        astart,  //!< array of length [numcol+1] with column start indices
+    const HighsInt*
+        aindex,  //!< array of length [numnz] with row indices of matrix entries
+    const double*
+        avalue,  //!< array of length [numnz] with value of matrix entries
+    const HighsInt*
+        qastart,  //!< array of length [numcol+1] with column start indices
+    const HighsInt*
+        qindex,  //!< array of length [numnz] with row indices of matrix entries
+    const double*
+        qvalue  //!< array of length [numnz] with value of matrix entries
+    );
+
+/*
  * @brief pass a MIP to HiGHS
  */
 HighsInt Highs_passMip(
@@ -217,26 +233,18 @@
     const HighsInt numnz,    //!< number of entries in the constraint matrix
     const HighsInt rowwise,  //!< whether the matrix is rowwise
     const double* colcost,   //!< array of length [numcol] with column costs
->>>>>>> 87ca7835
     const double*
         collower,  //!< array of length [numcol] with lower column bounds
     const double*
         colupper,  //!< array of length [numcol] with upper column bounds
     const double* rowlower,  //!< array of length [numrow] with lower row bounds
     const double* rowupper,  //!< array of length [numrow] with upper row bounds
-<<<<<<< HEAD
-    const int*
+    const HighsInt*
         astart,  //!< array of length [numcol+1] with column start indices
-    const int*
+    const HighsInt*
         aindex,  //!< array of length [numnz] with row indices of matrix entries
     const double*
-        avalue,  //!< array of length [numnz] with value of matrix entries
-    const int*
-        qastart,  //!< array of length [numcol+1] with column start indices
-    const int*
-        qindex,  //!< array of length [numnz] with row indices of matrix entries
-    const double*
-        qvalue  //!< array of length [numnz] with value of matrix entries
+        avalue  //!< array of length [numnz] with value of matrix entries
 );
 
 /*
@@ -245,17 +253,6 @@
 int Highs_setHighsBoolOptionValue(void* highs,  //!< HiGHS object reference
                                   const char* option,  //!< name of the option
                                   const int value      //!< new value of option
-=======
-    const HighsInt* astart,  //!< array of length [numcol or numrow if(rowwise)]
-                             //!< with start indices
-    const HighsInt*
-        aindex,  //!< array of length [numnz] with indices of matrix entries
-    const double*
-        avalue,  //!< array of length [numnz] with value of matrix entries
-    const HighsInt*
-        integrality  //!< array of length [numcol] indicating whether
-                     //!< variables are continuous (0) or integer (1)
->>>>>>> 87ca7835
 );
 
 HighsInt Highs_setBoolOptionValue(void* highs,
