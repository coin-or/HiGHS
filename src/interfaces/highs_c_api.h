/* * * * * * * * * * * * * * * * * * * * * * * * * * * * * * * * * * * * */
/*                                                                       */
/*    This file is part of the HiGHS linear optimization suite           */
/*                                                                       */
/*    Written and engineered 2008-2024 by Julian Hall, Ivet Galabova,    */
/*    Leona Gottwald and Michael Feldmeier                               */
/*                                                                       */
/*    Available as open-source under the MIT License                     */
/*                                                                       */
/* * * * * * * * * * * * * * * * * * * * * * * * * * * * * * * * * * * * */
#ifndef HIGHS_C_API
#define HIGHS_C_API
//
// Welcome to the HiGHS C API!
//
// The simplest way to use HiGHS to solve an LP, MIP or QP from C is
// to pass the problem data to the appropriate method Highs_lpCall,
// Highs_mipCall or Highs_qpCall, and these methods return the
// appropriate solution information
//
// For sophisticated applications, where esoteric solutiuon
// information is needed, or if a sequence of modified models need to
// be solved, use the Highs_create method to generate a pointer to an
// instance of the C++ Highs class, and then use any of a large number
// of models for which this pointer is the first parameter.
//
#include "lp_data/HighsCallbackStruct.h"

const HighsInt kHighsMaximumStringLength = 512;

const HighsInt kHighsStatusError = -1;
const HighsInt kHighsStatusOk = 0;
const HighsInt kHighsStatusWarning = 1;

const HighsInt kHighsVarTypeContinuous = 0;
const HighsInt kHighsVarTypeInteger = 1;
const HighsInt kHighsVarTypeSemiContinuous = 2;
const HighsInt kHighsVarTypeSemiInteger = 3;
const HighsInt kHighsVarTypeImplicitInteger = 4;

const HighsInt kHighsOptionTypeBool = 0;
const HighsInt kHighsOptionTypeInt = 1;
const HighsInt kHighsOptionTypeDouble = 2;
const HighsInt kHighsOptionTypeString = 3;

const HighsInt kHighsInfoTypeInt64 = -1;
const HighsInt kHighsInfoTypeInt = 1;
const HighsInt kHighsInfoTypeDouble = 2;

const HighsInt kHighsObjSenseMinimize = 1;
const HighsInt kHighsObjSenseMaximize = -1;

const HighsInt kHighsMatrixFormatColwise = 1;
const HighsInt kHighsMatrixFormatRowwise = 2;

const HighsInt kHighsHessianFormatTriangular = 1;
const HighsInt kHighsHessianFormatSquare = 2;

const HighsInt kHighsSolutionStatusNone = 0;
const HighsInt kHighsSolutionStatusInfeasible = 1;
const HighsInt kHighsSolutionStatusFeasible = 2;

const HighsInt kHighsBasisValidityInvalid = 0;
const HighsInt kHighsBasisValidityValid = 1;

const HighsInt kHighsPresolveStatusNotPresolved = -1;
const HighsInt kHighsPresolveStatusNotReduced = 0;
const HighsInt kHighsPresolveStatusInfeasible = 1;
const HighsInt kHighsPresolveStatusUnboundedOrInfeasible = 2;
const HighsInt kHighsPresolveStatusReduced = 3;
const HighsInt kHighsPresolveStatusReducedToEmpty = 4;
const HighsInt kHighsPresolveStatusTimeout = 5;
const HighsInt kHighsPresolveStatusNullError = 6;
const HighsInt kHighsPresolveStatusOptionsError = 7;

const HighsInt kHighsModelStatusNotset = 0;
const HighsInt kHighsModelStatusLoadError = 1;
const HighsInt kHighsModelStatusModelError = 2;
const HighsInt kHighsModelStatusPresolveError = 3;
const HighsInt kHighsModelStatusSolveError = 4;
const HighsInt kHighsModelStatusPostsolveError = 5;
const HighsInt kHighsModelStatusModelEmpty = 6;
const HighsInt kHighsModelStatusOptimal = 7;
const HighsInt kHighsModelStatusInfeasible = 8;
const HighsInt kHighsModelStatusUnboundedOrInfeasible = 9;
const HighsInt kHighsModelStatusUnbounded = 10;
const HighsInt kHighsModelStatusObjectiveBound = 11;
const HighsInt kHighsModelStatusObjectiveTarget = 12;
const HighsInt kHighsModelStatusTimeLimit = 13;
const HighsInt kHighsModelStatusIterationLimit = 14;
const HighsInt kHighsModelStatusUnknown = 15;
const HighsInt kHighsModelStatusSolutionLimit = 16;
const HighsInt kHighsModelStatusInterrupt = 17;

const HighsInt kHighsBasisStatusLower = 0;
const HighsInt kHighsBasisStatusBasic = 1;
const HighsInt kHighsBasisStatusUpper = 2;
const HighsInt kHighsBasisStatusZero = 3;
const HighsInt kHighsBasisStatusNonbasic = 4;

const HighsInt kHighsCallbackLogging = 0;
const HighsInt kHighsCallbackSimplexInterrupt = 1;
const HighsInt kHighsCallbackIpmInterrupt = 2;
const HighsInt kHighsCallbackMipSolution = 3;
const HighsInt kHighsCallbackMipImprovingSolution = 4;
const HighsInt kHighsCallbackMipLogging = 5;
const HighsInt kHighsCallbackMipInterrupt = 6;

#ifdef __cplusplus
extern "C" {
#endif

/**
 * Formulate and solve a linear program using HiGHS.
 *
 * @param num_col   The number of columns.
 * @param num_row   The number of rows.
 * @param num_nz    The number of nonzeros in the constraint matrix.
 * @param a_format  The format of the constraint matrix as a
 *                  `kHighsMatrixFormat` constant.
 * @param sense     The optimization sense as a `kHighsObjSense` constant.
 * @param offset    The objective constant.
 * @param col_cost  An array of length [num_col] with the column costs.
 * @param col_lower An array of length [num_col] with the column lower bounds.
 * @param col_upper An array of length [num_col] with the column upper bounds.
 * @param row_lower An array of length [num_row] with the row lower bounds.
 * @param row_upper An array of length [num_row] with the row upper bounds.
 * @param a_start   The constraint matrix is provided to HiGHS in compressed
 *                  sparse column form (if `a_format` is
 *                  `kHighsMatrixFormatColwise`, otherwise compressed sparse row
 *                  form). The sparse matrix consists of three arrays,
 *                  `a_start`, `a_index`, and `a_value`. `a_start` is an array
 *                  of length [num_col] containing the starting index of each
 *                  column in `a_index`. If `a_format` is
 *                  `kHighsMatrixFormatRowwise` the array is of length [num_row]
 *                  corresponding to each row.
 * @param a_index   An array of length [num_nz] with indices of matrix entries.
 * @param a_value   An array of length [num_nz] with values of matrix entries.
 *
 * @param col_value      An array of length [num_col], to be filled with the
 *                       primal column solution.
 * @param col_dual       An array of length [num_col], to be filled with the
 *                       dual column solution.
 * @param row_value      An array of length [num_row], to be filled with the
 *                       primal row solution.
 * @param row_dual       An array of length [num_row], to be filled with the
 *                       dual row solution.
 * @param col_basis_status  An array of length [num_col], to be filled with the
 *                          basis status of the columns in the form of a
 *                          `kHighsBasisStatus` constant.
 * @param row_basis_status  An array of length [num_row], to be filled with the
 *                          basis status of the rows in the form of a
 *                          `kHighsBasisStatus` constant.
 * @param model_status      The location in which to place the termination
 *                          status of the model after the solve in the form of a
 *                          `kHighsModelStatus` constant.
 *
 * @returns A `kHighsStatus` constant indicating whether the call succeeded.
 */
HighsInt Highs_lpCall(const HighsInt num_col, const HighsInt num_row,
                      const HighsInt num_nz, const HighsInt a_format,
                      const HighsInt sense, const double offset,
                      const double* col_cost, const double* col_lower,
                      const double* col_upper, const double* row_lower,
                      const double* row_upper, const HighsInt* a_start,
                      const HighsInt* a_index, const double* a_value,
                      double* col_value, double* col_dual, double* row_value,
                      double* row_dual, HighsInt* col_basis_status,
                      HighsInt* row_basis_status, HighsInt* model_status);

/**
 * Formulate and solve a mixed-integer linear program using HiGHS.
 *
 * The signature of this method is identical to `Highs_lpCall`, except that it
 * has an additional `integrality` argument, and that it is missing the
 * `col_dual`, `row_dual`, `col_basis_status` and `row_basis_status` arguments.
 *
 * @param integrality   An array of length [num_col], containing a
 *                      `kHighsVarType` constant for each column.
 *
 * @returns A `kHighsStatus` constant indicating whether the call succeeded.
 */
HighsInt Highs_mipCall(const HighsInt num_col, const HighsInt num_row,
                       const HighsInt num_nz, const HighsInt a_format,
                       const HighsInt sense, const double offset,
                       const double* col_cost, const double* col_lower,
                       const double* col_upper, const double* row_lower,
                       const double* row_upper, const HighsInt* a_start,
                       const HighsInt* a_index, const double* a_value,
                       const HighsInt* integrality, double* col_value,
                       double* row_value, HighsInt* model_status);

/**
 * Formulate and solve a quadratic program using HiGHS.
 *
 * The signature of this method is identical to `Highs_lpCall`, except that it
 * has additional arguments for specifying the Hessian matrix.
 *
 * @param q_num_nz  The number of nonzeros in the Hessian matrix.
 * @param q_format  The format of the Hessian matrix in the form of a
 *                  `kHighsHessianStatus` constant. If q_num_nz > 0, this must
 *                  be `kHighsHessianFormatTriangular`.
 * @param q_start   The Hessian matrix is provided in the same format as the
 *                  constraint matrix, using `q_start`, `q_index`, and `q_value`
 *                  in the place of `a_start`, `a_index`, and `a_value`.
 * @param q_index   An array of length [q_num_nz] with indices of matrix
 *                  sentries.
 * @param q_value   An array of length [q_num_nz] with values of matrix entries.
 *
 * @returns A `kHighsStatus` constant indicating whether the call succeeded.
 */
HighsInt Highs_qpCall(
    const HighsInt num_col, const HighsInt num_row, const HighsInt num_nz,
    const HighsInt q_num_nz, const HighsInt a_format, const HighsInt q_format,
    const HighsInt sense, const double offset, const double* col_cost,
    const double* col_lower, const double* col_upper, const double* row_lower,
    const double* row_upper, const HighsInt* a_start, const HighsInt* a_index,
    const double* a_value, const HighsInt* q_start, const HighsInt* q_index,
    const double* q_value, double* col_value, double* col_dual,
    double* row_value, double* row_dual, HighsInt* col_basis_status,
    HighsInt* row_basis_status, HighsInt* model_status);

/**
 * Create a Highs instance and return the reference.
 *
 * Call `Highs_destroy` on the returned reference to clean up allocated memory.
 *
 * @returns A pointer to the Highs instance.
 */
void* Highs_create(void);

/**
 * Destroy the model `highs` created by `Highs_create` and free all
 * corresponding memory. Future calls using `highs` are not allowed.
 *
 * To empty a model without invalidating `highs`, see `Highs_clearModel`.
 *
 * @param highs     A pointer to the Highs instance.
 */
void Highs_destroy(void* highs);

/**
 * Return the HiGHS version number as a string of the form "vX.Y.Z".
 *
 * @returns The HiGHS version as a `char*`.
 */
const char* Highs_version(void);

/**
 * Return the HiGHS major version number.
 *
 * @returns The HiGHS major version number.
 */
HighsInt Highs_versionMajor(void);

/**
 * Return the HiGHS minor version number.
 *
 * @returns The HiGHS minor version number.
 */
HighsInt Highs_versionMinor(void);

/**
 * Return the HiGHS patch version number.
 *
 * @returns The HiGHS patch version number.
 */
HighsInt Highs_versionPatch(void);

/**
 * Return the HiGHS githash.
 *
 * @returns The HiGHS githash.
 */
const char* Highs_githash(void);

/**
 * Return the HiGHS compilation date.
 *
 * @returns Thse HiGHS compilation date.
 */
const char* Highs_compilationDate(void);

/**
 * Read a model from `filename` into `highs`.
 *
 * @param highs     A pointer to the Highs instance.
 * @param filename  The filename to read.
 *
 * @returns A `kHighsStatus` constant indicating whether the call succeeded.
 */
HighsInt Highs_readModel(void* highs, const char* filename);

/**
 * Write the model in `highs` to `filename`.
 *
 * @param highs     A pointer to the Highs instance.
 * @param filename  The filename to write.
 *
 * @returns A `kHighsStatus` constant indicating whether the call succeeded.
 */
HighsInt Highs_writeModel(void* highs, const char* filename);

/**
 * Reset the options and then call `clearModel`.
 *
 * See `Highs_destroy` to free all associated memory.
 *
 * @param highs     A pointer to the Highs instance.
 *
 * @returns A `kHighsStatus` constant indicating whether the call succeeded.
 */
HighsInt Highs_clear(void* highs);

/**
 * Remove all variables and constraints from the model `highs`, but do not
 * invalidate the pointer `highs`. Future calls (for example, adding new
 * variables and constraints) are allowed.
 *
 * @param highs     A pointer to the Highs instance.
 *
 * @returns A `kHighsStatus` constant indicating whether the call succeeded.
 */
HighsInt Highs_clearModel(void* highs);

/**
 * Clear all solution data associated with the model.
 *
 * See `Highs_destroy` to clear the model and free all associated memory.
 *
 * @param highs     A pointer to the Highs instance.
 *
 * @returns A `kHighsStatus` constant indicating whether the call succeeded.
 */
HighsInt Highs_clearSolver(void* highs);

/**
 * Presolve a model.
 *
 * @param highs     A pointer to the Highs instance.
 *
 * @returns A `kHighsStatus` constant indicating whether the call succeeded.
 */
HighsInt Highs_presolve(void* highs);

/**
 * Optimize a model. The algorithm used by HiGHS depends on the options that
 * have been set.
 *
 * @param highs     A pointer to the Highs instance.
 *
 * @returns A `kHighsStatus` constant indicating whether the call succeeded.
 */
HighsInt Highs_run(void* highs);

/**
 * Postsolve a model using a primal (and possibly dual) solution.
 *
 * @param highs       A pointer to the Highs instance.
 * @param col_value   An array of length [num_col] with the column solution
 *                    values.
 * @param col_dual    An array of length [num_col] with the column dual
 *                    values, or a null pointer if not known.
 * @param row_dual    An array of length [num_row] with the row dual values,
 *                    or a null pointer if not known.
 *
 * @returns A `kHighsStatus` constant indicating whether the call succeeded.
 */
HighsInt Highs_postsolve(void* highs, const double* col_value,
                         const double* col_dual, const double* row_dual);

/**
 * Write the solution information (including dual and basis status, if
 * available) to a file.
 *
 * See also: `Highs_writeSolutionPretty`.
 *
 * @param highs     A pointer to the Highs instance.
 * @param filename  The name of the file to write the results to.
 *
 * @returns A `kHighsStatus` constant indicating whether the call succeeded.
 */
HighsInt Highs_writeSolution(const void* highs, const char* filename);

/**
 * Write the solution information (including dual and basis status, if
 * available) to a file in a human-readable format.
 *
 * The method identical to `Highs_writeSolution`, except that the
 * printout is in a human-readable format.
 *
 * @param highs     A pointer to the Highs instance.
 * @param filename  The name of the file to write the results to.
 *
 * @returns A `kHighsStatus` constant indicating whether the call succeeded.
 */
HighsInt Highs_writeSolutionPretty(const void* highs, const char* filename);

/**
 * Pass a linear program (LP) to HiGHS in a single function call.
 *
 * The signature of this function is identical to `Highs_passModel`, without the
 * arguments for passing the Hessian matrix of a quadratic program and the
 * integrality vector.
 *
 * @returns A `kHighsStatus` constant indicating whether the call succeeded.
 */
HighsInt Highs_passLp(void* highs, const HighsInt num_col,
                      const HighsInt num_row, const HighsInt num_nz,
                      const HighsInt a_format, const HighsInt sense,
                      const double offset, const double* col_cost,
                      const double* col_lower, const double* col_upper,
                      const double* row_lower, const double* row_upper,
                      const HighsInt* a_start, const HighsInt* a_index,
                      const double* a_value);

/**
 * Pass a mixed-integer linear program (MILP) to HiGHS in a single function
 * call.
 *
 * The signature of function is identical to `Highs_passModel`, without the
 * arguments for passing the Hessian matrix of a quadratic program.
 *
 * @returns A `kHighsStatus` constant indicating whether the call succeeded.
 */
HighsInt Highs_passMip(void* highs, const HighsInt num_col,
                       const HighsInt num_row, const HighsInt num_nz,
                       const HighsInt a_format, const HighsInt sense,
                       const double offset, const double* col_cost,
                       const double* col_lower, const double* col_upper,
                       const double* row_lower, const double* row_upper,
                       const HighsInt* a_start, const HighsInt* a_index,
                       const double* a_value, const HighsInt* integrality);

/**
 * Pass a model to HiGHS in a single function call. This is faster than
 * constructing the model using `Highs_addRow` and `Highs_addCol`.
 *
 * @param highs       A pointer to the Highs instance.
 * @param num_col     The number of columns.
 * @param num_row     The number of rows.
 * @param num_nz      The number of elements in the constraint matrix.
 * @param q_num_nz    The number of elements in the Hessian matrix.
 * @param a_format    The format of the constraint matrix to use in the form of
 *                    a `kHighsMatrixFormat` constant.
 * @param q_format    The format of the Hessian matrix to use in the form of a
 *                    `kHighsHessianFormat` constant.
 * @param sense       The optimization sense in the form of a `kHighsObjSense`
 *                    constant.
 * @param offset      The constant term in the objective function.
 * @param col_cost    An array of length [num_col] with the objective
 *                    coefficients.
 * @param col_lower   An array of length [num_col] with the lower column bounds.
 * @param col_upper   An array of length [num_col] with the upper column bounds.
 * @param row_lower   An array of length [num_row] with the upper row bounds.
 * @param row_upper   An array of length [num_row] with the upper row bounds.
 * @param a_start     The constraint matrix is provided to HiGHS in compressed
 *                    sparse column form (if `a_format` is
 *                    `kHighsMatrixFormatColwise`, otherwise compressed sparse
 *                    row form). The sparse matrix consists of three arrays,
 *                    `a_start`, `a_index`, and `a_value`. `a_start` is an array
 *                    of length [num_col] containing the starting index of each
 *                    column in `a_index`. If `a_format` is
 *                    `kHighsMatrixFormatRowwise` the array is of length
 *                    [num_row] corresponding to each row.
 * @param a_index     An array of length [num_nz] with indices of matrix
 *                    entries.
 * @param a_value     An array of length [num_nz] with values of matrix entries.
 * @param q_start     The Hessian matrix is provided in the same format as the
 *                    constraint matrix, using `q_start`, `q_index`, and
 *                    `q_value` in the place of `a_start`, `a_index`, and
 *                    `a_value`. If the model is linear, pass NULL.
 * @param q_index     An array of length [q_num_nz] with indices of matrix
 *                    entries. If the model is linear, pass NULL.
 * @param q_value     An array of length [q_num_nz] with values of matrix
 *                     entries. If the model is linear, pass NULL.
 * @param integrality An array of length [num_col] containing a `kHighsVarType`
 *                    constant for each column.
 *
 * @returns A `kHighsStatus` constant indicating whether the call succeeded.
 */
HighsInt Highs_passModel(void* highs, const HighsInt num_col,
                         const HighsInt num_row, const HighsInt num_nz,
                         const HighsInt q_num_nz, const HighsInt a_format,
                         const HighsInt q_format, const HighsInt sense,
                         const double offset, const double* col_cost,
                         const double* col_lower, const double* col_upper,
                         const double* row_lower, const double* row_upper,
                         const HighsInt* a_start, const HighsInt* a_index,
                         const double* a_value, const HighsInt* q_start,
                         const HighsInt* q_index, const double* q_value,
                         const HighsInt* integrality);

/**
 * Set the Hessian matrix for a quadratic objective.
 *
 * @param highs     A pointer to the Highs instance.
 * @param dim       The dimension of the Hessian matrix. Should be [num_col].
 * @param num_nz    The number of non-zero elements in the Hessian matrix.
 * @param format    The format of the Hessian matrix as a `kHighsHessianFormat`
 *                  constant. This must be `kHighsHessianFormatTriangular`.
 * @param start     The Hessian matrix is provided to HiGHS as the upper
 *                  triangular component in compressed sparse column form. The
 *                  sparse matrix consists of three arrays, `start`, `index`,
 *                  and `value`. `start` is an array of length [num_col]
 *                  containing the starting index of each column in `index`.
 * @param index     An array of length [num_nz] with indices of matrix entries.
 * @param value     An array of length [num_nz] with values of matrix entries.
 *
 * @returns A `kHighsStatus` constant indicating whether the call succeeded.
 */
HighsInt Highs_passHessian(void* highs, const HighsInt dim,
                           const HighsInt num_nz, const HighsInt format,
                           const HighsInt* start, const HighsInt* index,
                           const double* value);

/**
 * Pass the name of a row.
 *
 * @param highs A pointer to the Highs instance.
 * @param row   The row for which the name is supplied.
 * @param name  The name of the row.
 *
 * @returns A `kHighsStatus` constant indicating whether the call succeeded.
 */
HighsInt Highs_passRowName(const void* highs, const HighsInt row,
                           const char* name);

/**
 * Pass the name of a column.
 *
 * @param highs A pointer to the Highs instance.
 * @param col   The column for which the name is supplied.
 * @param name  The name of the column.
 *
 * @returns A `kHighsStatus` constant indicating whether the call succeeded.
 */
HighsInt Highs_passColName(const void* highs, const HighsInt col,
                           const char* name);

/**
 * Read the option values from file.
 *
 * @param highs     A pointer to the Highs instance.
 * @param filename  The filename from which to read the option values.
 *
 * @returns A `kHighsStatus` constant indicating whether the call succeeded.
 */
HighsInt Highs_readOptions(const void* highs, const char* filename);

/**
 * Set a boolean-valued option.
 *
 * @param highs     A pointer to the Highs instance.
 * @param option    The name of the option.
 * @param value     The new value of the option.
 *
 * @returns A `kHighsStatus` constant indicating whether the call succeeded.
 */
HighsInt Highs_setBoolOptionValue(void* highs, const char* option,
                                  const HighsInt value);

/**
 * Set an int-valued option.
 *
 * @param highs     A pointer to the Highs instance.
 * @param option    The name of the option.
 * @param value     The new value of the option.
 *
 * @returns A `kHighsStatus` constant indicating whether the call succeeded.
 */
HighsInt Highs_setIntOptionValue(void* highs, const char* option,
                                 const HighsInt value);

/**
 * Set a double-valued option.
 *
 * @param highs     A pointer to the Highs instance.
 * @param option    The name of the option.
 * @param value     The new value of the option.
 *
 * @returns A `kHighsStatus` constant indicating whether the call succeeded.
 */
HighsInt Highs_setDoubleOptionValue(void* highs, const char* option,
                                    const double value);

/**
 * Set a string-valued option.
 *
 * @param highs     A pointer to the Highs instance.
 * @param option    The name of the option.
 * @param value     The new value of the option.
 *
 * @returns A `kHighsStatus` constant indicating whether the call succeeded.
 */
HighsInt Highs_setStringOptionValue(void* highs, const char* option,
                                    const char* value);

/**
 * Get a boolean-valued option.
 *
 * @param highs     A pointer to the Highs instance.
 * @param option    The name of the option.
 * @param value     The location in which the current value of the option should
 *                  be placed.
 *
 * @returns A `kHighsStatus` constant indicating whether the call succeeded.
 */
HighsInt Highs_getBoolOptionValue(const void* highs, const char* option,
                                  HighsInt* value);

/**
 * Get an int-valued option.
 *
 * @param highs     A pointer to the Highs instance.
 * @param option    The name of the option.
 * @param value     The location in which the current value of the option should
 *                  be placed.
 *
 * @returns A `kHighsStatus` constant indicating whether the call succeeded.
 */
HighsInt Highs_getIntOptionValue(const void* highs, const char* option,
                                 HighsInt* value);

/**
 * Get a double-valued option.
 *
 * @param highs     A pointer to the Highs instance.
 * @param option    The name of the option.
 * @param value     The location in which the current value of the option should
 *                  be placed.
 *
 * @returns A `kHighsStatus` constant indicating whether the call succeeded.
 */
HighsInt Highs_getDoubleOptionValue(const void* highs, const char* option,
                                    double* value);

/**
 * Get a string-valued option.
 *
 * @param highs     A pointer to the Highs instance.
 * @param option    The name of the option.
 * @param value     A pointer to allocated memory (of at least
 *                  `kMaximumStringLength`) to store the current value of the
 *                  option.
 *
 * @returns A `kHighsStatus` constant indicating whether the call succeeded.
 */
HighsInt Highs_getStringOptionValue(const void* highs, const char* option,
                                    char* value);

/**
 * Get the type expected by an option.
 *
 * @param highs     A pointer to the Highs instance.
 * @param option    The name of the option.
 * @param type      An int in which the corresponding `kHighsOptionType`
 *                  constant should be placed.
 *
 * @returns A `kHighsStatus` constant indicating whether the call succeeded.
 */
HighsInt Highs_getOptionType(const void* highs, const char* option,
                             HighsInt* type);

/**
 * Reset all options to their default value.
 *
 * @param highs     A pointer to the Highs instance.
 *
 * @returns A `kHighsStatus` constant indicating whether the call succeeded.
 */
HighsInt Highs_resetOptions(void* highs);

/**
 * Write the current options to file.
 *
 * @param highs     A pointer to the Highs instance.
 * @param filename  The filename to write the options to.
 *
 * @returns A `kHighsStatus` constant indicating whether the call succeeded.
 */
HighsInt Highs_writeOptions(const void* highs, const char* filename);

/**
 * Write the value of non-default options to file.
 *
 * This is similar to `Highs_writeOptions`, except only options with
 * non-default value are written to `filename`.
 *
 * @param highs     A pointer to the Highs instance.
 * @param filename  The filename to write the options to.
 *
 * @returns A `kHighsStatus` constant indicating whether the call succeeded.
 */
HighsInt Highs_writeOptionsDeviations(const void* highs, const char* filename);

/**
 * Return the number of options
 *
 * @param highs     A pointer to the Highs instance.
 */
HighsInt Highs_getNumOptions(const void* highs);

/**
 * Get the name of an option identified by index
 *
 * @param highs     A pointer to the Highs instance.
 * @param index     The index of the option.
 * @param name      The name of the option.
 *
 * @returns A `kHighsStatus` constant indicating whether the call succeeded.
 */
HighsInt Highs_getOptionName(const void* highs, const HighsInt index,
                             char** name);

/**
 * Get the current and default values of a bool option
 *
 * @param highs         A pointer to the Highs instance.
 * @param current_value A pointer to the current value of the option.
 * @param default_value A pointer to the default value of the option.
 *
 * @returns A `kHighsStatus` constant indicating whether the call succeeded.
 */
HighsInt Highs_getBoolOptionValues(const void* highs, const char* option,
                                   HighsInt* current_value,
                                   HighsInt* default_value);
/**
 * Get the current and default values of an int option
 *
 * @param highs         A pointer to the Highs instance.
 * @param current_value A pointer to the current value of the option.
 * @param min_value     A pointer to the minimum value of the option.
 * @param max_value     A pointer to the maximum value of the option.
 * @param default_value A pointer to the default value of the option.
 *
 * @returns A `kHighsStatus` constant indicating whether the call succeeded.
 */
HighsInt Highs_getIntOptionValues(const void* highs, const char* option,
                                  HighsInt* current_value, HighsInt* min_value,
                                  HighsInt* max_value, HighsInt* default_value);

/**
 * Get the current and default values of a double option
 *
 * @param highs         A pointer to the Highs instance.
 * @param current_value A pointer to the current value of the option.
 * @param min_value     A pointer to the minimum value of the option.
 * @param max_value     A pointer to the maximum value of the option.
 * @param default_value A pointer to the default value of the option.
 *
 * @returns A `kHighsStatus` constant indicating whether the call succeeded.
 */
HighsInt Highs_getDoubleOptionValues(const void* highs, const char* option,
                                     double* current_value, double* min_value,
                                     double* max_value, double* default_value);

/**
 * Get the current and default values of a string option
 *
 * @param highs         A pointer to the Highs instance.
 * @param current_value A pointer to the current value of the option.
 * @param default_value A pointer to the default value of the option.
 *
 * @returns A `kHighsStatus` constant indicating whether the call succeeded.
 */
HighsInt Highs_getStringOptionValues(const void* highs, const char* option,
                                     char* current_value, char* default_value);

/**
 * Get an int-valued info value.
 *
 * @param highs     A pointer to the Highs instance.
 * @param info      The name of the info item.
 * @param value     A reference to an integer that the result will be stored in.
 *
 * @returns A `kHighsStatus` constant indicating whether the call succeeded.
 */
HighsInt Highs_getIntInfoValue(const void* highs, const char* info,
                               HighsInt* value);

/**
 * Get a double-valued info value.
 *
 * @param highs     A pointer to the Highs instance.
 * @param info      The name of the info item.
 * @param value     A reference to a double that the result will be stored in.
 *
 * @returns A `kHighsStatus` constant indicating whether the call succeeded.
 */
HighsInt Highs_getDoubleInfoValue(const void* highs, const char* info,
                                  double* value);

/**
 * Get an int64-valued info value.
 *
 * @param highs     A pointer to the Highs instance.
 * @param info      The name of the info item.
 * @param value     A reference to an int64 that the result will be stored in.
 *
 * @returns A `kHighsStatus` constant indicating whether the call succeeded.
 */
HighsInt Highs_getInt64InfoValue(const void* highs, const char* info,
                                 int64_t* value);

/**
 * Get the type expected by an info item.
 *
 * @param highs     A pointer to the Highs instance.
 * @param info      The name of the info item.
 * @param type      An int in which the corresponding `kHighsOptionType`
 *                  constant is stored.
 *
 * @returns A `kHighsStatus` constant indicating whether the call succeeded.
 */
HighsInt Highs_getInfoType(const void* highs, const char* info, HighsInt* type);

/**
 * Get the primal and dual solution from an optimized model.
 *
 * @param highs      A pointer to the Highs instance.
 * @param col_value  An array of length [num_col], to be filled with primal
 *                   column values.
 * @param col_dual   An array of length [num_col], to be filled with dual column
 *                   values.
 * @param row_value  An array of length [num_row], to be filled with primal row
 *                   values.
 * @param row_dual   An array of length [num_row], to be filled with dual row
 *                   values.
 *
 * @returns A `kHighsStatus` constant indicating whether the call succeeded.
 */
HighsInt Highs_getSolution(const void* highs, double* col_value,
                           double* col_dual, double* row_value,
                           double* row_dual);

/**
 * Given a linear program with a basic feasible solution, get the column and row
 * basis statuses.
 *
 * @param highs       A pointer to the Highs instance.
 * @param col_status  An array of length [num_col], to be filled with the column
 *                    basis statuses in the form of a `kHighsBasisStatus`
 *                    constant.
 * @param row_status  An array of length [num_row], to be filled with the row
 *                    basis statuses in the form of a `kHighsBasisStatus`
 *                    constant.
 *
 * @returns A `kHighsStatus` constant indicating whether the call succeeded.
 */
HighsInt Highs_getBasis(const void* highs, HighsInt* col_status,
                        HighsInt* row_status);

/**
 * Return the optimization status of the model in the form of a
 * `kHighsModelStatus` constant.
 *
 * @param highs     A pointer to the Highs instance.
 *
 * @returns An integer corresponding to the `kHighsModelStatus` constant
 */
HighsInt Highs_getModelStatus(const void* highs);

/**
 * Get an unbounded dual ray that is a certificate of primal infeasibility.
 *
 * @param highs             A pointer to the Highs instance.
 * @param has_dual_ray      A pointer to an int to store 1 if the dual ray
 *                          exists.
 * @param dual_ray_value    An array of length [num_row] filled with the
 *                          unbounded ray.
 *
 * @returns A `kHighsStatus` constant indicating whether the call succeeded.
 */
HighsInt Highs_getDualRay(const void* highs, HighsInt* has_dual_ray,
                          double* dual_ray_value);

/**
 * Get an unbounded primal ray that is a certificate of dual infeasibility.
 *
 * @param highs             A pointer to the Highs instance.
 * @param has_primal_ray    A pointer to an int to store 1 if the primal ray
 *                          exists.
 * @param primal_ray_value  An array of length [num_col] filled with the
 *                          unbounded ray.
 *
 * @returns A `kHighsStatus` constant indicating whether the call succeeded.
 */
HighsInt Highs_getPrimalRay(const void* highs, HighsInt* has_primal_ray,
                            double* primal_ray_value);

/**
 * Get the primal objective function value.
 *
 * @param highs     A pointer to the Highs instance.
 *
 * @returns The primal objective function value
 */
double Highs_getObjectiveValue(const void* highs);

/**
 * Get the indices of the rows and columns that make up the basis matrix ``B``
 * of a basic feasible solution.
 *
 * Non-negative entries are indices of columns, and negative entries are
 * `-row_index - 1`. For example, `{1, -1}` would be the second column and first
 * row.
 *
 * The order of these rows and columns is important for calls to the functions:
 *
 *  - `Highs_getBasisInverseRow`
 *  - `Highs_getBasisInverseCol`
 *  - `Highs_getBasisSolve`
 *  - `Highs_getBasisTransposeSolve`
 *  - `Highs_getReducedRow`
 *  - `Highs_getReducedColumn`
 *
 * @param highs             A pointer to the Highs instance.
 * @param basic_variables   An array of size [num_rows], filled with the indices
 *                          of the basic variables.
 *
 * @returns A `kHighsStatus` constant indicating whether the call succeeded.
 */
HighsInt Highs_getBasicVariables(const void* highs, HighsInt* basic_variables);

/**
 * Get a row of the inverse basis matrix ``B^{-1}``.
 *
 * See `Highs_getBasicVariables` for a description of the ``B`` matrix.
 *
 * The arrays `row_vector` and `row_index` must have an allocated length of
 * [num_row]. However, check `row_num_nz` to see how many non-zero elements are
 * actually stored.
 *
 * @param highs         A pointer to the Highs instance.
 * @param row           The index of the row to compute.
 * @param row_vector    An array of length [num_row] in which to store the
 *                      values of the non-zero elements.
 * @param row_num_nz    The number of non-zeros in the row.
 * @param row_index     An array of length [num_row] in which to store the
 *                      indices of the non-zero elements.
 *
 * @returns A `kHighsStatus` constant indicating whether the call succeeded.
 */
HighsInt Highs_getBasisInverseRow(const void* highs, const HighsInt row,
                                  double* row_vector, HighsInt* row_num_nz,
                                  HighsInt* row_index);

/**
 * Get a column of the inverse basis matrix ``B^{-1}``.
 *
 * See `Highs_getBasicVariables` for a description of the ``B`` matrix.
 *
 * The arrays `col_vector` and `col_index` must have an allocated length of
 * [num_row]. However, check `col_num_nz` to see how many non-zero elements are
 * actually stored.
 *
 * @param highs         A pointer to the Highs instance.
 * @param col           The index of the column to compute.
 * @param col_vector    An array of length [num_row] in which to store the
 *                      values of the non-zero elements.
 * @param col_num_nz    The number of non-zeros in the column.
 * @param col_index     An array of length [num_row] in which to store the
 *                      indices of the non-zero elements.

 * @returns A `kHighsStatus` constant indicating whether the call succeeded.
 */
HighsInt Highs_getBasisInverseCol(const void* highs, const HighsInt col,
                                  double* col_vector, HighsInt* col_num_nz,
                                  HighsInt* col_index);

/**
 * Compute ``\mathbf{x}=B^{-1}\mathbf{b}`` for a given vector
 * ``\mathbf{b}``.
 *
 * See `Highs_getBasicVariables` for a description of the ``B`` matrix.
 *
 * The arrays `solution_vector` and `solution_index` must have an allocated
 * length of [num_row]. However, check `solution_num_nz` to see how many
 * non-zero elements are actually stored.
 *
 * @param highs             A pointer to the Highs instance.
 * @param rhs               The right-hand side vector ``b``.
 * @param solution_vector   An array of length [num_row] in which to store the
 *                          values of the non-zero elements.
 * @param solution_num_nz   The number of non-zeros in the solution.
 * @param solution_index    An array of length [num_row] in which to store the
 *                          indices of the non-zero elements.
 *
 * @returns A `kHighsStatus` constant indicating whether the call succeeded.
 */
HighsInt Highs_getBasisSolve(const void* highs, const double* rhs,
                             double* solution_vector, HighsInt* solution_num_nz,
                             HighsInt* solution_index);

/**
 * Compute ``\mathbf{x}=B^{-T}\mathbf{b}`` for a given vector
 * ``\mathbf{b}``.
 *
 * See `Highs_getBasicVariables` for a description of the ``B`` matrix.
 *
 * The arrays `solution_vector` and `solution_index` must have an allocated
 * length of [num_row]. However, check `solution_num_nz` to see how many
 * non-zero elements are actually stored.
 *
 * @param highs             A pointer to the Highs instance.
 * @param rhs               The right-hand side vector ``b``
 * @param solution_vector   An array of length [num_row] in which to store the
 *                          values of the non-zero elements.
 * @param solution_num_nz   The number of non-zeros in the solution.
 * @param solution_index    An array of length [num_row] in which to store the
 *                          indices of the non-zero elements.
 *
 * @returns A `kHighsStatus` constant indicating whether the call succeeded.
 */
HighsInt Highs_getBasisTransposeSolve(const void* highs, const double* rhs,
                                      double* solution_vector,
                                      HighsInt* solution_nz,
                                      HighsInt* solution_index);

/**
 * Compute a row of ``B^{-1}A``.
 *
 * See `Highs_getBasicVariables` for a description of the ``B`` matrix.
 *
 * The arrays `row_vector` and `row_index` must have an allocated length of
 * [num_row]. However, check `row_num_nz` to see how many non-zero elements are
 * actually stored.
 *
 * @param highs         A pointer to the Highs instance.
 * @param row           The index of the row to compute.
 * @param row_vector    An array of length [num_row] in which to store the
 *                      values of the non-zero elements.
 * @param row_num_nz    The number of non-zeros in the row.
 * @param row_index     An array of length [num_row] in which to store the
 *                      indices of the non-zero elements.
 *
 * @returns A `kHighsStatus` constant indicating whether the call succeeded.
 */
HighsInt Highs_getReducedRow(const void* highs, const HighsInt row,
                             double* row_vector, HighsInt* row_num_nz,
                             HighsInt* row_index);

/**
 * Compute a column of ``B^{-1}A``.
 *
 * See `Highs_getBasicVariables` for a description of the ``B`` matrix.
 *
 * The arrays `col_vector` and `col_index` must have an allocated length of
 * [num_row]. However, check `col_num_nz` to see how many non-zero elements are
 * actually stored.
 *
 * @param highs         A pointer to the Highs instance.
 * @param col           The index of the column to compute.
 * @param col_vector    An array of length [num_row] in which to store the
*                       values of the non-zero elements.
 * @param col_num_nz    The number of non-zeros in the column.
 * @param col_index     An array of length [num_row] in which to store the
*                       indices of the non-zero elements.

 * @returns A `kHighsStatus` constant indicating whether the call succeeded.
 */
HighsInt Highs_getReducedColumn(const void* highs, const HighsInt col,
                                double* col_vector, HighsInt* col_num_nz,
                                HighsInt* col_index);

/**
 * Set a basic feasible solution by passing the column and row basis statuses to
 * the model.
 *
 * @param highs       A pointer to the Highs instance.
 * @param col_status  an array of length [num_col] with the column basis status
 *                    in the form of `kHighsBasisStatus` constants
 * @param row_status  an array of length [num_row] with the row basis status
 *                    in the form of `kHighsBasisStatus` constants
 *
 * @returns A `kHighsStatus` constant indicating whether the call succeeded.
 */
HighsInt Highs_setBasis(void* highs, const HighsInt* col_status,
                        const HighsInt* row_status);

/**
 * Set a logical basis in the model.
 *
 * @param highs     A pointer to the Highs instance.
 *
 * @returns A `kHighsStatus` constant indicating whether the call succeeded.
 */
HighsInt Highs_setLogicalBasis(void* highs);

/**
 * Set a solution by passing the column and row primal and dual solution values.
 *
 * For any values that are unavailable, pass NULL.
 *
 * @param highs       A pointer to the Highs instance.
 * @param col_value   An array of length [num_col] with the column solution
 *                    values.
 * @param row_value   An array of length [num_row] with the row solution
 *                    values.
 * @param col_dual    An array of length [num_col] with the column dual values.
 * @param row_dual    An array of length [num_row] with the row dual values.
 *
 * @returns A `kHighsStatus` constant indicating whether the call succeeded.
 */
HighsInt Highs_setSolution(void* highs, const double* col_value,
                           const double* row_value, const double* col_dual,
                           const double* row_dual);

/**
 * Set the callback method to use for HiGHS
 *
 * @param highs              A pointer to the Highs instance.
 * @param user_callback      A pointer to the user callback
 * @param user_callback_data A pointer to the user callback data
 *
 * @returns A `kHighsStatus` constant indicating whether the call succeeded.
 */
HighsInt Highs_setCallback(void* highs, HighsCCallbackType user_callback,
                           void* user_callback_data);

/**
 * Start callback of given type
 *
 * @param highs         A pointer to the Highs instance.
 * @param callback_type The type of callback to be started
 *
 * @returns A `kHighsStatus` constant indicating whether the call succeeded.
 */
HighsInt Highs_startCallback(void* highs, const int callback_type);

/**
 * Stop callback of given type
 *
 * @param highs         A pointer to the Highs instance.
 * @param callback_type The type of callback to be stopped
 *
 * @returns A `kHighsStatus` constant indicating whether the call succeeded.
 */
HighsInt Highs_stopCallback(void* highs, const int callback_type);

/**
 * Return the cumulative wall-clock time spent in `Highs_run`.
 *
 * @param highs     A pointer to the Highs instance.
 *
 * @returns The cumulative wall-clock time spent in `Highs_run`
 */
double Highs_getRunTime(const void* highs);

/**
 * Reset the clocks in a `highs` model.
 *
 * Each `highs` model contains a single instance of clock that records how much
 * time is spent in various parts of the algorithm. This clock is not reset on
 * entry to `Highs_run`, so repeated calls to `Highs_run` report the cumulative
 * time spent in the algorithm. A side-effect is that this will trigger a time
 * limit termination once the cumulative run time exceeds the time limit, rather
 * than the run time of each individual call to `Highs_run`.
 *
 * As a work-around, call `Highs_zeroAllClocks` before each call to `Highs_run`.
 *
 * @param highs     A pointer to the Highs instance.
 *
 * @returns A `kHighsStatus` constant indicating whether the call succeeded.
 */
HighsInt Highs_zeroAllClocks(const void* highs);

/**
 * Add a new column (variable) to the model.
 *
 * @param highs         A pointer to the Highs instance.
 * @param cost          The objective coefficient of the column.
 * @param lower         The lower bound of the column.
 * @param upper         The upper bound of the column.
 * @param num_new_nz    The number of non-zeros in the column.
 * @param index         An array of size [num_new_nz] with the row indices.
 * @param value         An array of size [num_new_nz] with row values.
 *
 * @returns A `kHighsStatus` constant indicating whether the call succeeded.
 */
HighsInt Highs_addCol(void* highs, const double cost, const double lower,
                      const double upper, const HighsInt num_new_nz,
                      const HighsInt* index, const double* value);

/**
 * Add multiple columns (variables) to the model.
 *
 * @param highs         A pointer to the Highs instance.
 * @param num_new_col   The number of new columns to add.
 * @param costs         An array of size [num_new_col] with objective
 *                      coefficients.
 * @param lower         An array of size [num_new_col] with lower bounds.
 * @param upper         An array of size [num_new_col] with upper bounds.
 * @param num_new_nz    The number of new nonzeros in the constraint matrix.
 * @param starts        The constraint coefficients are given as a matrix in
 *                      compressed sparse column form by the arrays `starts`,
 *                      `index`, and `value`. `starts` is an array of size
 *                      [num_new_cols] with the start index of each row in
 *                      indices and values.
 * @param index         An array of size [num_new_nz] with row indices.
 * @param value         An array of size [num_new_nz] with row values.
 *
 * @returns A `kHighsStatus` constant indicating whether the call succeeded.
 */
HighsInt Highs_addCols(void* highs, const HighsInt num_new_col,
                       const double* costs, const double* lower,
                       const double* upper, const HighsInt num_new_nz,
                       const HighsInt* starts, const HighsInt* index,
                       const double* value);

/**
 * Add a new variable to the model.
 *
 * @param highs         A pointer to the Highs instance.
 * @param lower         The lower bound of the column.
 * @param upper         The upper bound of the column.
 *
 * @returns A `kHighsStatus` constant indicating whether the call succeeded.
 */
HighsInt Highs_addVar(void* highs, const double lower, const double upper);

/**
 * Add multiple variables to the model.
 *
 * @param highs         A pointer to the Highs instance.
 * @param num_new_var   The number of new variables to add.
 * @param lower         An array of size [num_new_var] with lower bounds.
 * @param upper         An array of size [num_new_var] with upper bounds.
 *
 * @returns A `kHighsStatus` constant indicating whether the call succeeded.
 */
HighsInt Highs_addVars(void* highs, const HighsInt num_new_var,
                       const double* lower, const double* upper);

/**
 * Add a new row (a linear constraint) to the model.
 *
 * @param highs         A pointer to the Highs instance.
 * @param lower         The lower bound of the row.
 * @param upper         The upper bound of the row.
 * @param num_new_nz    The number of non-zeros in the row
 * @param index         An array of size [num_new_nz] with column indices.
 * @param value         An array of size [num_new_nz] with column values.
 *
 * @returns A `kHighsStatus` constant indicating whether the call succeeded.
 */
HighsInt Highs_addRow(void* highs, const double lower, const double upper,
                      const HighsInt num_new_nz, const HighsInt* index,
                      const double* value);

/**
 * Add multiple rows (linear constraints) to the model.
 *
 * @param highs         A pointer to the Highs instance.
 * @param num_new_row   The number of new rows to add
 * @param lower         An array of size [num_new_row] with the lower bounds of
 *                      the rows.
 * @param upper         An array of size [num_new_row] with the upper bounds of
 *                      the rows.
 * @param num_new_nz    The number of non-zeros in the rows.
 * @param starts        The constraint coefficients are given as a matrix in
 *                      compressed sparse row form by the arrays `starts`,
 *                      `index`, and `value`. `starts` is an array of size
 *                      [num_new_rows] with the start index of each row in
 *                      indices and values.
 * @param index         An array of size [num_new_nz] with column indices.
 * @param value         An array of size [num_new_nz] with column values.
 *
 * @returns A `kHighsStatus` constant indicating whether the call succeeded.
 */
HighsInt Highs_addRows(void* highs, const HighsInt num_new_row,
                       const double* lower, const double* upper,
                       const HighsInt num_new_nz, const HighsInt* starts,
                       const HighsInt* index, const double* value);

/**
 * Change the objective sense of the model.
 *
 * @param highs     A pointer to the Highs instance.
 * @param sense     The new optimization sense in the form of a `kHighsObjSense`
 *                  constant.
 *
 * @returns A `kHighsStatus` constant indicating whether the call succeeded.
 */
HighsInt Highs_changeObjectiveSense(void* highs, const HighsInt sense);

/**
 * Change the objective offset of the model.
 *
 * @param highs     A pointer to the Highs instance.
 * @param offset    The new objective offset.
 *
 * @returns A `kHighsStatus` constant indicating whether the call succeeded.
 */
HighsInt Highs_changeObjectiveOffset(void* highs, const double offset);

/**
 * Change the integrality of a column.
 *
 * @param highs         A pointer to the Highs instance.
 * @param col           The column index to change.
 * @param integrality   The new integrality of the column in the form of a
 *                      `kHighsVarType` constant.
 *
 * @returns A `kHighsStatus` constant indicating whether the call succeeded.
 */
HighsInt Highs_changeColIntegrality(void* highs, const HighsInt col,
                                    const HighsInt integrality);

/**
 * Change the integrality of multiple adjacent columns.
 *
 * @param highs         A pointer to the Highs instance.
 * @param from_col      The index of the first column whose integrality changes.
 * @param to_col        The index of the last column whose integrality
 *                      changes.
 * @param integrality   An array of length [to_col - from_col + 1] with the new
 *                      integralities of the columns in the form of
 *                      `kHighsVarType` constants.
 *
 * @returns A `kHighsStatus` constant indicating whether the call succeeded.
 */
HighsInt Highs_changeColsIntegralityByRange(void* highs,
                                            const HighsInt from_col,
                                            const HighsInt to_col,
                                            const HighsInt* integrality);

/**
 * Change the integrality of multiple columns given by an array of indices.
 *
 * @param highs             A pointer to the Highs instance.
 * @param num_set_entries   The number of columns to change.
 * @param set               An array of size [num_set_entries] with the indices
 *                          of the columns to change.
 * @param integrality       An array of length [num_set_entries] with the new
 *                          integralities of the columns in the form of
 *                          `kHighsVarType` constants.
 *
 * @returns A `kHighsStatus` constant indicating whether the call succeeded.
 */
HighsInt Highs_changeColsIntegralityBySet(void* highs,
                                          const HighsInt num_set_entries,
                                          const HighsInt* set,
                                          const HighsInt* integrality);

/**
 * Change the integrality of multiple columns given by a mask.
 *
 * @param highs         A pointer to the Highs instance.
 * @param mask          An array of length [num_col] with 1 if the column
 *                      integrality should be changed and 0 otherwise.
 * @param integrality   An array of length [num_col] with the new
 *                      integralities of the columns in the form of
 *                      `kHighsVarType` constants.
 *
 * @returns A `kHighsStatus` constant indicating whether the call succeeded.
 */
HighsInt Highs_changeColsIntegralityByMask(void* highs, const HighsInt* mask,
                                           const HighsInt* integrality);

/**
 * Clear the integrality of all columns
 *
 * @param highs         A pointer to the Highs instance.
 *
 * @returns A `kHighsStatus` constant indicating whether the call succeeded.
 */
HighsInt Highs_clearIntegrality(void* highs);

/**
 * Change the objective coefficient of a column.
 *
 * @param highs     A pointer to the Highs instance.
 * @param col       The index of the column fo change.
 * @param cost      The new objective coefficient.
 *
 * @returns A `kHighsStatus` constant indicating whether the call succeeded.
 */
HighsInt Highs_changeColCost(void* highs, const HighsInt col,
                             const double cost);

/**
 * Change the cost coefficients of multiple adjacent columns.
 *
 * @param highs     A pointer to the Highs instance.
 * @param from_col  The index of the first column whose cost changes.
 * @param to_col    The index of the last column whose cost changes.
 * @param cost      An array of length [to_col - from_col + 1] with the new
 *                  objective coefficients.
 *
 * @returns A `kHighsStatus` constant indicating whether the call succeeded.
 */
HighsInt Highs_changeColsCostByRange(void* highs, const HighsInt from_col,
                                     const HighsInt to_col, const double* cost);

/**
 * Change the cost of multiple columns given by an array of indices.
 *
 * @param highs             A pointer to the Highs instance.
 * @param num_set_entries   The number of columns to change.
 * @param set               An array of size [num_set_entries] with the indices
 *                          of the columns to change.
 * @param cost              An array of length [num_set_entries] with the new
 *                          costs of the columns.
 *
 * @returns A `kHighsStatus` constant indicating whether the call succeeded.
 */
HighsInt Highs_changeColsCostBySet(void* highs, const HighsInt num_set_entries,
                                   const HighsInt* set, const double* cost);

/**
 * Change the cost of multiple columns given by a mask.
 *
 * @param highs     A pointer to the Highs instance.
 * @param mask      An array of length [num_col] with 1 if the column
 *                  cost should be changed and 0 otherwise.
 * @param cost      An array of length [num_col] with the new costs.
 *
 * @returns A `kHighsStatus` constant indicating whether the call succeeded.
 */
HighsInt Highs_changeColsCostByMask(void* highs, const HighsInt* mask,
                                    const double* cost);

/**
 * Change the variable bounds of a column.
 *
 * @param highs     A pointer to the Highs instance.
 * @param col       The index of the column whose bounds are to change.
 * @param lower     The new lower bound.
 * @param upper     The new upper bound.
 *
 * @returns A `kHighsStatus` constant indicating whether the call succeeded.
 */
HighsInt Highs_changeColBounds(void* highs, const HighsInt col,
                               const double lower, const double upper);

/**
 * Change the variable bounds of multiple adjacent columns.
 *
 * @param highs     A pointer to the Highs instance.
 * @param from_col  The index of the first column whose bound changes.
 * @param to_col    The index of the last column whose bound changes.
 * @param lower     An array of length [to_col - from_col + 1] with the new
 *                  lower bounds.
 * @param upper     An array of length [to_col - from_col + 1] with the new
 *                  upper bounds.
 *
 * @returns A `kHighsStatus` constant indicating whether the call succeeded.
 */
HighsInt Highs_changeColsBoundsByRange(void* highs, const HighsInt from_col,
                                       const HighsInt to_col,
                                       const double* lower,
                                       const double* upper);

/**
 * Change the bounds of multiple columns given by an array of indices.
 *
 * @param highs             A pointer to the Highs instance.
 * @param num_set_entries   The number of columns to change.
 * @param set               An array of size [num_set_entries] with the indices
 *                          of the columns to change.
 * @param lower             An array of length [num_set_entries] with the new
 *                          lower bounds.
 * @param upper             An array of length [num_set_entries] with the new
 *                          upper bounds.
 *
 * @returns A `kHighsStatus` constant indicating whether the call succeeded.
 */
HighsInt Highs_changeColsBoundsBySet(void* highs,
                                     const HighsInt num_set_entries,
                                     const HighsInt* set, const double* lower,
                                     const double* upper);

/**
 * Change the variable bounds of multiple columns given by a mask.
 *
 * @param highs     A pointer to the Highs instance.
 * @param mask      An array of length [num_col] with 1 if the column
 *                  bounds should be changed and 0 otherwise.
 * @param lower     An array of length [num_col] with the new lower bounds.
 * @param upper     An array of length [num_col] with the new upper bounds.
 *
 * @returns A `kHighsStatus` constant indicating whether the call succeeded.
 */
HighsInt Highs_changeColsBoundsByMask(void* highs, const HighsInt* mask,
                                      const double* lower, const double* upper);

/**
 * Change the bounds of a row.
 *
 * @param highs     A pointer to the Highs instance.
 * @param row       The index of the row whose bounds are to change.
 * @param lower     The new lower bound.
 * @param upper     The new upper bound.
 *
 * @returns A `kHighsStatus` constant indicating whether the call succeeded.
 */
HighsInt Highs_changeRowBounds(void* highs, const HighsInt row,
                               const double lower, const double upper);

/**
 * Change the bounds of multiple rows given by an array of indices.
 *
 * @param highs             A pointer to the Highs instance.
 * @param num_set_entries   The number of rows to change.
 * @param set               An array of size [num_set_entries] with the indices
 *                          of the rows to change.
 * @param lower             An array of length [num_set_entries] with the new
 *                          lower bounds.
 * @param upper             An array of length [num_set_entries] with the new
 *                          upper bounds.
 *
 * @returns A `kHighsStatus` constant indicating whether the call succeeded.
 */
HighsInt Highs_changeRowsBoundsBySet(void* highs,
                                     const HighsInt num_set_entries,
                                     const HighsInt* set, const double* lower,
                                     const double* upper);

/**
 * Change the bounds of multiple rows given by a mask.
 *
 * @param highs     A pointer to the Highs instance.
 * @param mask      An array of length [num_row] with 1 if the row
 *                  bounds should be changed and 0 otherwise.
 * @param lower     An array of length [num_row] with the new lower bounds.
 * @param upper     An array of length [num_row] with the new upper bounds.
 *
 * @returns A `kHighsStatus` constant indicating whether the call succeeded.
 */
HighsInt Highs_changeRowsBoundsByMask(void* highs, const HighsInt* mask,
                                      const double* lower, const double* upper);

/**
 * Change a coefficient in the constraint matrix.
 *
 * @param highs     A pointer to the Highs instance.
 * @param row       The index of the row to change.
 * @param col       The index of the column to change.
 * @param value     The new constraint coefficient.
 *
 * @returns A `kHighsStatus` constant indicating whether the call succeeded.
 */
HighsInt Highs_changeCoeff(void* highs, const HighsInt row, const HighsInt col,
                           const double value);

/**
 * Get the objective sense.
 *
 * @param highs     A pointer to the Highs instance.
 * @param sense     The location in which the current objective sense should be
 *                  placed. The sense is a `kHighsObjSense` constant.
 *
 * @returns A `kHighsStatus` constant indicating whether the call succeeded.
 */
HighsInt Highs_getObjectiveSense(const void* highs, HighsInt* sense);

/**
 * Get the objective offset.
 *
 * @param highs     A pointer to the Highs instance.
 * @param offset    The location in which the current objective offset should be
 *                  placed.
 *
 * @returns A `kHighsStatus` constant indicating whether the call succeeded.
 */
HighsInt Highs_getObjectiveOffset(const void* highs, double* offset);

/**
 * Get data associated with multiple adjacent columns from the model.
 *
 * To query the constraint coefficients, this function should be called twice.
 *
 * First, call this function with `matrix_start`, `matrix_index`, and
 * `matrix_value` as `NULL`. This call will populate `num_nz` with the number of
 * nonzero elements in the corresponding section of the constraint matrix.
 *
 * Second, allocate new `matrix_index` and `matrix_value` arrays of length
 * `num_nz` and call this function again to populate the new arrays with their
 * contents.
 *
 * @param highs         A pointer to the Highs instance.
 * @param from_col      The first column for which to query data for.
 * @param to_col        The last column (inclusive) for which to query data for.
 * @param num_col       An integer populated with the number of columns got from
 *                      the model (this should equal `to_col - from_col + 1`).
 * @param costs         An array of size [to_col - from_col + 1] for the column
 *                      cost coefficients.
 * @param lower         An array of size [to_col - from_col + 1] for the column
 *                      lower bounds.
 * @param upper         An array of size [to_col - from_col + 1] for the column
 *                      upper bounds.
 * @param num_nz        An integer to be populated with the number of non-zero
 *                      elements in the constraint matrix.
 * @param matrix_start  An array of size [to_col - from_col + 1] with the start
 *                      indices of each column in `matrix_index` and
 *                      `matrix_value`.
 * @param matrix_index  An array of size [num_nz] with the row indices of each
 *                      element in the constraint matrix.
 * @param matrix_value  An array of size [num_nz] with the non-zero elements of
 *                      the constraint matrix.
 *
 * @returns A `kHighsStatus` constant indicating whether the call succeeded.
 */
HighsInt Highs_getColsByRange(const void* highs, const HighsInt from_col,
                              const HighsInt to_col, HighsInt* num_col,
                              double* costs, double* lower, double* upper,
                              HighsInt* num_nz, HighsInt* matrix_start,
                              HighsInt* matrix_index, double* matrix_value);

/**
 * Get data associated with multiple columns given by an array.
 *
 * This function is identical to `Highs_getColsByRange`, except for how the
 * columns are specified.
 *
 * @param num_set_indices   The number of indices in `set`.
 * @param set               An array of size [num_set_entries] with the column
 *                          indices to get.
 *
 * @returns A `kHighsStatus` constant indicating whether the call succeeded.
 */
HighsInt Highs_getColsBySet(const void* highs, const HighsInt num_set_entries,
                            const HighsInt* set, HighsInt* num_col,
                            double* costs, double* lower, double* upper,
                            HighsInt* num_nz, HighsInt* matrix_start,
                            HighsInt* matrix_index, double* matrix_value);

/**
 * Get data associated with multiple columns given by a mask.
 *
 * This function is identical to `Highs_getColsByRange`, except for how the
 * columns are specified.
 *
 * @param mask  An array of length [num_col] containing a `1` to get the column
 *              and `0` otherwise.
 *
 * @returns A `kHighsStatus` constant indicating whether the call succeeded.
 */
HighsInt Highs_getColsByMask(const void* highs, const HighsInt* mask,
                             HighsInt* num_col, double* costs, double* lower,
                             double* upper, HighsInt* num_nz,
                             HighsInt* matrix_start, HighsInt* matrix_index,
                             double* matrix_value);

/**
 * Get data associated with multiple adjacent rows from the model.
 *
 * To query the constraint coefficients, this function should be called twice.
 *
 * First, call this function with `matrix_start`, `matrix_index`, and
 * `matrix_value` as `NULL`. This call will populate `num_nz` with the number of
 * nonzero elements in the corresponding section of the constraint matrix.
 *
 * Second, allocate new `matrix_index` and `matrix_value` arrays of length
 * `num_nz` and call this function again to populate the new arrays with their
 * contents.
 *
 * @param highs         A pointer to the Highs instance.
 * @param from_row      The first row for which to query data for.
 * @param to_row        The last row (inclusive) for which to query data for.
 * @param num_row       An integer to be populated with the number of rows got
 *                      from the smodel.
 * @param lower         An array of size [to_row - from_row + 1] for the row
 *                      lower bounds.
 * @param upper         An array of size [to_row - from_row + 1] for the row
 *                      upper bounds.
 * @param num_nz        An integer to be populated with the number of non-zero
 *                      elements in the constraint matrix.
 * @param matrix_start  An array of size [to_row - from_row + 1] with the start
 *                      indices of each row in `matrix_index` and
 *                      `matrix_value`.
 * @param matrix_index  An array of size [num_nz] with the column indices of
 *                      each element in the constraint matrix.
 * @param matrix_value  An array of size [num_nz] with the non-zero elements of
 *                      the constraint matrix.
 *
 * @returns A `kHighsStatus` constant indicating whether the call succeeded.
 */
HighsInt Highs_getRowsByRange(const void* highs, const HighsInt from_row,
                              const HighsInt to_row, HighsInt* num_row,
                              double* lower, double* upper, HighsInt* num_nz,
                              HighsInt* matrix_start, HighsInt* matrix_index,
                              double* matrix_value);

/**
 * Get data associated with multiple rows given by an array.
 *
 * This function is identical to `Highs_getRowsByRange`, except for how the
 * rows are specified.
 *
 * @param num_set_indices   The number of indices in `set`.
 * @param set               An array of size [num_set_entries] containing the
 *                          row indices to get.
 *
 * @returns A `kHighsStatus` constant indicating whether the call succeeded.
 */
HighsInt Highs_getRowsBySet(const void* highs, const HighsInt num_set_entries,
                            const HighsInt* set, HighsInt* num_row,
                            double* lower, double* upper, HighsInt* num_nz,
                            HighsInt* matrix_start, HighsInt* matrix_index,
                            double* matrix_value);

/**
 * Get data associated with multiple rows given by a mask.
 *
 * This function is identical to `Highs_getRowsByRange`, except for how the
 * rows are specified.
 *
 * @param mask  An array of length [num_row] containing a `1` to get the row and
 *              `0` otherwise.
 *
 * @returns A `kHighsStatus` constant indicating whether the call succeeded.
 */
HighsInt Highs_getRowsByMask(const void* highs, const HighsInt* mask,
                             HighsInt* num_row, double* lower, double* upper,
                             HighsInt* num_nz, HighsInt* matrix_start,
                             HighsInt* matrix_index, double* matrix_value);
/**
 * Get the name of a row.
 *
 * @param row   The index of the row to query.
 * @param name  A pointer in which to store the name of the row. This must have
 *              length `kHighsMaximumStringLength`.
 *
 * @returns A `kHighsStatus` constant indicating whether the call succeeded.
 */
HighsInt Highs_getRowName(const void* highs, const HighsInt row, char* name);

/**
 * Get the index of a row from its name.
 *
 * If multiple rows have the same name, or if no row exists with `name`, this
 * function returns `kHighsStatusError`.
 *
 * @param name A pointer of the name of the row to query.
 * @param row  A pointer in which to store the index of the row
 *
 * @returns A `kHighsStatus` constant indicating whether the call succeeded.
 */
HighsInt Highs_getRowByName(const void* highs, const char* name, HighsInt* row);

/**
 * Get the name of a column.
 *
 * @param col   The index of the column to query.
 * @param name  A pointer in which to store the name of the column. This must
 *              have length `kHighsMaximumStringLength`.
 *
 * @returns A `kHighsStatus` constant indicating whether the call succeeded.
 */
HighsInt Highs_getColName(const void* highs, const HighsInt col, char* name);

/**
 * Get the index of a column from its name.
 *
 * If multiple columns have the same name, or if no column exists with `name`,
 * this function returns `kHighsStatusError`.
 *
 * @param name A pointer of the name of the column to query.
 * @param col  A pointer in which to store the index of the column
 *
 * @returns A `kHighsStatus` constant indicating whether the call succeeded.
 */
HighsInt Highs_getColByName(const void* highs, const char* name, HighsInt* col);

/**
 * Get the integrality of a column.
 *
 * @param col          The index of the column to query.
 * @param integrality  An integer in which the integrality of the column should
 *                     be placed. The integer is one of the `kHighsVarTypeXXX`
 *                     constants.
 *
 * @returns A `kHighsStatus` constant indicating whether the call succeeded.
 */
HighsInt Highs_getColIntegrality(const void* highs, const HighsInt col,
                                 HighsInt* integrality);

/**
 * Delete multiple adjacent columns.
 *
 * @param highs     A pointer to the Highs instance.
 * @param from_col  The index of the first column to delete.
 * @param to_col    The index of the last column to delete.
 *
 * @returns A `kHighsStatus` constant indicating whether the call succeeded.
 */
HighsInt Highs_deleteColsByRange(void* highs, const HighsInt from_col,
                                 const HighsInt to_col);

/**
 * Delete multiple columns given by an array of indices.
 *
 * @param highs             A pointer to the Highs instance.
 * @param num_set_entries   The number of columns to delete.
 * @param set               An array of size [num_set_entries] with the indices
 *                          of the columns to delete.
 *
 * @returns A `kHighsStatus` constant indicating whether the call succeeded.
 */
HighsInt Highs_deleteColsBySet(void* highs, const HighsInt num_set_entries,
                               const HighsInt* set);

/**
 * Delete multiple columns given by a mask.
 *
 * @param highs     A pointer to the Highs instance.
 * @param mask      An array of length [num_col] with 1 if the column
 *                  should be deleted and 0 otherwise.
 *
 * @returns A `kHighsStatus` constant indicating whether the call succeeded.
 */
HighsInt Highs_deleteColsByMask(void* highs, HighsInt* mask);

/**
 * Delete multiple adjacent rows.
 *
 * @param highs     A pointer to the Highs instance.
 * @param from_row  The index of the first row to delete.
 * @param to_row    The index of the last row to delete.
 *
 * @returns A `kHighsStatus` constant indicating whether the call succeeded.
 */
HighsInt Highs_deleteRowsByRange(void* highs, const int from_row,
                                 const HighsInt to_row);

/**
 * Delete multiple rows given by an array of indices.
 *
 * @param highs             A pointer to the Highs instance.
 * @param num_set_entries   The number of rows to delete.
 * @param set               An array of size [num_set_entries] with the indices
 *                          of the rows to delete.
 *
 * @returns A `kHighsStatus` constant indicating whether the call succeeded.
 */
HighsInt Highs_deleteRowsBySet(void* highs, const HighsInt num_set_entries,
                               const HighsInt* set);

/**
 * Delete multiple rows given by a mask.
 *
 * @param highs     A pointer to the Highs instance.
 * @param mask      An array of length [num_row] with `1` if the row should be
 *                  deleted and `0` otherwise. The new index of any column not
 *                  deleted is stored in place of the value `0`.
 *
 * @returns A `kHighsStatus` constant indicating whether the call succeeded.
 */
HighsInt Highs_deleteRowsByMask(void* highs, HighsInt* mask);

/**
 * Scale a column by a constant.
 *
 * Scaling a column modifies the elements in the constraint matrix, the variable
 * bounds, and the objective coefficient.
 *
 * @param highs     A pointer to the Highs instance.
 * @param col       The index of the column to scale.
 * @param scaleval  The value by which to scale the column. If `scaleval < 0`,
 *                  the variable bounds flipped.
 *
 * @returns A `kHighsStatus` constant indicating whether the call succeeded.
 */
HighsInt Highs_scaleCol(void* highs, const HighsInt col, const double scaleval);

/**
 * Scale a row by a constant.
 *
 * @param highs     A pointer to the Highs instance.
 * @param row       The index of the row to scale.
 * @param scaleval  The value by which to scale the row. If `scaleval < 0`, the
 *                  row bounds are flipped.
 *
 * @returns A `kHighsStatus` constant indicating whether the call succeeded.
 */
HighsInt Highs_scaleRow(void* highs, const HighsInt row, const double scaleval);

/**
 * Return the value of infinity used by HiGHS.
 *
 * @param highs     A pointer to the Highs instance.
 *
 * @returns The value of infinity used by HiGHS.
 */
double Highs_getInfinity(const void* highs);

/**
<<<<<<< HEAD
 * Return the size of HighsInt used by HiGHS.
 *
 * @param highs     A pointer to the Highs instance.
 *
 * @returns The value of HighsInt used by HiGHS.
=======
 * Return the size of integers used by HiGHS.
 *
 * @param highs     A pointer to the Highs instance.
 *
 * @returns The size of integers used by HiGHS.
>>>>>>> 95cd48d8
 */
HighsInt Highs_getSizeofHighsInt(const void* highs);

/**
 * Return the number of columns in the model.
 *
 * @param highs     A pointer to the Highs instance.
 *
 * @returns The number of columns in the model.
 */
HighsInt Highs_getNumCol(const void* highs);

/**
 * Return the number of rows in the model.
 *
 * @param highs     A pointer to the Highs instance.
 *
 * @returns The number of rows in the model.
 */
HighsInt Highs_getNumRow(const void* highs);

/**
 * Return the number of nonzeros in the constraint matrix of the model.
 *
 * @param highs     A pointer to the Highs instance.
 *
 * @returns The number of nonzeros in the constraint matrix of the model.
 */
HighsInt Highs_getNumNz(const void* highs);

/**
 * Return the number of nonzeroes in the Hessian matrix of the model.
 *
 * @param highs     A pointer to the Highs instance.
 *
 * @returns The number of nonzeroes in the Hessian matrix of the model.
 */
HighsInt Highs_getHessianNumNz(const void* highs);

/**
 * Return the number of columns in the presolved model.
 *
 * @param highs     A pointer to the Highs instance.
 *
 * @returns The number of columns in the presolved model.
 */
HighsInt Highs_getPresolvedNumCol(const void* highs);

/**
 * Return the number of rows in the presolved model.
 *
 * @param highs     A pointer to the Highs instance.
 *
 * @returns The number of rows in the presolved model.
 */
HighsInt Highs_getPresolvedNumRow(const void* highs);

/**
 * Return the number of nonzeros in the constraint matrix of the presolved
 * model.
 *
 * @param highs     A pointer to the Highs instance.
 *
 * @returns The number of nonzeros in the constraint matrix of the presolved
 * model.
 */
HighsInt Highs_getPresolvedNumNz(const void* highs);

/**
 * Get the data from a HiGHS model.
 *
 * The input arguments have the same meaning (in a different order) to those
 * used in `Highs_passModel`.
 *
 * Note that all arrays must be pre-allocated to the correct size before calling
 * `Highs_getModel`. Use the following query methods to check the appropriate
 * size:
 *  - `Highs_getNumCol`
 *  - `Highs_getNumRow`
 *  - `Highs_getNumNz`
 *  - `Highs_getHessianNumNz`
 *
 * @returns A `kHighsStatus` constant indicating whether the call succeeded.
 */
HighsInt Highs_getModel(const void* highs, const HighsInt a_format,
                        const HighsInt q_format, HighsInt* num_col,
                        HighsInt* num_row, HighsInt* num_nz,
                        HighsInt* hessian_num_nz, HighsInt* sense,
                        double* offset, double* col_cost, double* col_lower,
                        double* col_upper, double* row_lower, double* row_upper,
                        HighsInt* a_start, HighsInt* a_index, double* a_value,
                        HighsInt* q_start, HighsInt* q_index, double* q_value,
                        HighsInt* integrality);

/**
 * Get the data from a HiGHS LP.
 *
 * The input arguments have the same meaning (in a different order) to those
 * used in `Highs_passModel`.
 *
 * Note that all arrays must be pre-allocated to the correct size before calling
 * `Highs_getModel`. Use the following query methods to check the appropriate
 * size:
 *  - `Highs_getNumCol`
 *  - `Highs_getNumRow`
 *  - `Highs_getNumNz`
 *
 * @returns A `kHighsStatus` constant indicating whether the call succeeded.
 */
HighsInt Highs_getLp(const void* highs, const HighsInt a_format,
                     HighsInt* num_col, HighsInt* num_row, HighsInt* num_nz,
                     HighsInt* sense, double* offset, double* col_cost,
                     double* col_lower, double* col_upper, double* row_lower,
                     double* row_upper, HighsInt* a_start, HighsInt* a_index,
                     double* a_value, HighsInt* integrality);

/**
 * Get the data from a HiGHS presolved LP.
 *
 * The input arguments have the same meaning (in a different order) to those
 * used in `Highs_passModel`.
 *
 * Note that all arrays must be pre-allocated to the correct size before calling
 * `Highs_getModel`. Use the following query methods to check the appropriate
 * size:
 *  - `Highs_getPresolvedNumCol`
 *  - `Highs_getPresolvedNumRow`
 *  - `Highs_getPresolvedNumNz`
 *
 * @returns A `kHighsStatus` constant indicating whether the call succeeded.
 */
HighsInt Highs_getPresolvedLp(const void* highs, const HighsInt a_format,
                              HighsInt* num_col, HighsInt* num_row,
                              HighsInt* num_nz, HighsInt* sense, double* offset,
                              double* col_cost, double* col_lower,
                              double* col_upper, double* row_lower,
                              double* row_upper, HighsInt* a_start,
                              HighsInt* a_index, double* a_value,
                              HighsInt* integrality);

/**
 * Set a primal (and possibly dual) solution as a starting point, then run
 * crossover to compute a basic feasible solution.
 *
 * @param highs      A pointer to the Highs instance.
 * @param num_col    The number of variables.
 * @param num_row    The number of rows.
 * @param col_value  An array of length [num_col] with optimal primal solution
 *                   for each column.
 * @param col_dual   An array of length [num_col] with optimal dual solution for
 *                   each column. May be `NULL`, in which case no dual solution
 *                   is passed.
 * @param row_dual   An array of length [num_row] with optimal dual solution for
 *                   each row. . May be `NULL`, in which case no dual solution
 *                   is passed.
 *
 * @returns A `kHighsStatus` constant indicating whether the call succeeded.
 */
HighsInt Highs_crossover(void* highs, const int num_col, const int num_row,
                         const double* col_value, const double* col_dual,
                         const double* row_dual);

/**
 * Compute the ranging information for all costs and bounds. For
 * nonbasic variables the ranging information is relative to the
 * active bound. For basic variables the ranging information relates
 * to...
 *
 * For any values that are not required, pass NULL.
 *
 * @param highs                  A pointer to the Highs instance.
 * @param col_cost_up_value      The upper range of the cost value
 * @param col_cost_up_objective  The objective at the upper cost range
 * @param col_cost_up_in_var     The variable entering the basis at the upper
 *                               cost range
 * @param col_cost_up_ou_var     The variable leaving the basis at the upper
 *                               cost range
 * @param col_cost_dn_value      The lower range of the cost value
 * @param col_cost_dn_objective  The objective at the lower cost range
 * @param col_cost_dn_in_var     The variable entering the basis at the lower
 *                               cost range
 * @param col_cost_dn_ou_var     The variable leaving the basis at the lower
 *                               cost range
 * @param col_bound_up_value     The upper range of the column bound value
 * @param col_bound_up_objective The objective at the upper column bound range
 * @param col_bound_up_in_var    The variable entering the basis at the upper
 *                               column bound range
 * @param col_bound_up_ou_var    The variable leaving the basis at the upper
 *                               column bound range
 * @param col_bound_dn_value     The lower range of the column bound value
 * @param col_bound_dn_objective The objective at the lower column bound range
 * @param col_bound_dn_in_var    The variable entering the basis at the lower
 *                               column bound range
 * @param col_bound_dn_ou_var    The variable leaving the basis at the lower
 *                               column bound range
 * @param row_bound_up_value     The upper range of the row bound value
 * @param row_bound_up_objective The objective at the upper row bound range
 * @param row_bound_up_in_var    The variable entering the basis at the upper
 *                               row bound range
 * @param row_bound_up_ou_var    The variable leaving the basis at the upper row
 *                               bound range
 * @param row_bound_dn_value     The lower range of the row bound value
 * @param row_bound_dn_objective The objective at the lower row bound range
 * @param row_bound_dn_in_var    The variable entering the basis at the lower
 *                               row bound range
 * @param row_bound_dn_ou_var    The variable leaving the basis at the lower row
 *                               bound range
 *
 * @returns A `kHighsStatus` constant indicating whether the call succeeded.
 */
HighsInt Highs_getRanging(
    void* highs,
    //
    double* col_cost_up_value, double* col_cost_up_objective,
    HighsInt* col_cost_up_in_var, HighsInt* col_cost_up_ou_var,
    double* col_cost_dn_value, double* col_cost_dn_objective,
    HighsInt* col_cost_dn_in_var, HighsInt* col_cost_dn_ou_var,
    double* col_bound_up_value, double* col_bound_up_objective,
    HighsInt* col_bound_up_in_var, HighsInt* col_bound_up_ou_var,
    double* col_bound_dn_value, double* col_bound_dn_objective,
    HighsInt* col_bound_dn_in_var, HighsInt* col_bound_dn_ou_var,
    double* row_bound_up_value, double* row_bound_up_objective,
    HighsInt* row_bound_up_in_var, HighsInt* row_bound_up_ou_var,
    double* row_bound_dn_value, double* row_bound_dn_objective,
    HighsInt* row_bound_dn_in_var, HighsInt* row_bound_dn_ou_var);

/**
 * Releases all resources held by the global scheduler instance.
 *
 * It is not thread-safe to call this function while calling `Highs_run` or one
 * of the `Highs_XXXcall` methods on any other Highs instance in any thread.
 *
 * After this function has terminated, it is guaranteed that eventually all
 * previously created scheduler threads will terminate and allocated memory will
 * be released.
 *
 * After this function has returned, the option value for the number of threads
 * may be altered to a new value before the next call to `Highs_run` or one of
 * the `Highs_XXXcall` methods.
 *
 * @param blocking   If the `blocking` parameter has a nonzero value, then this
 *                   function will not return until all memory is freed, which
 *                   might be desirable when debugging heap memory, but it
 *                   requires the calling thread to wait for all scheduler
 *                   threads to wake-up which is usually not necessary.
 *
 * @returns No status is returned since the function call cannot fail. Calling
 * this function while any Highs instance is in use on any thread is
 * undefined behavior and may cause crashes, but cannot be detected and hence
 * is fully in the callers responsibility.
 */
void Highs_resetGlobalScheduler(const HighsInt blocking);

// *********************
// * Deprecated methods*
// *********************

// These are deprecated because they don't follow the style guide. Constants
// must begin with `k`.
const HighsInt HighsStatuskError = -1;
const HighsInt HighsStatuskOk = 0;
const HighsInt HighsStatuskWarning = 1;

HighsInt Highs_call(const HighsInt num_col, const HighsInt num_row,
                    const HighsInt num_nz, const double* col_cost,
                    const double* col_lower, const double* col_upper,
                    const double* row_lower, const double* row_upper,
                    const HighsInt* a_start, const HighsInt* a_index,
                    const double* a_value, double* col_value, double* col_dual,
                    double* row_value, double* row_dual,
                    HighsInt* col_basis_status, HighsInt* row_basis_status,
                    HighsInt* model_status);

HighsInt Highs_runQuiet(void* highs);

HighsInt Highs_setHighsLogfile(void* highs, const void* logfile);

HighsInt Highs_setHighsOutput(void* highs, const void* outputfile);

HighsInt Highs_getIterationCount(const void* highs);

HighsInt Highs_getSimplexIterationCount(const void* highs);

HighsInt Highs_setHighsBoolOptionValue(void* highs, const char* option,
                                       const HighsInt value);

HighsInt Highs_setHighsIntOptionValue(void* highs, const char* option,
                                      const HighsInt value);

HighsInt Highs_setHighsDoubleOptionValue(void* highs, const char* option,
                                         const double value);

HighsInt Highs_setHighsStringOptionValue(void* highs, const char* option,
                                         const char* value);

HighsInt Highs_setHighsOptionValue(void* highs, const char* option,
                                   const char* value);

HighsInt Highs_getHighsBoolOptionValue(const void* highs, const char* option,
                                       HighsInt* value);

HighsInt Highs_getHighsIntOptionValue(const void* highs, const char* option,
                                      HighsInt* value);

HighsInt Highs_getHighsDoubleOptionValue(const void* highs, const char* option,
                                         double* value);

HighsInt Highs_getHighsStringOptionValue(const void* highs, const char* option,
                                         char* value);

HighsInt Highs_getHighsOptionType(const void* highs, const char* option,
                                  HighsInt* type);

HighsInt Highs_resetHighsOptions(void* highs);

HighsInt Highs_getHighsIntInfoValue(const void* highs, const char* info,
                                    HighsInt* value);

HighsInt Highs_getHighsDoubleInfoValue(const void* highs, const char* info,
                                       double* value);

HighsInt Highs_getNumCols(const void* highs);

HighsInt Highs_getNumRows(const void* highs);

double Highs_getHighsInfinity(const void* highs);

double Highs_getHighsRunTime(const void* highs);

HighsInt Highs_setOptionValue(void* highs, const char* option,
                              const char* value);

HighsInt Highs_getScaledModelStatus(const void* highs);

#ifdef __cplusplus
}
#endif

#endif<|MERGE_RESOLUTION|>--- conflicted
+++ resolved
@@ -1888,19 +1888,11 @@
 double Highs_getInfinity(const void* highs);
 
 /**
-<<<<<<< HEAD
- * Return the size of HighsInt used by HiGHS.
- *
- * @param highs     A pointer to the Highs instance.
- *
- * @returns The value of HighsInt used by HiGHS.
-=======
  * Return the size of integers used by HiGHS.
  *
  * @param highs     A pointer to the Highs instance.
  *
  * @returns The size of integers used by HiGHS.
->>>>>>> 95cd48d8
  */
 HighsInt Highs_getSizeofHighsInt(const void* highs);
 
