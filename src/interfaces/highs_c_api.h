/* * * * * * * * * * * * * * * * * * * * * * * * * * * * * * * * * * * * */
/*                                                                       */
/*    This file is part of the HiGHS linear optimization suite           */
/*                                                                       */
/*    Written and engineered 2008-2021 at the University of Edinburgh    */
/*                                                                       */
/*    Available as open-source under the MIT License                     */
/*                                                                       */
/* * * * * * * * * * * * * * * * * * * * * * * * * * * * * * * * * * * * */
#ifndef HIGHS_C_API
#define HIGHS_C_API

#include "util/HighsInt.h"

#ifdef __cplusplus
extern "C" {
#endif

/*
 * @brief runs a model using HiGHS
 */
<<<<<<< HEAD
int Highs_call(
    const int numcol,       //!< number of columns
    const int numrow,       //!< number of rows
    const int numnz,        //!< number of entries in the constraint matrix
    const double* colcost,  //!< array of length [numcol] with column costs
    const double*
        collower,  //!< array of length [numcol] with lower column bounds
    const double*
        colupper,  //!< array of length [numcol] with upper column bounds
    const double* rowlower,  //!< array of length [numrow] with lower row bounds
    const double* rowupper,  //!< array of length [numrow] with upper row bounds
    const int*
        astart,  //!< array of length [numcol+1] with column start indices
    const int*
=======
HighsInt Highs_call(
    HighsInt numcol,   //!< number of columns
    HighsInt numrow,   //!< number of rows
    HighsInt numnz,    //!< number of entries in the constraint matrix
    double* colcost,   //!< array of length [numcol] with column costs
    double* collower,  //!< array of length [numcol] with lower column bounds
    double* colupper,  //!< array of length [numcol] with upper column bounds
    double* rowlower,  //!< array of length [numrow] with lower row bounds
    double* rowupper,  //!< array of length [numrow] with upper row bounds
    HighsInt* astart,  //!< array of length [numcol+1] with column start indices
    HighsInt*
>>>>>>> 1dda3b89
        aindex,  //!< array of length [numnz] with row indices of matrix entries
    const double*
        avalue,        //!< array of length [numnz] with value of matrix entries
    double* colvalue,  //!< array of length [numcol], filled with column values
    double* coldual,   //!< array of length [numcol], filled with column duals
    double* rowvalue,  //!< array of length [numrow], filled with row values
    double* rowdual,   //!< array of length [numrow], filled with row duals
    HighsInt* colbasisstatus,  //!< array of length [numcol], filled with column
                               //!< basis stati
    HighsInt* rowbasisstatus,  //!< array of length [numrow], filled with row
                               //!< basis stati
    int* modelstatus           //!< status of the model will be saved here
);

/*
 * @brief creates a HiGHS object and returns the reference
 */
void* Highs_create(void);

/*
 * @brief destroys a HiGHS object
 */
void Highs_destroy(void* highs  //!< HiGHS object reference
);

/*
 * @brief
 */
HighsInt Highs_readModel(void* highs,          //!< HiGHS object reference
                         const char* filename  //!< filename
);

/*
 * @brief
 */
HighsInt Highs_writeModel(void* highs,          //!< HiGHS object reference
                          const char* filename  //!< filename
);

/*
 * @brief
 */
HighsInt Highs_clearModel(void* highs  //!< HiGHS object reference
);

/*
 * @brief Sets the Logfile and Output to NULL - Deprecated
 */
HighsInt Highs_runQuiet(void* highs  //!< HiGHS object reference
);

/*
 * @brief Sets the logfile for printing. - Deprecated
 */
HighsInt Highs_setHighsLogfile(void* highs,   //!< HiGHS object reference
                               void* logfile  //!< File handle of the logfile
);

/*
 * @brief Sets the output for printing. - Deprecated
 */
HighsInt Highs_setHighsOutput(
    void* highs,      //!< HiGHS object reference
    void* outputfile  //!< File handle of the output file
);

/*
 * @brief Runs HiGHS
 */
HighsInt Highs_run(void* highs  //!< HiGHS object reference
);

/*
 * @brief Reports the solution and basis status
 */
HighsInt Highs_writeSolution(void* highs,          //!< HiGHS object reference
                             const char* filename  //!< filename
);

/*
 * @brief Reports the solution and basis status in a human-readable fashion
 */
int Highs_writeSolutionPretty(void* highs,          //!< HiGHS object reference
                              const char* filename  //!< filename
);

/*
 * @brief pass an LP to HiGHS
 */
HighsInt Highs_passLp(
    void* highs,            //!< HiGHS object reference
    const HighsInt numcol,  //!< number of columns
    const HighsInt numrow,  //!< number of rows
    const HighsInt numnz,   //!< number of entries in the constraint matrix
    const double* colcost,  //!< array of length [numcol] with column costs
    const double*
        collower,  //!< array of length [numcol] with lower column bounds
    const double*
        colupper,  //!< array of length [numcol] with upper column bounds
    const double* rowlower,  //!< array of length [numrow] with lower row bounds
    const double* rowupper,  //!< array of length [numrow] with upper row bounds
    const HighsInt*
        astart,  //!< array of length [numcol+1] with column start indices
    const HighsInt*
        aindex,  //!< array of length [numnz] with row indices of matrix entries
    const double*
        avalue  //!< array of length [numnz] with value of matrix entries
);

/*
 * @brief
 */
HighsInt Highs_setHighsBoolOptionValue(
    void* highs,          //!< HiGHS object reference
    const char* option,   //!< name of the option
    const HighsInt value  //!< new value of option
);

/*
 * @brief
 */
HighsInt Highs_setHighsIntOptionValue(
    void* highs,          //!< HiGHS object reference
    const char* option,   //!< name of the option
    const HighsInt value  //!< new value of option
);

/*
 * @brief
 */
HighsInt Highs_setHighsDoubleOptionValue(
    void* highs,         //!< HiGHS object reference
    const char* option,  //!< name of the option
    const double value   //!< new value of option
);

/*
 * @brief
 */
HighsInt Highs_setHighsStringOptionValue(
    void* highs,         //!< HiGHS object reference
    const char* option,  //!< name of the option
    const char* value    //!< new value of option
);

/*
 * @brief
 */
HighsInt Highs_setHighsOptionValue(void* highs,  //!< HiGHS object reference
                                   const char* option,  //!< name of the option
                                   const char* value    //!< new value of option
);

/*
 * @brief
 */
HighsInt Highs_getHighsBoolOptionValue(
    void* highs,         //!< HiGHS object reference
    const char* option,  //!< name of the option
    HighsInt* value      //!< value of option
);

/*
 * @brief
 */
HighsInt Highs_getHighsIntOptionValue(
    void* highs,         //!< HiGHS object reference
    const char* option,  //!< name of the option
    HighsInt* value      //!< value of option
);

/*
 * @brief
 */
HighsInt Highs_getHighsDoubleOptionValue(
    void* highs,         //!< HiGHS object reference
    const char* option,  //!< name of the option
    double* value        //!< value of option
);

/*
 * @brief
 */
HighsInt Highs_getHighsStringOptionValue(
    void* highs,         //!< HiGHS object reference
    const char* option,  //!< name of the option
    char* value  //!< pointer to allocated memory to store value of option
);

/*
 * @brief Get the type expected by an option
 */
HighsInt Highs_getHighsOptionType(
    void* highs,         //!< HiGHS object reference
    const char* option,  //!< The name of the option
    HighsInt* type       //!< The type of the option.
);

/*
 * @brief
 */
HighsInt Highs_resetHighsOptions(void* highs  //!< HiGHS object reference
);

/*
 * @brief
 */
HighsInt Highs_getHighsIntInfoValue(void* highs,  //!< HiGHS object reference
                                    const char* info,  //!< The info name
                                    HighsInt* value    //!< The info value
);

/*
 * @brief
 */
HighsInt Highs_getHighsDoubleInfoValue(void* highs,  //!< HiGHS object reference
                                       const char* info,  //!< The info name
                                       double* value      //!< The info value
);
/*
 * @brief
 */
void Highs_getSolution(
    void* highs,       //!< HiGHS object reference
    double* colvalue,  //!< array of length [numcol], filled with column values
    double* coldual,   //!< array of length [numcol], filled with column duals
    double* rowvalue,  //!< array of length [numrow], filled with row values
    double* rowdual    //!< array of length [numrow], filled with row duals
);

/*
 * @brief
 */
void Highs_getBasis(void* highs,          //!< HiGHS object reference
                    HighsInt* colstatus,  //!< array of length [numcol], filled
                                          //!< with column basis stati
                    HighsInt* rowstatus   //!< array of length [numrow], filled
                                          //!< with row basis stati
);

/**
 * @brief Returns the status of the (scaled) model
 */
HighsInt Highs_getModelStatus(
    void* highs,                 //!< HiGHS object reference
    const HighsInt scaled_model  //!< 0 (nonzero) for status of (scaled) model
);

/**
 * @brief Returns an unbounded dual ray that is a certificate of primal
 * infeasibility.
 */
HighsInt Highs_getDualRay(
    void* highs,             //!< HiGHS object reference
    HighsInt* has_dual_ray,  //!< TRUE if the dual ray exists
    double* dual_ray_value   //!< array of length [numrow],
                             //!< filled with an unbounded ray
);

/**
 * @brief Returns an unbounded primal ray that is a certificate of dual
 * infeasibility.
 */
HighsInt Highs_getPrimalRay(
    void* highs,               //!< HiGHS object reference
    HighsInt* has_primal_ray,  //!< TRUE if the primal ray exists
    double* primal_ray_value   //!< array of length [numcol], filled with an
                               //!< unbounded ray
);

/**
 * @brief Returns the objective function value (if known) - Deprecated
 */
double Highs_getObjectiveValue(void* highs  //!< HiGHS object reference,
);

/**
 * @brief Returns the simplex iteration count (if known) - Deprecated
 */
HighsInt Highs_getIterationCount(void* highs  //!< HiGHS object reference,
);

/**
 * @brief Returns the simplex iteration count (if known)
 */
HighsInt Highs_getSimplexIterationCount(
    void* highs  //!< HiGHS object reference,
);

/**
 * @brief Gets the basic variables in the order corresponding to
 * calls to getBasisInverseRow, getBasisInverseCol, getBasisSolve,
 * getBasisTransposeSolve, getReducedRow and getReducedColumn. As
 * required by SCIP, non-negative entries are indices of columns,
 * and negative entries are -(row_index+1).
 */
HighsInt Highs_getBasicVariables(void* highs,  //!< HiGHS object reference,
                                 HighsInt* basic_variables  //!< Basic variables
);

/**
 * @brief Gets a row of \f$B^{-1}\f$ for basis matrix \f$B\f$
 */
HighsInt Highs_getBasisInverseRow(
    void* highs,           //!< HiGHS object reference
    const HighsInt row,    //!< Index of row required
    double* row_vector,    //!< Row required
    HighsInt* row_num_nz,  //!< Number of nonzeros
    HighsInt* row_indices  //!< Indices of nonzeros
);

/**
 * @brief Gets a column of \f$B^{-1}\f$ for basis matrix \f$B\f$
 */
HighsInt Highs_getBasisInverseCol(
    void* highs,           //!< HiGHS object reference
    const HighsInt col,    //!< Index of column required
    double* col_vector,    //!< Column required
    HighsInt* col_num_nz,  //!< Number of nonzeros
    HighsInt* col_indices  //!< Indices of nonzeros
);

/**
 * @brief Forms \f$\mathbf{x}=B^{-1}\mathbf{b}\f$ for a given vector
 * \f$\mathbf{b}\f$
 */
HighsInt Highs_getBasisSolve(
    void* highs,                //!< HiGHS object reference
    const double* rhs,          //!< RHS \f$\mathbf{b}\f$
    double* solution_vector,    //!< Solution \f$\mathbf{x}\f$
    HighsInt* solution_num_nz,  //!< Number of nonzeros
    HighsInt* solution_indices  //!< Indices of nonzeros
);

/**
 * @brief Forms \f$\mathbf{x}=B^{-T}\mathbf{b}\f$ for a given vector
 * \f$\mathbf{b}\f$
 */
HighsInt Highs_getBasisTransposeSolve(
    void* highs,                //!< HiGHS object reference
    const double* rhs,          //!< RHS \f$\mathbf{b}\f$
    double* solution_vector,    //!< Solution  \f$\mathbf{x}\f$
    HighsInt* solution_nz,      //!< Number of nonzeros
    HighsInt* solution_indices  //!< Indices of nonzeros
);

/**
 * @brief Forms a row of \f$B^{-1}A\f$
 */
HighsInt Highs_getReducedRow(void* highs,           //!< HiGHS object reference
                             const HighsInt row,    //!< Index of row required
                             double* row_vector,    //!< Row required
                             HighsInt* row_num_nz,  //!< Number of nonzeros
                             HighsInt* row_indices  //!< Indices of nonzeros
);

/**
 * @brief Forms a column of \f$B^{-1}A\f$
 */
HighsInt Highs_getReducedColumn(
    void* highs,           //!< HiGHS object reference
    const HighsInt col,    //!< Index of column required
    double* col_vector,    //!< Column required
    HighsInt* col_num_nz,  //!< Number of nonzeros
    HighsInt* col_indices  //!< Indices of nonzeros
);

/**
 * @brief Passes a basis to HiGHS
 */
HighsInt Highs_setBasis(void* highs,                //!< HiGHS object reference
                        const HighsInt* colstatus,  //!< Column status
                        const HighsInt* rowstatus   //!< Row status
);

/**
 * @brief Sets up a logical basis in HiGHS
 */
HighsInt Highs_setLogicalBasis(void* highs  //!< HiGHS object reference
);

/**
 * @brief Returns the cumulative wall-clock time spent in Highs_run();
 */
double Highs_getHighsRunTime(void* highs  //!< HiGHS object reference
);

/**
 * @brief Adds a row to the model
 */
HighsInt Highs_addRow(
    void* highs,                //!< HiGHS object reference
    const double lower,         //!< Lower bound of the row
    const double upper,         //!< Upper bound of the row
    const HighsInt num_new_nz,  //!< Number of nonzeros in the row
    const HighsInt* indices,  //!< Array of size num_new_nz with column indices
    const double* values      //!< Array of size num_new_nz with column values
);

/**
 * @brief Adds multiple rows to the model
 */
HighsInt Highs_addRows(
    void* highs,                 //!< HiGHS object reference
    const HighsInt num_new_row,  //!< Number of new rows
    const double* lower,        //!< Array of size num_new_row with lower bounds
    const double* upper,        //!< Array of size num_new_row with upper bounds
    const HighsInt num_new_nz,  //!< Number of new nonzeros
    const HighsInt*
        starts,  //!< Array of size num_new_row with start indices of the rows
    const HighsInt*
        indices,  //!< Array of size num_new_nz with column indices for all rows
    const double*
        values  //!< Array of size num_new_nz with column values for all rows
);

/**
 * @brief Adds a column to the model
 */
HighsInt Highs_addCol(
    void* highs,                //!< HiGHS object reference
    const double cost,          //!< Cost of the column
    const double lower,         //!< Lower bound of the column
    const double upper,         //!< Upper bound of the column
    const HighsInt num_new_nz,  //!< Number of nonzeros in the column
    const HighsInt* indices,    //!< Array of size num_new_nz with row indices
    const double* values        //!< Array of size num_new_nz with row values
);

/**
 * @brief Adds multiple columns to the model
 */
HighsInt Highs_addCols(
    void* highs,                 //!< HiGHS object reference
    const HighsInt num_new_col,  //!< Number of new columns
    const double* costs,         //!< Array of size num_new_col with costs
    const double* lower,        //!< Array of size num_new_col with lower bounds
    const double* upper,        //!< Array of size num_new_col with upper bounds
    const HighsInt num_new_nz,  //!< Number of new nonzeros
    const HighsInt* starts,   //!< Array of size num_new_row with start indices
                              //!< of the columns
    const HighsInt* indices,  //!< Array of size num_new_nz with row indices for
                              //!< all columns
    const double*
        values  //!< Array of size num_new_nz with row values for all columns
);

/**
 * @brief Change the objective sense of the model
 */
HighsInt Highs_changeObjectiveSense(
    void* highs,          //!< HiGHS object reference
    const HighsInt sense  //!< New objective sense
);

/**
 * @brief Change the cost of a column
 */
HighsInt Highs_changeColCost(
    void* highs,         //!< HiGHS object reference
    const HighsInt col,  //!< The index of the column whose cost is to change
    const double cost    //!< The new cost
);

/**
 * @brief Change the cost of multiple columns given by an interval
 */
HighsInt Highs_changeColsCostByRange(
    void* highs,  //!< HiGHS object reference
    const HighsInt
        from_col,  //!< The index of the first column whose cost changes
    const HighsInt to_col,  //!< One more than the index of the last column
                            //!< whose cost changes
    const double* cost      //!< Array of size num_set_entries with new costs
);

/**
 * @brief Change the cost of multiple columns given by a set of indices
 */
HighsInt Highs_changeColsCostBySet(
    void* highs,                     //!< HiGHS object reference
    const HighsInt num_set_entries,  //!< The number of indides in the set
    const HighsInt* set,  //!< Array of size num_set_entries with indices of
                          //!< columns whose costs change
    const double* cost    //!< Array of size num_set_entries with new costs
);

/**
 * @brief Change the cost of multiple columns given by a mask
 */
HighsInt Highs_changeColsCostByMask(
    void* highs,           //!< HiGHS object reference
    const HighsInt* mask,  //!< Full length array with 1 => change; 0 => not
    const double* cost     //!< Full length array of new costs
);

/**
 * @brief Change the bounds of a column
 */
HighsInt Highs_changeColBounds(
    void* highs,         //!< HiGHS object reference
    const HighsInt col,  //!< The index of the column whose bounds are to change
    const double lower,  //!< The new lower bound
    const double upper   //!< The new upper bound
);

/**
 * @brief Change the bounds of multiple columns given by an interval
 */
HighsInt Highs_changeColsBoundsByRange(
    void* highs,  //!< HiGHS object reference
    const HighsInt
        from_col,  //!< The index of the first column whose bounds change
    const HighsInt to_col,  //!< One more than the index of the last column
                            //!< whose bounds change
    const double*
        lower,  //!< Array of size to_col-from_col with new lower bounds
    const double*
        upper  //!< Array of size to_col-from_col with new upper bounds
);

/**
 * @brief Change the bounds of multiple columns given by a set of indices
 */
HighsInt Highs_changeColsBoundsBySet(
    void* highs,                     //!< HiGHS object reference
    const HighsInt num_set_entries,  //!< The number of indides in the set
    const HighsInt* set,  //!< Array of size num_set_entries with indices of
                          //!< columns whose bounds change
    const double*
        lower,  //!< Array of size num_set_entries with new lower bounds
    const double*
        upper  //!< Array of size num_set_entries with new upper bounds
);

/**
 * @brief Change the cost of multiple columns given by a mask
 */
HighsInt Highs_changeColsBoundsByMask(
    void* highs,           //!< HiGHS object reference
    const HighsInt* mask,  //!< Full length array with 1 => change; 0 => not
    const double* lower,   //!< Full length array of new lower bounds
    const double* upper    //!< Full length array of new upper bounds
);

/**
 * @brief Change the bounds of a row
 */
HighsInt Highs_changeRowBounds(
    void* highs,         //!< HiGHS object reference
    const HighsInt row,  //!< The index of the row whose bounds are to change
    const double lower,  //!< The new lower bound
    const double upper   //!< The new upper bound
);

/**
 * @brief Change the bounds of multiple rows given by a set of indices
 */
HighsInt Highs_changeRowsBoundsBySet(
    void* highs,                     //!< HiGHS object reference
    const HighsInt num_set_entries,  //!< The number of indides in the set
    const HighsInt* set,  //!< Array of size num_set_entries with indices of
                          //!< rows whose bounds change
    const double*
        lower,  //!< Array of size num_set_entries with new lower bounds
    const double*
        upper  //!< Array of size num_set_entries with new upper bounds
);

/**
 * @brief Change the cost of multiple rows given by a mask
 */
HighsInt Highs_changeRowsBoundsByMask(
    void* highs,           //!< HiGHS object reference
    const HighsInt* mask,  //!< Full length array with 1 => change; 0 => not
    const double* lower,   //!< Full length array of new lower bounds
    const double* upper    //!< Full length array of new upper bounds
);

/**
 * @brief Change a coefficient in the constraint matrix.
 */
HighsInt Highs_changeCoeff(
    void* highs,         //!< HiGHS object reference
    const HighsInt row,  //!< The index of the row to change
    const HighsInt col,  //!< The index of the column to change
    const double value   //!< The new coefficient
);

/**
 * @brief Get the objective sense
 */
HighsInt Highs_getObjectiveSense(void* highs, HighsInt* sense);
/**
 * @brief Get multiple columns from the model given by an interval
 */
HighsInt Highs_getColsByRange(
    void* highs,              //!< HiGHS object reference
    const HighsInt from_col,  //!< The index of the first column to
                              //!< get from the model
    const HighsInt to_col,    //!< One more than the last column to get
                              //!< from the model
    HighsInt* num_col,        //!< Number of columns got from the model
    double* costs,            //!< Array of size num_col with costs
    double* lower,            //!< Array of size num_col with lower bounds
    double* upper,            //!< Array of size num_col with upper bounds
    HighsInt* num_nz,         //!< Number of nonzeros got from the model
    HighsInt* matrix_start,   //!< Array of size num_col with start
                              //!< indices of the columns
    HighsInt* matrix_index,   //!< Array of size num_nz with row
                              //!< indices for the columns
    double* matrix_value      //!< Array of size num_nz with row
                              //!< values for the columns
);

/**
 * @brief Get multiple columns from the model given by a set
 */
HighsInt Highs_getColsBySet(
    void* highs,                     //!< HiGHS object reference
    const HighsInt num_set_entries,  //!< The number of indides in the set
    const HighsInt* set,     //!< Array of size num_set_entries with indices
                             //!< of columns to get
    HighsInt* num_col,       //!< Number of columns got from the model
    double* costs,           //!< Array of size num_col with costs
    double* lower,           //!< Array of size num_col with lower bounds
    double* upper,           //!< Array of size num_col with upper bounds
    HighsInt* num_nz,        //!< Number of nonzeros got from the model
    HighsInt* matrix_start,  //!< Array of size num_col with start indices
                             //!< of the columns
    HighsInt* matrix_index,  //!< Array of size num_nz with row indices
                             //!< for the columns
    double* matrix_value     //!< Array of size num_nz with row values
                             //!< for the columns
);

/**
 * @brief Get multiple columns from the model given by a mask
 */
HighsInt Highs_getColsByMask(
    void* highs,             //!< HiGHS object reference
    const HighsInt* mask,    //!< Full length array with 1 => get; 0 => not
    HighsInt* num_col,       //!< Number of columns got from the model
    double* costs,           //!< Array of size num_col with costs
    double* lower,           //!< Array of size num_col with lower bounds
    double* upper,           //!< Array of size num_col with upper bounds
    HighsInt* num_nz,        //!< Number of nonzeros got from the model
    HighsInt* matrix_start,  //!<  Array of size num_col with start
                             //!<  indices of the columns
    HighsInt* matrix_index,  //!<  Array of size num_nz with row indices
                             //!<  for the columns
    double* matrix_value     //!<  Array of size num_nz with row values
                             //!<  for the columns
);

/**
 * @brief Get multiple rows from the model given by an interval
 */
HighsInt Highs_getRowsByRange(
    void* highs,  //!< HiGHS object reference
    const HighsInt
        from_row,  //!< The index of the first row to get from the model
    const HighsInt to_row,   //!< One more than the last row get from the model
    HighsInt* num_row,       //!< Number of rows got from the model
    double* lower,           //!< Array of size num_row with lower bounds
    double* upper,           //!< Array of size num_row with upper bounds
    HighsInt* num_nz,        //!< Number of nonzeros got from the model
    HighsInt* matrix_start,  //!< Array of size num_row with start indices of
                             //!< the rows
    HighsInt* matrix_index,  //!< Array of size num_nz with column indices for
                             //!< the rows
    double* matrix_value  //!< Array of size num_nz with column values for the
                          //!< rows
);

/**
 * @brief Get multiple rows from the model given by a set
 */
HighsInt Highs_getRowsBySet(
    void* highs,                     //!< HiGHS object reference
    const HighsInt num_set_entries,  //!< The number of indides in the set
    const HighsInt* set,     //!< Array of size num_set_entries with indices
                             //!< of rows to get
    HighsInt* num_row,       //!< Number of rows got from the model
    double* lower,           //!< Array of size num_row with lower bounds
    double* upper,           //!< Array of size num_row with upper bounds
    HighsInt* num_nz,        //!< Number of nonzeros got from the model
    HighsInt* matrix_start,  //!< Array of size num_row with start indices
                             //!< of the rows
    HighsInt* matrix_index,  //!< Array of size num_nz with column indices
                             //!< for the rows
    double* matrix_value     //!< Array of size num_nz with column
                             //!< values for the rows
);

/**
 * @brief Get multiple rows from the model given by a mask
 */
HighsInt Highs_getRowsByMask(
    void* highs,             //!< HiGHS object reference
    const HighsInt* mask,    //!< Full length array with 1 => get; 0 => not
    HighsInt* num_row,       //!< Number of rows got from the model
    double* lower,           //!< Array of size num_row with lower bounds
    double* upper,           //!< Array of size num_row with upper bounds
    HighsInt* num_nz,        //!< Number of nonzeros got from the model
    HighsInt* matrix_start,  //!< Array of size num_row with start indices
                             //!< of the rows
    HighsInt* matrix_index,  //!< Array of size num_nz with column indices
                             //!< for the rows
    double* matrix_value     //!< Array of size num_nz with column
                             //!< values for the rows
);

/**
 * @brief Delete multiple columns from the model given by an interval
 */
HighsInt Highs_deleteColsByRange(
    void* highs,              //!< HiGHS object reference
    const HighsInt from_col,  //!< The index of the first column
                              //!< to delete from the model
    const HighsInt to_col     //!< One more than the last column to
                              //!< delete from the model
);

/**
 * @brief Delete multiple columns from the model given by a set
 */
HighsInt Highs_deleteColsBySet(
    void* highs,                     //!< HiGHS object reference
    const HighsInt num_set_entries,  //!< The number of indides in the set
    const HighsInt* set  //!< Array of size num_set_entries with indices of
                         //!< columns to delete
);

/**
 * @brief Delete multiple columns from the model given by a mask
 */
HighsInt Highs_deleteColsByMask(
    void* highs,    //!< HiGHS object reference
    HighsInt* mask  //!< Full length array with 1 => delete; 0 => not
);

/**
 * @brief Delete multiple rows from the model given by an interval
 */
HighsInt Highs_deleteRowsByRange(
    void* highs,  //!< HiGHS object reference
    const int
        from_row,  //!< The index of the first row to delete from the model
    const HighsInt to_row  //!< One more than the last row delete from the model
);

/**
 * @brief Delete multiple rows from the model given by a set
 */
HighsInt Highs_deleteRowsBySet(
    void* highs,                     //!< HiGHS object reference
    const HighsInt num_set_entries,  //!< The number of indides in the set
    const HighsInt* set  //!< Array of size num_set_entries with indices of
                         //!< columns to delete
);

/**
 * @brief Delete multiple rows from the model given by a mask
 */
HighsInt Highs_deleteRowsByMask(
    void* highs,    //!< HiGHS object reference
    HighsInt* mask  //!< Full length array with 1 => delete; 0 => not
);

/**
 * @brief Returns the value of infinity used by HiGHS
 */
double Highs_getHighsInfinity(void* highs  //!< HiGHS object reference
);

/**
 * @brief Returns the number of columns of the current model
 */
HighsInt Highs_getNumCols(void* highs  //!< HiGHS object reference
);

/**
 * @brief Returns the number of rows of the current model
 */
HighsInt Highs_getNumRows(void* highs  //!< HiGHS object reference
);

/**
 * @brief Returns the number of nonzeroes of the current model
 */
HighsInt Highs_getNumNz(void* highs  //!< HiGHS object reference
);

/**
 * @brief Returns a pointer to a character representation of a HiGHS model
 * status
 */
const char* Highs_highsModelStatusToChar(
    void* highs,                     //!< HiGHS object reference
    HighsInt int_highs_model_status  //!< Status to interpret
);

/**
 * @brief Returns a pointer to a character representation of a primal/dual
 * status
 */
const char* Highs_primalDualStatusToChar(
    void* highs,                     //!< HiGHS object reference
    HighsInt int_primal_dual_status  //!< Status to interpret
);

// /**
//  * @brief Returns the current model
//  */
// void Highs_getLp(
//     void *highs,       //!< HiGHS object reference
//     HighsInt* numcol,        //!< number of columns
//     HighsInt* numrow,        //!< number of rows
//     HighsInt* numnz,         //!< number of entries in the constraint matrix
//     double *colcost,   //!< array of length [numcol] with column costs
//     double *collower,  //!< array of length [numcol] with lower column bounds
//     double *colupper,  //!< array of length [numcol] with upper column bounds
//     double *rowlower,  //!< array of length [numrow] with lower row bounds
//     double *rowupper,  //!< array of length [numrow] with upper row bounds
//     HighsInt *astart,       //!< array of length [numcol+1] with column start
//     indices HighsInt *
//         aindex,  //!< array of length [numnz] with row indices of matrix
//         entries
//     double *avalue  //!< array of length [numnz] with value of matrix entries
// );

// Highs(HighsOptions &options) { options_ = options; }

// /**
//  * @brief Clears the vector of HighsModelObjects (hmos), creates a
//  * HighsModelObject for this LP and makes it the first of the vector
//  * of HighsModelObjects
//  */
// HighsStatus passModel(
//     const HighsLp &lp  //!< The HighsLp instance for this LP
// );

// HighsStatus setSolution(const HighsSolution &solution);

// /**
//  * @brief Uses the HighsBasis passed to set the basis for the
//  * LP of the (first?) HighsModelObject
//  */
// HighsStatus setBasis(const HighsBasis &basis);

#ifdef __cplusplus
}
#endif

#endif<|MERGE_RESOLUTION|>--- conflicted
+++ resolved
@@ -19,22 +19,6 @@
 /*
  * @brief runs a model using HiGHS
  */
-<<<<<<< HEAD
-int Highs_call(
-    const int numcol,       //!< number of columns
-    const int numrow,       //!< number of rows
-    const int numnz,        //!< number of entries in the constraint matrix
-    const double* colcost,  //!< array of length [numcol] with column costs
-    const double*
-        collower,  //!< array of length [numcol] with lower column bounds
-    const double*
-        colupper,  //!< array of length [numcol] with upper column bounds
-    const double* rowlower,  //!< array of length [numrow] with lower row bounds
-    const double* rowupper,  //!< array of length [numrow] with upper row bounds
-    const int*
-        astart,  //!< array of length [numcol+1] with column start indices
-    const int*
-=======
 HighsInt Highs_call(
     HighsInt numcol,   //!< number of columns
     HighsInt numrow,   //!< number of rows
@@ -46,7 +30,6 @@
     double* rowupper,  //!< array of length [numrow] with upper row bounds
     HighsInt* astart,  //!< array of length [numcol+1] with column start indices
     HighsInt*
->>>>>>> 1dda3b89
         aindex,  //!< array of length [numnz] with row indices of matrix entries
     const double*
         avalue,        //!< array of length [numnz] with value of matrix entries
