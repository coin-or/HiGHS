/* * * * * * * * * * * * * * * * * * * * * * * * * * * * * * * * * * * * */
/*                                                                       */
/*    This file is part of the HiGHS linear optimization suite           */
/*                                                                       */
/*    Written and engineered 2008-2022 at the University of Edinburgh    */
/*                                                                       */
/*    Available as open-source under the MIT License                     */
/*                                                                       */
/*    Authors: Julian Hall, Ivet Galabova, Leona Gottwald and Michael    */
/*    Feldmeier                                                          */
/*                                                                       */
/* * * * * * * * * * * * * * * * * * * * * * * * * * * * * * * * * * * * */
#ifndef HIGHS_C_API
#define HIGHS_C_API

#include "util/HighsInt.h"
const HighsInt HighsStatuskError = -1;
const HighsInt HighsStatuskOk = 0;
const HighsInt HighsStatuskWarning = 1;

#ifdef __cplusplus
extern "C" {
#endif

/*
 * @brief solves an LP using HiGHS
 */
HighsInt Highs_lpCall(
    const HighsInt numcol,    //!< number of columns
    const HighsInt numrow,    //!< number of rows
    const HighsInt numnz,     //!< number of entries in the constraint matrix
    const HighsInt a_format,  //!< format of the constraint matrix (2 =>
                              //!< Row-wise; Otherise column-wise)
    const HighsInt sense,   //!< sense of the optimization (-1 => Maximization;
                            //!< Otherwise minimization)
    const double offset,    //!< objective constant
    const double* colcost,  //!< array of length [numcol] with column costs
    const double*
        collower,  //!< array of length [numcol] with lower column bounds
    const double*
        colupper,  //!< array of length [numcol] with upper column bounds
    const double* rowlower,  //!< array of length [numrow] with lower row bounds
    const double* rowupper,  //!< array of length [numrow] with upper row bounds
    const HighsInt*
        astart,  //!< array of length [numcol] with column start indices
    const HighsInt*
        aindex,  //!< array of length [numnz] with row indices of matrix entries
    const double*
        avalue,        //!< array of length [numnz] with value of matrix entries
    double* colvalue,  //!< array of length [numcol], filled with column values
    double* coldual,   //!< array of length [numcol], filled with column duals
    double* rowvalue,  //!< array of length [numrow], filled with row values
    double* rowdual,   //!< array of length [numrow], filled with row duals
    HighsInt* colbasisstatus,  //!< array of length [numcol], filled with column
                               //!< basis status
    HighsInt* rowbasisstatus,  //!< array of length [numrow], filled with row
                               //!< basis status
    HighsInt* modelstatus      //!< status of the model will be saved here
);

/*
 * @brief solves a MIP using HiGHS
 */
HighsInt Highs_mipCall(
    const HighsInt numcol,    //!< number of columns
    const HighsInt numrow,    //!< number of rows
    const HighsInt numnz,     //!< number of entries in the constraint matrix
    const HighsInt a_format,  //!< format of the constraint matrix (2 =>
                              //!< Row-wise; Otherise column-wise)
    const HighsInt sense,   //!< sense of the optimization (-1 => Maximization;
                            //!< Otherwise minimization)
    const double offset,    //!< objective constant
    const double* colcost,  //!< array of length [numcol] with column costs
    const double*
        collower,  //!< array of length [numcol] with lower column bounds
    const double*
        colupper,  //!< array of length [numcol] with upper column bounds
    const double* rowlower,  //!< array of length [numrow] with lower row bounds
    const double* rowupper,  //!< array of length [numrow] with upper row bounds
    const HighsInt*
        astart,  //!< array of length [numcol] with column start indices
    const HighsInt*
        aindex,  //!< array of length [numnz] with row indices of matrix entries
    const double*
        avalue,  //!< array of length [numnz] with value of matrix entries
    const HighsInt*
        integrality,   //!< array of length [numcol] indicating whether
                       //!< variables are continuous (0) or integer (1)
    double* colvalue,  //!< array of length [numcol], filled with column values
    double* rowvalue,  //!< array of length [numrow], filled with row values
    HighsInt* modelstatus  //!< status of the model will be saved here
);

/*
 * @brief solves a QP using HiGHS
 */
HighsInt Highs_qpCall(
    const HighsInt numcol,    //!< number of columns
    const HighsInt numrow,    //!< number of rows
    const HighsInt numnz,     //!< number of entries in the constraint matrix
    const HighsInt q_numnz,   //!< number of entries in the Hessian matrix
    const HighsInt a_format,  //!< format of the constraint matrix (2 =>
                              //!< Row-wise; Otherise column-wise)
    const HighsInt q_format,  //!< format of the Hessian matrix (if numnz>0 it
                              //!< must be 1; Otherwise N/A)
    const HighsInt sense,   //!< sense of the optimization (-1 => Maximization;
                            //!< Otherwise minimization)
    const double offset,    //!< objective constant
    const double* colcost,  //!< array of length [numcol] with column costs
    const double*
        collower,  //!< array of length [numcol] with lower column bounds
    const double*
        colupper,  //!< array of length [numcol] with upper column bounds
    const double* rowlower,  //!< array of length [numrow] with lower row bounds
    const double* rowupper,  //!< array of length [numrow] with upper row bounds
    const HighsInt*
        astart,  //!< array of length [numcol] with column start indices
    const HighsInt*
        aindex,  //!< array of length [numnz] with row indices of matrix entries
    const double*
        avalue,  //!< array of length [numnz] with value of matrix entries
    const HighsInt* qstart,  //!< array of length [numcol] with Hessian column
                             //!< start indices
    const HighsInt* qindex,  //!< array of length [numnz] with row indices of
                             //!< Hessian matrix entries
    const double* qvalue,    //!< array of length [numnz] with value of Hessian
                             //!< matrix entries
    double* colvalue,  //!< array of length [numcol], filled with column values
    double* coldual,   //!< array of length [numcol], filled with column duals
    double* rowvalue,  //!< array of length [numrow], filled with row values
    double* rowdual,   //!< array of length [numrow], filled with row duals
    HighsInt* colbasisstatus,  //!< array of length [numcol], filled with column
                               //!< basis status
    HighsInt* rowbasisstatus,  //!< array of length [numrow], filled with row
                               //!< basis status
    HighsInt* modelstatus      //!< status of the model will be saved here
);

/*
 * @brief reads dimensions of an LP from an MPS file using HiGHS
 */
HighsInt Highs_lpDimMpsRead(
    //    const char* filename,
    HighsInt* numcol,  //!< number of columns
    HighsInt* numrow,  //!< number of rows
    HighsInt* numNz    //!< number of rows
);

/*
 * @brief reads data for an LP from an MPS file using HiGHS - requires pointers
 * to allocated memory
 */
HighsInt Highs_lpDataMpsRead(
    //    const char* filename,
    const HighsInt numcol,  //!< number of columns
    const HighsInt numrow,  //!< number of rows
    HighsInt* sense,        //!< sense of the optimization (-1 => Maximization;
                            //!< Otherwise minimization)
    double* offset,         //!< objective constant
    double* colcost,        //!< array of length [numcol] with column costs
    double* collower,  //!< array of length [numcol] with lower column bounds
    double* colupper,  //!< array of length [numcol] with upper column bounds
    double* rowlower,  //!< array of length [numrow] with lower row bounds
    double* rowupper,  //!< array of length [numrow] with upper row bounds
    HighsInt* astart,  //!< array of length [numcol] with column start indices
    HighsInt*
        aindex,  //!< array of length [numnz] with row indices of matrix entries
    double* avalue  //!< array of length [numnz] with value of matrix entries
);

/*
 * @brief creates a HiGHS object and returns the reference
 */
void* Highs_create(void);

/*
 * @brief destroys a HiGHS object
 */
void Highs_destroy(void* highs);

/*
 * @brief
 */
HighsInt Highs_readModel(void* highs,
                         const char* filename  //!< filename
);

/*
 * @brief
 */
HighsInt Highs_writeModel(void* highs,
                          const char* filename  //!< filename
);

/*
 * @brief
 */
HighsInt Highs_clearModel(void* highs);

/*
 * @brief Runs HiGHS
 */
HighsInt Highs_run(void* highs);

/*
 * @brief Reports the solution and basis status
 */
HighsInt Highs_writeSolution(const void* highs,
                             const char* filename  //!< filename
);

/*
 * @brief Reports the solution and basis status in a human-readable fashion
 */
HighsInt Highs_writeSolutionPretty(const void* highs,
                                   const char* filename  //!< filename
);

/*
 * @brief pass an LP to HiGHS
 */
HighsInt Highs_passLp(
    void* highs,
    const HighsInt numcol,    //!< number of columns
    const HighsInt numrow,    //!< number of rows
    const HighsInt numnz,     //!< number of entries in the constraint matrix
    const HighsInt a_format,  //!< format of the constraint matrix (2 =>
                              //!< Row-wise; Otherise column-wise)
    const HighsInt sense,   //!< sense of the optimization (-1 => Maximization;
                            //!< Otherwise minimization)
    const double offset,    //!< objective constant
    const double* colcost,  //!< array of length [numcol] with column costs
    const double*
        collower,  //!< array of length [numcol] with lower column bounds
    const double*
        colupper,  //!< array of length [numcol] with upper column bounds
    const double* rowlower,  //!< array of length [numrow] with lower row bounds
    const double* rowupper,  //!< array of length [numrow] with upper row bounds
    const HighsInt* astart,  //!< array of length [numcol or numrow if(rowwise)]
                             //!< with start indices
    const HighsInt*
        aindex,  //!< array of length [numnz] with indices of matrix entries
    const double*
        avalue  //!< array of length [numnz] with value of matrix entries
);

/*
 * @brief pass a MIP to HiGHS
 */
HighsInt Highs_passMip(
    void* highs,
    const HighsInt numcol,    //!< number of columns
    const HighsInt numrow,    //!< number of rows
    const HighsInt numnz,     //!< number of entries in the constraint matrix
    const HighsInt a_format,  //!< format of the constraint matrix (2 =>
                              //!< Row-wise; Otherise column-wise)
    const HighsInt sense,   //!< sense of the optimization (-1 => Maximization;
                            //!< Otherwise minimization)
    const double offset,    //!< objective constant
    const double* colcost,  //!< array of length [numcol] with column costs
    const double*
        collower,  //!< array of length [numcol] with lower column bounds
    const double*
        colupper,  //!< array of length [numcol] with upper column bounds
    const double* rowlower,  //!< array of length [numrow] with lower row bounds
    const double* rowupper,  //!< array of length [numrow] with upper row bounds
    const HighsInt* astart,  //!< array of length [numcol or numrow if(rowwise)]
                             //!< with start indices
    const HighsInt*
        aindex,  //!< array of length [numnz] with indices of matrix entries
    const double*
        avalue,  //!< array of length [numnz] with value of matrix entries
    const HighsInt*
        integrality  //!< array of length [numcol] indicating whether
                     //!< variables are continuous (0) or integer (1)
);

/*
 * @brief pass a general model to HiGHS
 */
HighsInt Highs_passModel(
    void* highs,
    const HighsInt numcol,    //!< number of columns
    const HighsInt numrow,    //!< number of rows
    const HighsInt numnz,     //!< number of entries in the constraint matrix
    const HighsInt q_num_nz,  //!< number of nonzeros in Hessian
    const HighsInt a_format,  //!< format of the constraint matrix (2 =>
                              //!< Row-wise; Otherise column-wise)
    const HighsInt q_format,  //!< format of the Hessian matrix (if numnz>0 it
                              //!< must be 1; Otherwise N/A)
    const HighsInt sense,   //!< sense of the optimization (-1 => Maximization;
                            //!< Otherwise minimization)
    const double offset,    //!< objective constant
    const double* colcost,  //!< array of length [numcol] with column costs
    const double*
        collower,  //!< array of length [numcol] with lower column bounds
    const double*
        colupper,  //!< array of length [numcol] with upper column bounds
    const double* rowlower,  //!< array of length [numrow] with lower row bounds
    const double* rowupper,  //!< array of length [numrow] with upper row bounds
    const HighsInt* astart,  //!< array of length [numcol or numrow if(rowwise)]
                             //!< with start indices
    const HighsInt*
        aindex,  //!< array of length [numnz] with indices of matrix entries
    const double*
        avalue,  //!< array of length [numnz] with value of matrix entries
    const HighsInt* qstart,  //!< array of length [numcol] with Hessian start
                             //!< indices - or NULL if model is linear
    const HighsInt* qindex,  //!< array of length [q_num_nz] with indices of
                             //!< Hessian entries - or NULL if model is linear
    const double* qvalue,    //!< array of length [q_num_nz] with values of
                             //!< Hessian entries - or NULL if model is linear
    const HighsInt*
        integrality  //!< array of length [numcol] indicating whether
                     //!< variables are continuous (0) or integer (1) - or NULL
                     //!< if model is continuous
);

/*
 * @brief pass a hessian to HiGHS
 */
HighsInt Highs_passHessian(void* highs, const HighsInt dim,
                           const HighsInt num_nz, const HighsInt format,
                           const HighsInt* start, const HighsInt* index,
                           const double* value);

HighsInt Highs_setBoolOptionValue(void* highs,
                                  const char* option,   //!< name of the option
                                  const HighsInt value  //!< new value of option
);

HighsInt Highs_setIntOptionValue(void* highs,
                                 const char* option,   //!< name of the option
                                 const HighsInt value  //!< new value of option
);

HighsInt Highs_setDoubleOptionValue(void* highs,
                                    const char* option,  //!< name of the option
                                    const double value  //!< new value of option
);

HighsInt Highs_setStringOptionValue(void* highs,
                                    const char* option,  //!< name of the option
                                    const char* value  //!< new value of option
);

HighsInt Highs_setOptionValue(void* highs,
                              const char* option,  //!< name of the option
                              const char* value    //!< new value of option
);

HighsInt Highs_getBoolOptionValue(const void* highs,
                                  const char* option,  //!< name of the option
                                  HighsInt* value      //!< value of option
);

HighsInt Highs_getIntOptionValue(const void* highs,
                                 const char* option,  //!< name of the option
                                 HighsInt* value      //!< value of option
);

HighsInt Highs_getDoubleOptionValue(const void* highs,
                                    const char* option,  //!< name of the option
                                    double* value        //!< value of option
);

HighsInt Highs_getStringOptionValue(
    const void* highs,
    const char* option,  //!< name of the option
    char* value  //!< pointer to allocated memory to store value of option
);

/*
 * @brief Get the type expected by an option
 */
HighsInt Highs_getOptionType(const void* highs,
                             const char* option,  //!< The name of the option
                             HighsInt* type       //!< The type of the option.
);

/*
 * @brief
 */
HighsInt Highs_resetOptions(void* highs);

HighsInt Highs_writeOptions(const void* highs, const char* filename);

HighsInt Highs_writeOptionsDeviations(const void* highs, const char* filename);

/*
 * @brief
 */
HighsInt Highs_getIntInfoValue(const void* highs,
                               const char* info,  //!< The info name
                               HighsInt* value    //!< The info value
);

/*
 * @brief
 */
HighsInt Highs_getDoubleInfoValue(const void* highs,
                                  const char* info,  //!< The info name
                                  double* value      //!< The info value
);
/*
 * @brief
 */
HighsInt Highs_getSolution(
    const void* highs,
    double* colvalue,  //!< array of length [numcol], filled with column values
    double* coldual,   //!< array of length [numcol], filled with column duals
    double* rowvalue,  //!< array of length [numrow], filled with row values
    double* rowdual    //!< array of length [numrow], filled with row duals
);

/*
 * @brief
 */
HighsInt Highs_getBasis(
    const void* highs,
    HighsInt* colstatus,  //!< array of length [numcol], filled
                          //!< with column basis stati
    HighsInt* rowstatus   //!< array of length [numrow], filled
                          //!< with row basis stati
);

/**
 * @brief Returns the status of the model
 */
HighsInt Highs_getModelStatus(const void* highs);

/**
 * @brief Returns the status of the scaled model
 */
HighsInt Highs_getScaledModelStatus(const void* highs);

/**
 * @brief Returns an unbounded dual ray that is a certificate of primal
 * infeasibility.
 */
HighsInt Highs_getDualRay(
    const void* highs,
    HighsInt* has_dual_ray,  //!< TRUE if the dual ray exists
    double* dual_ray_value   //!< array of length [numrow],
                             //!< filled with an unbounded ray
);

/**
 * @brief Returns an unbounded primal ray that is a certificate of dual
 * infeasibility.
 */
HighsInt Highs_getPrimalRay(
    const void* highs,
    HighsInt* has_primal_ray,  //!< TRUE if the primal ray exists
    double* primal_ray_value   //!< array of length [numcol], filled with an
                               //!< unbounded ray
);

/**
 * @brief Returns the objective function value (if known)
 */
double Highs_getObjectiveValue(const void* highs);

/**
 * @brief Gets the basic variables in the order corresponding to
 * calls to getBasisInverseRow, getBasisInverseCol, getBasisSolve,
 * getBasisTransposeSolve, getReducedRow and getReducedColumn. As
 * required by SCIP, non-negative entries are indices of columns,
 * and negative entries are -(row_index+1).
 */
HighsInt Highs_getBasicVariables(const void* highs,
                                 HighsInt* basic_variables  //!< Basic variables
);

/**
 * @brief Gets a row of \f$B^{-1}\f$ for basis matrix \f$B\f$
 */
HighsInt Highs_getBasisInverseRow(
    const void* highs,
    const HighsInt row,    //!< Index of row required
    double* row_vector,    //!< Row required
    HighsInt* row_num_nz,  //!< Number of nonzeros
    HighsInt* row_indices  //!< Indices of nonzeros
);

/**
 * @brief Gets a column of \f$B^{-1}\f$ for basis matrix \f$B\f$
 */
HighsInt Highs_getBasisInverseCol(
    const void* highs,
    const HighsInt col,    //!< Index of column required
    double* col_vector,    //!< Column required
    HighsInt* col_num_nz,  //!< Number of nonzeros
    HighsInt* col_indices  //!< Indices of nonzeros
);

/**
 * @brief Forms \f$\mathbf{x}=B^{-1}\mathbf{b}\f$ for a given vector
 * \f$\mathbf{b}\f$
 */
HighsInt Highs_getBasisSolve(
    const void* highs,
    const double* rhs,          //!< RHS \f$\mathbf{b}\f$
    double* solution_vector,    //!< Solution \f$\mathbf{x}\f$
    HighsInt* solution_num_nz,  //!< Number of nonzeros
    HighsInt* solution_indices  //!< Indices of nonzeros
);

/**
 * @brief Forms \f$\mathbf{x}=B^{-T}\mathbf{b}\f$ for a given vector
 * \f$\mathbf{b}\f$
 */
HighsInt Highs_getBasisTransposeSolve(
    const void* highs,
    const double* rhs,          //!< RHS \f$\mathbf{b}\f$
    double* solution_vector,    //!< Solution  \f$\mathbf{x}\f$
    HighsInt* solution_nz,      //!< Number of nonzeros
    HighsInt* solution_indices  //!< Indices of nonzeros
);

/**
 * @brief Forms a row of \f$B^{-1}A\f$
 */
HighsInt Highs_getReducedRow(const void* highs,
                             const HighsInt row,    //!< Index of row required
                             double* row_vector,    //!< Row required
                             HighsInt* row_num_nz,  //!< Number of nonzeros
                             HighsInt* row_indices  //!< Indices of nonzeros
);

/**
 * @brief Forms a column of \f$B^{-1}A\f$
 */
HighsInt Highs_getReducedColumn(
    const void* highs,
    const HighsInt col,    //!< Index of column required
    double* col_vector,    //!< Column required
    HighsInt* col_num_nz,  //!< Number of nonzeros
    HighsInt* col_indices  //!< Indices of nonzeros
);

/**
 * @brief Passes a basis to HiGHS
 */
HighsInt Highs_setBasis(void* highs,
                        const HighsInt* colstatus,  //!< Column status
                        const HighsInt* rowstatus   //!< Row status
);

/**
 * @brief Sets up a logical basis in HiGHS
 */
HighsInt Highs_setLogicalBasis(void* highs);

/**
 * @brief Returns the cumulative wall-clock time spent in Highs_run();
 */
double Highs_getRunTime(const void* highs);

/**
 * @brief Adds a row to the model
 */
HighsInt Highs_addRow(
    void* highs,
    const double lower,         //!< Lower bound of the row
    const double upper,         //!< Upper bound of the row
    const HighsInt num_new_nz,  //!< Number of nonzeros in the row
    const HighsInt* indices,  //!< Array of size num_new_nz with column indices
    const double* values      //!< Array of size num_new_nz with column values
);

/**
 * @brief Adds multiple rows to the model
 */
HighsInt Highs_addRows(
    void* highs,
    const HighsInt num_new_row,  //!< Number of new rows
    const double* lower,        //!< Array of size num_new_row with lower bounds
    const double* upper,        //!< Array of size num_new_row with upper bounds
    const HighsInt num_new_nz,  //!< Number of new nonzeros
    const HighsInt*
        starts,  //!< Array of size num_new_row with start indices of the rows
    const HighsInt*
        indices,  //!< Array of size num_new_nz with column indices for all rows
    const double*
        values  //!< Array of size num_new_nz with column values for all rows
);

/**
 * @brief Adds a column to the model
 */
HighsInt Highs_addCol(
    void* highs,
    const double cost,          //!< Cost of the column
    const double lower,         //!< Lower bound of the column
    const double upper,         //!< Upper bound of the column
    const HighsInt num_new_nz,  //!< Number of nonzeros in the column
    const HighsInt* indices,    //!< Array of size num_new_nz with row indices
    const double* values        //!< Array of size num_new_nz with row values
);

/**
 * @brief Adds multiple columns to the model
 */
HighsInt Highs_addCols(
    void* highs,
    const HighsInt num_new_col,  //!< Number of new columns
    const double* costs,         //!< Array of size num_new_col with costs
    const double* lower,        //!< Array of size num_new_col with lower bounds
    const double* upper,        //!< Array of size num_new_col with upper bounds
    const HighsInt num_new_nz,  //!< Number of new nonzeros
    const HighsInt* starts,   //!< Array of size num_new_row with start indices
                              //!< of the columns
    const HighsInt* indices,  //!< Array of size num_new_nz with row indices for
                              //!< all columns
    const double*
        values  //!< Array of size num_new_nz with row values for all columns
);

/**
 * @brief Change the objective sense of the model
 */
HighsInt Highs_changeObjectiveSense(
    void* highs,
    const HighsInt sense  //!< New objective sense
);

/**
 * @brief Change the objective offset of the model
 */
HighsInt Highs_changeObjectiveOffset(
    void* highs,
    const double offset  //!< New objective offset
);

/**
 * @brief Change the integrality of a column
 */
HighsInt Highs_changeColIntegrality(
    void* highs,
    const HighsInt
        col,  //!< The index of the column whose integrality is to change
    const HighsInt integrality  //!< The new integrality
);

/**
 * @brief Change the integrality of multiple columns given by an interval
 */
HighsInt Highs_changeColsIntegralityByRange(
    void* highs,
    const HighsInt
        from_col,  //!< The index of the first column whose integrality changes
    const HighsInt to_col,  //!< One more than the index of the last column
                            //!< whose integrality changes
    const HighsInt*
        integrality  //!< Array of size num_set_entries with new integralitys
);

/**
 * @brief Change the integrality of multiple columns given by a set of indices
 */
HighsInt Highs_changeColsIntegralityBySet(
    void* highs,
    const HighsInt num_set_entries,  //!< The number of indides in the set
    const HighsInt* set,  //!< Array of size num_set_entries with indices of
                          //!< columns whose integralitys change
    const HighsInt*
        integrality  //!< Array of size num_set_entries with new integralitys
);

/**
 * @brief Change the integrality of multiple columns given by a mask
 */
HighsInt Highs_changeColsIntegralityByMask(
    void* highs,
    const HighsInt* mask,  //!< Full length array with 1 => change; 0 => not
    const HighsInt* integrality  //!< Full length array of new integralitys
);

/**
 * @brief Change the cost of a column
 */
HighsInt Highs_changeColCost(
    void* highs,
    const HighsInt col,  //!< The index of the column whose cost is to change
    const double cost    //!< The new cost
);

/**
 * @brief Change the cost of multiple columns given by an interval
 */
HighsInt Highs_changeColsCostByRange(
    void* highs,
    const HighsInt
        from_col,  //!< The index of the first column whose cost changes
    const HighsInt to_col,  //!< One more than the index of the last column
                            //!< whose cost changes
    const double* cost      //!< Array of size num_set_entries with new costs
);

/**
 * @brief Change the cost of multiple columns given by a set of indices
 */
HighsInt Highs_changeColsCostBySet(
    void* highs,
    const HighsInt num_set_entries,  //!< The number of indides in the set
    const HighsInt* set,  //!< Array of size num_set_entries with indices of
                          //!< columns whose costs change
    const double* cost    //!< Array of size num_set_entries with new costs
);

/**
 * @brief Change the cost of multiple columns given by a mask
 */
HighsInt Highs_changeColsCostByMask(
    void* highs,
    const HighsInt* mask,  //!< Full length array with 1 => change; 0 => not
    const double* cost     //!< Full length array of new costs
);

/**
 * @brief Change the bounds of a column
 */
HighsInt Highs_changeColBounds(
    void* highs,
    const HighsInt col,  //!< The index of the column whose bounds are to change
    const double lower,  //!< The new lower bound
    const double upper   //!< The new upper bound
);

/**
 * @brief Change the bounds of multiple columns given by an interval
 */
HighsInt Highs_changeColsBoundsByRange(
    void* highs,
    const HighsInt
        from_col,  //!< The index of the first column whose bounds change
    const HighsInt to_col,  //!< One more than the index of the last column
                            //!< whose bounds change
    const double*
        lower,  //!< Array of size to_col-from_col with new lower bounds
    const double*
        upper  //!< Array of size to_col-from_col with new upper bounds
);

/**
 * @brief Change the bounds of multiple columns given by a set of indices
 */
HighsInt Highs_changeColsBoundsBySet(
    void* highs,
    const HighsInt num_set_entries,  //!< The number of indides in the set
    const HighsInt* set,  //!< Array of size num_set_entries with indices of
                          //!< columns whose bounds change
    const double*
        lower,  //!< Array of size num_set_entries with new lower bounds
    const double*
        upper  //!< Array of size num_set_entries with new upper bounds
);

/**
 * @brief Change the cost of multiple columns given by a mask
 */
HighsInt Highs_changeColsBoundsByMask(
    void* highs,
    const HighsInt* mask,  //!< Full length array with 1 => change; 0 => not
    const double* lower,   //!< Full length array of new lower bounds
    const double* upper    //!< Full length array of new upper bounds
);

/**
 * @brief Change the bounds of a row
 */
HighsInt Highs_changeRowBounds(
    void* highs,
    const HighsInt row,  //!< The index of the row whose bounds are to change
    const double lower,  //!< The new lower bound
    const double upper   //!< The new upper bound
);

/**
 * @brief Change the bounds of multiple rows given by a set of indices
 */
HighsInt Highs_changeRowsBoundsBySet(
    void* highs,
    const HighsInt num_set_entries,  //!< The number of indides in the set
    const HighsInt* set,  //!< Array of size num_set_entries with indices of
                          //!< rows whose bounds change
    const double*
        lower,  //!< Array of size num_set_entries with new lower bounds
    const double*
        upper  //!< Array of size num_set_entries with new upper bounds
);

/**
 * @brief Change the cost of multiple rows given by a mask
 */
HighsInt Highs_changeRowsBoundsByMask(
    void* highs,
    const HighsInt* mask,  //!< Full length array with 1 => change; 0 => not
    const double* lower,   //!< Full length array of new lower bounds
    const double* upper    //!< Full length array of new upper bounds
);

/**
 * @brief Change a coefficient in the constraint matrix.
 */
HighsInt Highs_changeCoeff(
    void* highs,
    const HighsInt row,  //!< The index of the row to change
    const HighsInt col,  //!< The index of the column to change
    const double value   //!< The new coefficient
);

/**
 * @brief Get the objective sense
 */
HighsInt Highs_getObjectiveSense(const void* highs, HighsInt* sense);

/**
 * @brief Get the objective offset
 */
HighsInt Highs_getObjectiveOffset(const void* highs, double* offset);

/**
 * @brief Get multiple columns from the model given by an interval
 */
HighsInt Highs_getColsByRange(
    const void* highs,
    const HighsInt from_col,  //!< The index of the first column to
                              //!< get from the model
    const HighsInt to_col,    //!< One more than the last column to get
                              //!< from the model
    HighsInt* num_col,        //!< Number of columns got from the model
    double* costs,            //!< Array of size num_col with costs
    double* lower,            //!< Array of size num_col with lower bounds
    double* upper,            //!< Array of size num_col with upper bounds
    HighsInt* num_nz,         //!< Number of nonzeros got from the model
    HighsInt* matrix_start,   //!< Array of size num_col with start
                              //!< indices of the columns
    HighsInt* matrix_index,   //!< Array of size num_nz with row
                              //!< indices for the columns
    double* matrix_value      //!< Array of size num_nz with row
                              //!< values for the columns
);

/**
 * @brief Get multiple columns from the model given by a set
 */
HighsInt Highs_getColsBySet(
    const void* highs,
    const HighsInt num_set_entries,  //!< The number of indides in the set
    const HighsInt* set,     //!< Array of size num_set_entries with indices
                             //!< of columns to get
    HighsInt* num_col,       //!< Number of columns got from the model
    double* costs,           //!< Array of size num_col with costs
    double* lower,           //!< Array of size num_col with lower bounds
    double* upper,           //!< Array of size num_col with upper bounds
    HighsInt* num_nz,        //!< Number of nonzeros got from the model
    HighsInt* matrix_start,  //!< Array of size num_col with start indices
                             //!< of the columns
    HighsInt* matrix_index,  //!< Array of size num_nz with row indices
                             //!< for the columns
    double* matrix_value     //!< Array of size num_nz with row values
                             //!< for the columns
);

/**
 * @brief Get multiple columns from the model given by a mask
 */
HighsInt Highs_getColsByMask(
    const void* highs,
    const HighsInt* mask,    //!< Full length array with 1 => get; 0 => not
    HighsInt* num_col,       //!< Number of columns got from the model
    double* costs,           //!< Array of size num_col with costs
    double* lower,           //!< Array of size num_col with lower bounds
    double* upper,           //!< Array of size num_col with upper bounds
    HighsInt* num_nz,        //!< Number of nonzeros got from the model
    HighsInt* matrix_start,  //!<  Array of size num_col with start
                             //!<  indices of the columns
    HighsInt* matrix_index,  //!<  Array of size num_nz with row indices
                             //!<  for the columns
    double* matrix_value     //!<  Array of size num_nz with row values
                             //!<  for the columns
);

/**
 * @brief Get multiple rows from the model given by an interval
 */
HighsInt Highs_getRowsByRange(
    const void* highs,
    const HighsInt
        from_row,  //!< The index of the first row to get from the model
    const HighsInt to_row,   //!< One more than the last row get from the model
    HighsInt* num_row,       //!< Number of rows got from the model
    double* lower,           //!< Array of size num_row with lower bounds
    double* upper,           //!< Array of size num_row with upper bounds
    HighsInt* num_nz,        //!< Number of nonzeros got from the model
    HighsInt* matrix_start,  //!< Array of size num_row with start indices of
                             //!< the rows
    HighsInt* matrix_index,  //!< Array of size num_nz with column indices for
                             //!< the rows
    double* matrix_value  //!< Array of size num_nz with column values for the
                          //!< rows
);

/**
 * @brief Get multiple rows from the model given by a set
 */
HighsInt Highs_getRowsBySet(
    const void* highs,
    const HighsInt num_set_entries,  //!< The number of indides in the set
    const HighsInt* set,     //!< Array of size num_set_entries with indices
                             //!< of rows to get
    HighsInt* num_row,       //!< Number of rows got from the model
    double* lower,           //!< Array of size num_row with lower bounds
    double* upper,           //!< Array of size num_row with upper bounds
    HighsInt* num_nz,        //!< Number of nonzeros got from the model
    HighsInt* matrix_start,  //!< Array of size num_row with start indices
                             //!< of the rows
    HighsInt* matrix_index,  //!< Array of size num_nz with column indices
                             //!< for the rows
    double* matrix_value     //!< Array of size num_nz with column
                             //!< values for the rows
);

/**
 * @brief Get multiple rows from the model given by a mask
 */
HighsInt Highs_getRowsByMask(
    const void* highs,
    const HighsInt* mask,    //!< Full length array with 1 => get; 0 => not
    HighsInt* num_row,       //!< Number of rows got from the model
    double* lower,           //!< Array of size num_row with lower bounds
    double* upper,           //!< Array of size num_row with upper bounds
    HighsInt* num_nz,        //!< Number of nonzeros got from the model
    HighsInt* matrix_start,  //!< Array of size num_row with start indices
                             //!< of the rows
    HighsInt* matrix_index,  //!< Array of size num_nz with column indices
                             //!< for the rows
    double* matrix_value     //!< Array of size num_nz with column
                             //!< values for the rows
);

/**
 * @brief Delete multiple columns from the model given by an interval
 */
HighsInt Highs_deleteColsByRange(
    void* highs,
    const HighsInt from_col,  //!< The index of the first column
                              //!< to delete from the model
    const HighsInt to_col     //!< One more than the last column to
                              //!< delete from the model
);

/**
 * @brief Delete multiple columns from the model given by a set
 */
HighsInt Highs_deleteColsBySet(
    void* highs,
    const HighsInt num_set_entries,  //!< The number of indides in the set
    const HighsInt* set  //!< Array of size num_set_entries with indices of
                         //!< columns to delete
);

/**
 * @brief Delete multiple columns from the model given by a mask
 */
HighsInt Highs_deleteColsByMask(
    void* highs,
    HighsInt* mask  //!< Full length array with 1 => delete; 0 => not
);

/**
 * @brief Delete multiple rows from the model given by an interval
 */
HighsInt Highs_deleteRowsByRange(
    void* highs,
    const int
        from_row,  //!< The index of the first row to delete from the model
    const HighsInt to_row  //!< One more than the last row delete from the model
);

/**
 * @brief Delete multiple rows from the model given by a set
 */
HighsInt Highs_deleteRowsBySet(
    void* highs,
    const HighsInt num_set_entries,  //!< The number of indides in the set
    const HighsInt* set  //!< Array of size num_set_entries with indices of
                         //!< columns to delete
);

/**
 * @brief Delete multiple rows from the model given by a mask
 */
HighsInt Highs_deleteRowsByMask(
    void* highs,
    HighsInt* mask  //!< Full length array with 1 => delete; 0 => not
);

/**
 * @brief Scale a matrix column (and cost) by a constant - flipping
 * bounds if the constant is negative
 */
HighsInt Highs_scaleCol(void* highs,
                        const HighsInt col,    //!< Column to scale
                        const double scaleval  //!< Value to scale by
);

/**
 * @brief Scale a matrix row by a constant - flipping bounds if the
 * constant is negative
 */
HighsInt Highs_scaleRow(void* highs,
                        const HighsInt row,    //!< Row to scale
                        const double scaleval  //!< Value to scale by
);

/**
 * @brief Returns the value of infinity used by HiGHS
 */
double Highs_getInfinity(const void* highs);

/**
 * @brief Returns the number of columns of the current model
 */
HighsInt Highs_getNumCol(const void* highs);

/**
 * @brief Returns the number of rows of the current model
 */
HighsInt Highs_getNumRow(const void* highs);

/**
 * @brief Returns the number of nonzeros of the current model
 */
HighsInt Highs_getNumNz(const void* highs);

/**
 * @brief Returns the number of nonzeroes of the current Hessian
 */
HighsInt Highs_getHessianNumNz(const void* highs);

HighsInt Highs_getModel(const void* highs, const HighsInt a_format,
                        const HighsInt q_format, HighsInt* numcol,
                        HighsInt* numrow, HighsInt* numnz,
                        HighsInt* hessian_num_nz, HighsInt* sense,
                        double* offset, double* colcost, double* collower,
                        double* colupper, double* rowlower, double* rowupper,
                        HighsInt* astart, HighsInt* aindex, double* avalue,
                        HighsInt* qstart, HighsInt* qindex, double* qvalue,
                        HighsInt* integrality);

// Fails on Windows and MacOS since string_model_status is destroyed
// after the method returns, so what's returned is a pointer to
// something that no longer exists.
//
// /**
//  * @brief Returns a pointer to a character representation of a model
//  * status
//  */
// const char* Highs_modelStatusToChar(
//     void* highs,
//     HighsInt int_model_status  //!< Status to interpret
// );
//
// Fails on Windows and MacOS since string_solution_status is
// destroyed after the method returns, so what's returned is a pointer
// to something that no longer exists.
//
// /**
//  * @brief Returns a pointer to a character representation of a
//  * solution status
//  */
// const char* Highs_solutionStatusToChar(
//     void* highs,
//     HighsInt int_solution_status  //!< Status to interpret
// );

HighsInt Highs_crossover(void* highs  //!< HiGHS object reference
);

HighsInt Highs_crossover_set(void* highs, const int n, const int m,
                             double* col_value, double* col_dual,
                             double* row_dual);

// *********************
// * Deprecated methods*
// *********************

HighsInt Highs_call(const HighsInt numcol, const HighsInt numrow,
                    const HighsInt numnz, const double* colcost,
                    const double* collower, const double* colupper,
                    const double* rowlower, const double* rowupper,
                    const HighsInt* astart, const HighsInt* aindex,
                    const double* avalue, double* colvalue, double* coldual,
                    double* rowvalue, double* rowdual, HighsInt* colbasisstatus,
                    HighsInt* rowbasisstatus, HighsInt* modelstatus);

HighsInt Highs_runQuiet(void* highs);

HighsInt Highs_setHighsLogfile(
    void* highs,
    const void* logfile  //!< File handle of the logfile
);

HighsInt Highs_setHighsOutput(
    void* highs,
    const void* outputfile  //!< File handle of the output file
);

HighsInt Highs_getIterationCount(const void* highs);

HighsInt Highs_getSimplexIterationCount(const void* highs);

HighsInt Highs_setHighsBoolOptionValue(
    void* highs,
    const char* option,   //!< name of the option
    const HighsInt value  //!< new value of option
);

<<<<<<< HEAD
/**
 * @brief Runs crossover and loads basis. If no basis is found, the values of
 * Highs solution will not be modified. If basis is found they are updated
 * to reflect the corresponding Highs basis.
 * status
 */

=======
// /**
//  * @brief Returns the current model
//  */
// void Highs_getLp(
//     void *highs,       //!< HiGHS object reference
//     int* numcol,        //!< number of columns
//     int* numrow,        //!< number of rows
//     int* numnz,         //!< number of entries in the constraint matrix
//     double *colcost,   //!< array of length [numcol] with column costs
//     double *collower,  //!< array of length [numcol] with lower column bounds
//     double *colupper,  //!< array of length [numcol] with upper column bounds
//     double *rowlower,  //!< array of length [numrow] with lower row bounds
//     double *rowupper,  //!< array of length [numrow] with upper row bounds
//     int *astart,       //!< array of length [numcol] with column start
//     indices int *
//         aindex,  //!< array of length [numnz] with row indices of matrix
//         entries
//     double *avalue  //!< array of length [numnz] with value of matrix entries
// );
>>>>>>> 77387291
HighsInt Highs_setHighsIntOptionValue(
    void* highs,
    const char* option,   //!< name of the option
    const HighsInt value  //!< new value of option
);

HighsInt Highs_setHighsDoubleOptionValue(
    void* highs,
    const char* option,  //!< name of the option
    const double value   //!< new value of option
);

HighsInt Highs_setHighsStringOptionValue(
    void* highs,
    const char* option,  //!< name of the option
    const char* value    //!< new value of option
);

HighsInt Highs_setHighsOptionValue(void* highs,
                                   const char* option,  //!< name of the option
                                   const char* value    //!< new value of option
);

HighsInt Highs_getHighsBoolOptionValue(
    const void* highs,
    const char* option,  //!< name of the option
    HighsInt* value      //!< value of option
);

HighsInt Highs_getHighsIntOptionValue(
    const void* highs,
    const char* option,  //!< name of the option
    HighsInt* value      //!< value of option
);

HighsInt Highs_getHighsDoubleOptionValue(
    const void* highs,
    const char* option,  //!< name of the option
    double* value        //!< value of option
);

HighsInt Highs_getHighsStringOptionValue(
    const void* highs,
    const char* option,  //!< name of the option
    char* value  //!< pointer to allocated memory to store value of option
);

HighsInt Highs_getHighsOptionType(const void* highs, const char* option,
                                  HighsInt* type);

HighsInt Highs_resetHighsOptions(void* highs);

HighsInt Highs_getHighsIntInfoValue(const void* highs, const char* info,
                                    HighsInt* value);

HighsInt Highs_getHighsDoubleInfoValue(const void* highs, const char* info,
                                       double* value);

HighsInt Highs_getNumCols(const void* highs);

HighsInt Highs_getNumRows(const void* highs);

double Highs_getHighsInfinity(const void* highs);

double Highs_getHighsRunTime(const void* highs);

// const char* Highs_highsModelStatusToChar(void* highs,
//                                          HighsInt int_model_status);

#ifdef __cplusplus
}
#endif

#endif<|MERGE_RESOLUTION|>--- conflicted
+++ resolved
@@ -1119,15 +1119,6 @@
     const HighsInt value  //!< new value of option
 );
 
-<<<<<<< HEAD
-/**
- * @brief Runs crossover and loads basis. If no basis is found, the values of
- * Highs solution will not be modified. If basis is found they are updated
- * to reflect the corresponding Highs basis.
- * status
- */
-
-=======
 // /**
 //  * @brief Returns the current model
 //  */
@@ -1147,7 +1138,6 @@
 //         entries
 //     double *avalue  //!< array of length [numnz] with value of matrix entries
 // );
->>>>>>> 77387291
 HighsInt Highs_setHighsIntOptionValue(
     void* highs,
     const char* option,   //!< name of the option
