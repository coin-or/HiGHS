--- conflicted
+++ resolved
@@ -622,12 +622,8 @@
     .def("getObjectiveValue", &Highs::getObjectiveValue)
     .def("getObjectiveSense", &highs_getObjectiveSense)
     .def("getObjectiveOffset", &highs_getObjectiveOffset)
-<<<<<<< HEAD
-    .def("getModelStatus", &Highs::getModelStatus, py::arg("scaled_model") = false)
-=======
     .def("getRunTime", &Highs::getRunTime)
     .def("getModelStatus", &highs_getModelStatus)
->>>>>>> 2b036025
     .def("addRows", &highs_addRows)
     .def("addRow", &highs_addRow)
     .def("addCol", &highs_addCol)
