#include "HModel.h"
#include "HConst.h"
#include "HTimer.h"
#include "HPresolve.h"

#include "HMpsFF.h"
//#include "HMPSIO.h"

#include "HToyIO.h"

#include <cctype>
#include <cmath>
#include <cassert>
#include <cstdio>
#include <cstdlib>
#include <cstring>
#include <algorithm>
#include <map>
#include <set>
#include <fstream>
#include <iomanip>
#include <iostream>
#include <stdexcept>
using namespace std;

// Methods which load whole models, initialise the basis then
// allocate and populate (where possible) work* arrays and
// allocate basis* arrays
HModel::HModel()
{
  intOption[INTOPT_PRINT_FLAG] = 0;     // no print
  intOption[INTOPT_TRANSPOSE_FLAG] = 0; // no transpose
  intOption[INTOPT_SCALE_FLAG] = 1;     // do scale
  intOption[INTOPT_TIGHT_FLAG] = 1;     // do tight
  intOption[INTOPT_PERMUTE_FLAG] = 0;   // no permute
  intOption[INTOPT_PERTURB_FLAG] = 1;   // do perturb
  intOption[INTOPT_LPITLIM] = 999999;   // Set iteration limit to frig SCIP call to SCIPlpiGetIntpar

  dblOption[DBLOPT_PRIMAL_TOL] = 1e-7;
  dblOption[DBLOPT_DUAL_TOL] = 1e-7;
  dblOption[DBLOPT_PAMI_CUTOFF] = 0.95;
  dblOption[DBLOPT_OBJ_UB] = 1e+200;

  strOption[STROPT_PARTITION_FILE] = "";

  clearModel();

  // Initialise the total runtine for this model
  totalTime = 0;
}

int HModel::load_fromMPS(const char *filename)
{
  // Remove any current model
  clearModel();

  // Initialise the total runtine for this model
  totalTime = 0;

  // Load the model, timing the process
  timer.reset();
  modelName = filename;

  //setup_loadMPS(filename);

  int RtCd = readMPS(filename, 
                     numRow, numCol, objSense, objOffset,
                     Astart, Aindex, Avalue,
                     colCost, colLower, colUpper, rowLower, rowUpper);
  
  // for old mps reader uncomment below and the other header file 
  // at the top of this file HMpsIO instead of HMpsFF
  //int RtCd = readMPS(filename, -1, -1,
  //                   numRow, numCol, objSense, objOffset,
  //                   Astart, Aindex, Avalue,
  //                   colCost, colLower, colUpper, rowLower, rowUpper,
  //                   integerColumn);
  
  if (RtCd)
  {
    totalTime += timer.getTime();
    return RtCd;
  }

#ifdef JAJH_dev
  int numIntegerColumn = 0;
  for (int c_n = 0; c_n < numCol; c_n++)
  {
    if (integerColumn[c_n])
      numIntegerColumn++;
  }
  if (numIntegerColumn)
    printf("MPS file has %d integer variables\n", numIntegerColumn);
#endif

  numTot = numCol + numRow;

#ifdef JAJH_dev
  //Use this next line to check the loading of a model from arrays
  //check_load_fromArrays(); return;
#endif

  // Assign and initialise the scaling factors
  initScale();

  // Initialise with a logical basis then allocate and populate (where
  // possible) work* arrays and allocate basis* arrays
  initWithLogicalBasis();

  totalTime += timer.getTime();
  return RtCd;
}

int HModel::load_fromToy(const char *filename)
{
  //  int m, n, maxmin;
  //double offset;
  double *A, *b, *c, *lb, *ub;
  int *intColumn;
  // Remove any current model
  clearModel();

  // Initialise the total runtine for this model
  totalTime = 0;

  // Load the model, timing the process
  timer.reset();
  modelName = filename;

  int RtCd = readToy_MIP_cpp(filename, &numRow, &numCol, &objSense, &objOffset,
                             &A,
                             &b, &c, &lb, &ub,
                             &intColumn);
  if (RtCd)
  {
    totalTime += timer.getTime();
    return RtCd;
  }
  printf("Model has %3d rows and %3d cols\n", numRow, numCol);
  printf("Model has Objective sense is %d; Objective offset is %g\n", objSense, objOffset);
  int numNz = 0;
  for (int c_n = 0; c_n < numCol; c_n++)
  {
    for (int r_n = 0; r_n < numRow; r_n++)
    {
      double r_v = A[r_n + c_n * numRow];
      if (r_v != 0)
        numNz++;
    }
  }
  printf("Model has %d nonzeros\n", numNz);
  cout << flush;
  Astart.resize(numCol + 1);
  Aindex.resize(numNz);
  Avalue.resize(numNz);
  Astart[0] = 0;
  for (int c_n = 0; c_n < numCol; c_n++)
  {
    int el_n = Astart[c_n];
    for (int r_n = 0; r_n < numRow; r_n++)
    {
      double r_v = A[r_n + c_n * numRow];
      if (r_v != 0)
      {
        Aindex[el_n] = r_n;
        Avalue[el_n] = r_v;
        el_n++;
      }
    }
    Astart[c_n + 1] = el_n;
  }
  printf("Model has sparse matrix\n");
  cout << flush;
  colCost.resize(numCol);
  colLower.resize(numCol);
  colUpper.resize(numCol);
  integerColumn.resize(numCol);
  rowLower.resize(numRow);
  rowUpper.resize(numRow);

  for (int c_n = 0; c_n < numCol; c_n++)
  {
    colCost[c_n] = c[c_n];
    colLower[c_n] = lb[c_n];
    colUpper[c_n] = ub[c_n];
    integerColumn[c_n] = intColumn[c_n];
  }
  printf("Model has column data\n");
  cout << flush;
  for (int r_n = 0; r_n < numRow; r_n++)
  {
    rowLower[r_n] = b[r_n];
    rowUpper[r_n] = b[r_n];
  }
#ifdef JAJH_dev
  int numIntegerColumn = 0;
  for (int c_n = 0; c_n < numCol; c_n++)
  {
    if (integerColumn[c_n])
      numIntegerColumn++;
  }
  if (numIntegerColumn)
    printf("MPS file has %d integer variables\n", numIntegerColumn);
#endif

  numTot = numCol + numRow;

#ifdef JAJH_dev
  //Use this next line to check the loading of a model from arrays
  //check_load_fromArrays(); return;
#endif

  // Assign and initialise the scaling factors
  initScale();

  // Initialise with a logical basis then allocate and populate (where
  // possible) work* arrays and allocate basis* arrays
  initWithLogicalBasis();

  totalTime += timer.getTime();
  return RtCd;
}

void HModel::load_fromArrays(int XnumCol, int XobjSense, const double *XcolCost, const double *XcolLower, const double *XcolUpper,
                             int XnumRow, const double *XrowLower, const double *XrowUpper,
                             int XnumNz, const int *XAstart, const int *XAindex, const double *XAvalue)
{
  //  printf("load_fromArrays: XnumCol = %d; XnumRow = %d; XnumNz = %d\n", XnumCol, XnumRow, XnumNz);
  assert(XnumCol > 0);
  assert(XnumRow > 0);

  // Initialise the total runtine for this model
  totalTime = 0;
  // Load the model, timing the process
  timer.reset();

  numCol = XnumCol;
  numRow = XnumRow;
  objSense = XobjSense;
  int numNz = XnumNz;
  colCost.assign(&XcolCost[0], &XcolCost[0] + numCol);
  colLower.assign(&XcolLower[0], &XcolLower[0] + numCol);
  colUpper.assign(&XcolUpper[0], &XcolUpper[0] + numCol);
  rowLower.assign(&XrowLower[0], &XrowLower[0] + numRow);
  rowUpper.assign(&XrowUpper[0], &XrowUpper[0] + numRow);
  Astart.assign(&XAstart[0], &XAstart[0] + numCol + 1);
  Aindex.assign(&XAindex[0], &XAindex[0] + numNz);
  Avalue.assign(&XAvalue[0], &XAvalue[0] + numNz);
  numTot = numCol + numRow;

  // Assign and initialise the scaling factors
  initScale();

  // Initialise with a logical basis then allocate and populate (where
  // possible) work* arrays and allocate basis* arrays
  initWithLogicalBasis();

  totalTime += timer.getTime();
}

void HModel::load_fromPresolve(HPresolve *ptr_model)
{
  clearModel();
  copy_fromHPresolveToHModel(ptr_model);
  initScale();
  initWithLogicalBasis();
  copy_fromHPresolveToHModelImplied(ptr_model);
}

void HModel::load_fromPresolve(HPresolve &ptr_model)
{
  clearModel();
  copy_fromHPresolveToHModel(ptr_model);
  initScale();
  initWithLogicalBasis();
  copy_fromHPresolveToHModelImplied(ptr_model);
}

void HModel::load_fromPostsolve(HPresolve *ptr_model)
{
  clearModel();
  copy_fromHPresolveToHModel(ptr_model);
  initScale();
  copy_basisFromPostsolve(ptr_model);
  initFromNonbasic();
#ifdef JAJH_dev
  check_load_fromPostsolve();
#endif
}

void HModel::load_fromPostsolve(HPresolve &ptr_model)
{
  clearModel();
  copy_fromHPresolveToHModel(ptr_model);
  initScale();
  copy_basisFromPostsolve(ptr_model);
  initFromNonbasic();
#ifdef JAJH_dev
  check_load_fromPostsolve();
#endif
}

void HModel::copy_fromHModelToHPresolve(HPresolve *ptr_model)
{
  ptr_model->numCol = numCol;
  ptr_model->numRow = numRow;
  ptr_model->numTot = numTot;
  ptr_model->Astart = Astart;
  ptr_model->Aindex = Aindex;
  ptr_model->Avalue = Avalue;
  ptr_model->colCost = colCost;
  ptr_model->colLower = colLower;
  ptr_model->colUpper = colUpper;
  ptr_model->rowLower = rowLower;
  ptr_model->rowUpper = rowUpper;

  ptr_model->modelName = modelName;
}

void HModel::printSolution()
{

  //*************** part 1 : in .solve()
  // Take primal solution
  vector<double> value = workValue;
  for (int iRow = 0; iRow < numRow; iRow++)
    value[basicIndex[iRow]] = baseValue[iRow];

  // Take dual solution
  vector<double> dual = workDual;
  for (int iRow = 0; iRow < numRow; iRow++)
    dual[basicIndex[iRow]] = 0;

  // Take non basic flag and move don't need those?
  //houtput.Nflag = Nflag_;
  //houtput.Nmove = Nmove_;

  // Scale back
  for (int iCol = 0; iCol < numCol; iCol++)
  {
    value[iCol] *= colScale[iCol];
    dual[iCol] /= colScale[iCol];
  }
  for (int iRow = 0, iTot = numCol; iRow < numRow; iRow++, iTot++)
  {
    value[iTot] /= rowScale[iRow];
    dual[iTot] *= rowScale[iRow];
  }

  //************** part 2: gepr and gedu

  // Now we can get the solution
  vector<double> colValue(numCol), colDual(numCol);
  vector<double> rowValue(numRow), rowDual(numRow);

  // hems_gepr hems_gedu after model has been solved
  // always call that function with numRow + 1 for rowListSize and same for col
  //hems_gepr(&returnCode, 0, numRow + 1), numCol + 1, 0, 0, &rowValue[0], &colValue[0]);
  double *valuePtr = &value[0];
  //    if (rowListSize > numRow) {
  for (int i = 0; i < numRow; i++)
    rowValue[i] = -valuePtr[i + numCol];
  //    } else {
  //        for (int i = 0; i < rowListSize; i++)
  //            rowValue[i] = -valuePtr[rowList[i] + numCol - 1];
  //    }
  //    if (colListSize > numCol) {
  for (int i = 0; i < numCol; i++)
    colValue[i] = valuePtr[i];
  //    } else {
  //       for (int i = 0; i < colListSize; i++)
  //          colValue[i] = valuePtr[colList[i] - 1];
  // }

  //hems_gedu(&returnCode, 0, numRow + 1, numCol + 1, 0, 0, &rowDual[0], &colDual[0]);

  //    if (rowListSize > numRow) {
  for (int i = 0; i < numRow; i++)
    rowDual[i] = dual[i + numCol];
  //    } else {
  //      for (int i = 0; i < rowListSize; i++)
  //         rowDual[i] = dual[rowList[i] + numCol - 1];
  // }

  //   if (colListSize > numCol) {
  for (int i = 0; i < numCol; i++)
    colDual[i] = dual[i];
  //   } else {
  //      for (int i = 0; i < colListSize; i++)
  //         colDual[i] = dual[colList[i] - 1];
  // }
  //*rtcod = 0;*/

  char buff[5];
  cout << endl
       << "Col value: ";
  for (int i = 0; i < numCol; i++)
  {
    sprintf(buff, "%2.2f ", colValue[i]);
    cout << setw(5) << buff;
  } //cout<< colValue[i] <<" ";
  cout << endl
       << "Col dual:  ";
  for (int i = 0; i < numCol; i++)
  {
    sprintf(buff, "%2.2f ", colDual[i]);
    cout << setw(5) << buff;
  } //cout<< colDual[i] <<" ";
  cout << endl
       << "Row value: ";
  for (int i = 0; i < numRow; i++)
  {
    sprintf(buff, "%2.2f ", rowValue[i]);
    cout << setw(5) << buff;
  } //cout<< rowValue[i] <<" ";
  cout << endl
       << "Row dual:  ";
  for (int i = 0; i < numRow; i++)
  {
    sprintf(buff, "%2.2f ", rowDual[i]);
    cout << setw(5) << buff;
  } //cout<< rowDual[i] <<" ";
  cout << endl
       << endl;
}

void HModel::copy_impliedBoundsToModelBounds()
{
  //Save copies of the current model bounds
  SvColLower.resize(numCol);
  SvColUpper.resize(numCol);
  SvRowLower.resize(numRow);
  SvRowUpper.resize(numRow);
  for (int i = 0; i < numCol; i++)
  {
    SvColLower[i] = colLower[i];
    SvColUpper[i] = colUpper[i];
  }
  for (int i = 0; i < numRow; i++)
  {
    SvRowLower[i] = rowLower[i];
    SvRowUpper[i] = rowUpper[i];
  }
  // Indicate that there are saved bounds - which must be scaled if the model is scaled
  mlFg_haveSavedBounds = 1;
  // Change to implied bounds
  usingImpliedBoundsPresolve = true;
  util_chgColBoundsAll(&primalColLowerImplied[0], &primalColUpperImplied[0]);
  util_chgRowBoundsAll(&primalRowLowerImplied[0], &primalRowUpperImplied[0]);
}

void HModel::copy_savedBoundsToModelBounds()
{
  util_chgColBoundsAll(&SvColLower[0], &SvColUpper[0]);
  util_chgRowBoundsAll(&SvRowLower[0], &SvRowUpper[0]);
  usingImpliedBoundsPresolve = false;
}

void HModel::mlFg_Clear()
{
  mlFg_transposedLP = 0;
  mlFg_scaledLP = 0;
  mlFg_shuffledLP = 0;
  mlFg_haveBasis = 0;
  mlFg_haveMatrixColWise = 0;
  mlFg_haveMatrixRowWise = 0;
  mlFg_haveFactorArrays = 0;
  mlFg_haveEdWt = 0;
  mlFg_haveInvert = 0;
  mlFg_haveFreshInvert = 0;
  mlFg_haveNonbasicDuals = 0;
  mlFg_haveBasicPrimals = 0;
  mlFg_haveFreshRebuild = 0;
  mlFg_haveSavedBounds = 0;
}

void HModel::mlFg_Update(int mlFg_action)
{
  //  switch(mlFg_action) {
  if (mlFg_action == mlFg_action_TransposeLP)
  {
    //The LP has just been transposed
    //Want to clear all flags since model is totally different
    //Should not clear flags if model is scaled
    assert(mlFg_scaledLP = 0);
    //Clear the model flags, but indicate that it's transposed
    mlFg_Clear();
    problemStatus = LP_Status_Unset;
    mlFg_transposedLP = 1;
  }
  else if (mlFg_action == mlFg_action_ScaleLP)
  {
    //The LP has just been scaled
    problemStatus = LP_Status_Unset;
    mlFg_scaledLP = 1;
    mlFg_haveMatrixColWise = 0;
    mlFg_haveMatrixRowWise = 0;
    mlFg_haveFactorArrays = 0;
    mlFg_haveEdWt = 0;
    mlFg_haveInvert = 0;
    mlFg_haveFreshInvert = 0;
    mlFg_haveFreshRebuild = 0;

    populate_WorkArrays();
  }
  else if (mlFg_action == mlFg_action_ShuffleLP)
  {
    //The LP has been shuffled
    //Indicate that the columns have been shuffled
    problemStatus = LP_Status_Unset;
    mlFg_shuffledLP = 1;
    mlFg_haveBasis = 0;
    mlFg_haveMatrixRowWise = 0;
    mlFg_haveFactorArrays = 0;
    mlFg_haveEdWt = 0;
    mlFg_haveInvert = 0;
    mlFg_haveFreshInvert = 0;
    mlFg_haveFreshRebuild = 0;
  }
  else if (mlFg_action == mlFg_action_NewBounds)
  {
    //New bounds have been defined
    problemStatus = LP_Status_Unset;
    initBound();
    initValue();
    mlFg_haveBasicPrimals = 0;
    mlFg_haveFreshRebuild = 0;
  }
  else if (mlFg_action == mlFg_action_NewCosts)
  {
    //New costs have been defined
    problemStatus = LP_Status_Unset;
    initCost();
    mlFg_haveNonbasicDuals = 0;
    mlFg_haveFreshRebuild = 0;
  }
  else if (mlFg_action == mlFg_action_NewBasis)
  {
    //A new basis has been defined
    problemStatus = LP_Status_Unset;
    mlFg_haveBasis = 1;
    mlFg_haveMatrixColWise = 0;
    mlFg_haveMatrixRowWise = 0;
    mlFg_haveFactorArrays = 0;
    mlFg_haveEdWt = 0;
    mlFg_haveInvert = 0;
    mlFg_haveFreshInvert = 0;
    mlFg_haveBasicPrimals = 0;
    mlFg_haveNonbasicDuals = 0;
    mlFg_haveFreshRebuild = 0;
  }
  else if (mlFg_action == mlFg_action_NewCols)
  {
    //New columns have been added as nonbasic
    problemStatus = LP_Status_Unset;
    mlFg_haveBasis = 1;
    mlFg_haveMatrixColWise = 0;
    mlFg_haveMatrixRowWise = 0;
    mlFg_haveFactorArrays = 0;
    mlFg_haveEdWt = 0;
    mlFg_haveInvert = 0;
    mlFg_haveFreshInvert = 0;
    mlFg_haveBasicPrimals = 0;
    mlFg_haveNonbasicDuals = 0;
  }
  else if (mlFg_action == mlFg_action_NewRows)
  {
    //New rows have been added as basic
    problemStatus = LP_Status_Unset;
    mlFg_haveBasis = 1;
    mlFg_haveMatrixColWise = 0;
    mlFg_haveMatrixRowWise = 0;
    mlFg_haveFactorArrays = 0;
    mlFg_haveEdWt = 0;
    mlFg_haveInvert = 0;
    mlFg_haveFreshInvert = 0;
    mlFg_haveBasicPrimals = 0;
    mlFg_haveNonbasicDuals = 0;
    mlFg_haveFreshRebuild = 0;
  }
  else if (mlFg_action == mlFg_action_DelCols)
  {
    //Columns have been deleted
    problemStatus = LP_Status_Unset;
    mlFg_haveBasis = 0;
    mlFg_haveMatrixColWise = 0;
    mlFg_haveMatrixRowWise = 0;
    mlFg_haveFactorArrays = 0;
    mlFg_haveEdWt = 0;
    mlFg_haveInvert = 0;
    mlFg_haveFreshInvert = 0;
    mlFg_haveBasicPrimals = 0;
    mlFg_haveNonbasicDuals = 0;
  }
  else if (mlFg_action == mlFg_action_DelRows)
  {
    //Rows have been deleted
    problemStatus = LP_Status_Unset;
    mlFg_haveBasis = 0;
    mlFg_haveMatrixColWise = 0;
    mlFg_haveMatrixRowWise = 0;
    mlFg_haveFactorArrays = 0;
    mlFg_haveEdWt = 0;
    mlFg_haveInvert = 0;
    mlFg_haveFreshInvert = 0;
    mlFg_haveBasicPrimals = 0;
    mlFg_haveNonbasicDuals = 0;
    mlFg_haveFreshRebuild = 0;
  }
  else if (mlFg_action == mlFg_action_DelRowsBasisOK)
  {
    //Rows have been deleted
    problemStatus = LP_Status_Unset;
    mlFg_haveBasis = 1;
    mlFg_haveMatrixColWise = 0;
    mlFg_haveMatrixRowWise = 0;
    mlFg_haveFactorArrays = 0;
    mlFg_haveEdWt = 0;
    mlFg_haveInvert = 0;
    mlFg_haveFreshInvert = 0;
    mlFg_haveBasicPrimals = 0;
    mlFg_haveNonbasicDuals = 0;
    mlFg_haveFreshRebuild = 0;
  }
  else
  {
    printf("Unrecognised mlFg_action = %d\n", mlFg_action);
  }
}

void HModel::mlFg_Report()
{
  printf("\nReporting model/solver status and flags:\n\n");
  printf("problemStatus =          %2d\n", problemStatus);
  printf("numberIteration =        %2d\n\n", numberIteration);
  printf("mlFg_transposedLP =      %2d\n", mlFg_transposedLP);
  printf("mlFg_scaledLP =          %2d\n", mlFg_scaledLP);
  printf("mlFg_shuffledLP =        %2d\n", mlFg_shuffledLP);
  printf("mlFg_haveBasis =         %2d\n", mlFg_haveBasis);
  printf("mlFg_haveMatrixColWise = %2d\n", mlFg_haveMatrixColWise);
  printf("mlFg_haveMatrixRowWise = %2d\n", mlFg_haveMatrixRowWise);
  printf("mlFg_haveFactorArrays =  %2d\n", mlFg_haveFactorArrays);
  printf("mlFg_haveEdWt =          %2d\n", mlFg_haveEdWt);
  printf("mlFg_haveInvert =        %2d\n", mlFg_haveInvert);
  printf("mlFg_haveFreshInvert =   %2d\n", mlFg_haveFreshInvert);
  printf("mlFg_haveNonbasicDuals = %2d\n", mlFg_haveNonbasicDuals);
  printf("mlFg_haveBasicPrimals =  %2d\n", mlFg_haveBasicPrimals);
  printf("mlFg_haveFreshRebuild =  %2d\n", mlFg_haveFreshRebuild);
  printf("mlFg_haveSavedBounds =   %2d\n\n", mlFg_haveSavedBounds);
  cout << flush;
}

void HModel::replaceWithLogicalBasis()
{
  // Replace basis with a logical basis then populate (where possible)
  // work* arrays
  for (int row = 0; row < numRow; row++)
  {
    int var = numCol + row;
    nonbasicFlag[var] = NONBASIC_FLAG_FALSE;
    basicIndex[row] = var;
  }
  for (int col = 0; col < numCol; col++)
  {
    nonbasicFlag[col] = NONBASIC_FLAG_TRUE;
  }
  numBasicLogicals = numRow;

  populate_WorkArrays();

  //Deduce the consequences of a new basis
  mlFg_Update(mlFg_action_NewBasis);
}

void HModel::replaceWithNewBasis(const int *XbasicIndex)
{
  // Replace basis with a new basis then populate (where possible)
  // work* arrays

  //  printf("replaceWithNewBasis: \n");
  for (int var = 0; var < numTot; var++)
  {
    nonbasicFlag[var] = NONBASIC_FLAG_TRUE;
  }
  numBasicLogicals = 0;
  for (int row = 0; row < numRow; row++)
  {
    int var = XbasicIndex[row];
    if (var >= numCol)
      numBasicLogicals++;
    basicIndex[row] = var;
    nonbasicFlag[var] = NONBASIC_FLAG_FALSE;
  }

  populate_WorkArrays();

  //Deduce the consequences of a new basis
  mlFg_Update(mlFg_action_NewBasis);
}

void HModel::initFromNonbasic()
{
  // Initialise basicIndex from nonbasic* then allocate and populate
  // (where possible) work* arrays and allocate basis* arrays
  initBasicIndex();
  allocate_WorkAndBaseArrays();
  populate_WorkArrays();

  //Deduce the consequences of a new basis
  mlFg_Update(mlFg_action_NewBasis);
}

void HModel::replaceFromNonbasic()
{
  // Initialise basicIndex using nonbasic* then populate (where possible)
  // work* arrays
  initBasicIndex();
  populate_WorkArrays();

  //Deduce the consequences of a new basis
  mlFg_Update(mlFg_action_NewBasis);
}

void HModel::initWithLogicalBasis()
{
  // Initialise with a logical basis then allocate and populate (where
  // possible) work* arrays and allocate basis* arrays
  basicIndex.resize(numRow);
  for (int row = 0; row < numRow; row++)
    basicIndex[row] = numCol + row;
  nonbasicFlag.assign(numTot, 0);
  nonbasicMove.resize(numTot);
  for (int col = 0; col < numCol; col++)
    nonbasicFlag[col] = 1;
  numBasicLogicals = numRow;

  allocate_WorkAndBaseArrays();
  populate_WorkArrays();

  //Deduce the consequences of a new basis
  mlFg_Update(mlFg_action_NewBasis);
}

void HModel::extendWithLogicalBasis(int firstcol, int lastcol, int firstrow, int lastrow)
{
  // Add nonbasic structurals and basic slacks according to model bounds.
  //
  // NB Assumes that the basis data structures and work vectors on
  // entry are assigned for columns 0..firstcol-1 and rows
  // 0..firstrow-1 and that they constitute a valid basis. Thus they
  // correspond to "firstcol" number of columns and "firstrow" number
  // of rows. Also assumes that numCol and numRow have already been
  // updated to correspond to any additional columns and rows. This is
  // necessary so that generic methods can be used to assign model
  // data to arrays dimensioned 0..numTot
  //
  // Null intervals firstcol...lastcol and firstrow...lastrow are
  // permitted, but this is achieved by setting the "last" to be less
  // than "first" since the latter is used to indicate what's
  // currently in the data structure.

  assert(firstcol >= 0);
  assert(firstrow >= 0);

  //printf("Called extendWithLogicalBasis:\n   numCol =   %d\n   firstcol = %d\n   lastcol =  %d\n   numRow =   %d\n   firstrow = %d\n   lastrow =  %d\n", numCol, firstcol, lastcol, numRow, firstrow, lastrow);
  // Determine the numbers of columns and rows to be added

  int numAddCol = max(lastcol - firstcol + 1, 0);
  int numAddRow = max(lastrow - firstrow + 1, 0);
  int numAddTot = numAddCol + numAddRow;
  if (numAddTot == 0)
    return;

  // Determine the numbers of columns and rows before and after this method

  int local_oldNumCol = firstcol;
  int local_oldNumRow = firstrow;
  int local_oldNumTot = local_oldNumCol + local_oldNumRow;

  int local_newNumCol = max(local_oldNumCol, lastcol + 1);
  int local_newNumRow = max(local_oldNumRow, lastrow + 1);
  int local_newNumTot = local_newNumCol + local_newNumRow;

  printf("extendWithLogicalBasis\n");
  cout << flush;
  printf("numCol/Row/Tot = %d/%d/%d\n", numCol, numRow, numTot);
  cout << flush;
  printf("local_newNumCol/Row/Tot = %d/%d/%d\n", local_newNumCol, local_newNumRow, local_newNumTot);
  cout << flush;
  assert(local_newNumCol == numCol);
  assert(local_newNumRow == numRow);
  assert(local_newNumTot == numTot);
  //ToDo: Replace references to local_newNum* by references to num* from here on

#ifdef JAJH_dev
  // Check that columns 0..firstcol-1 and rows 0..firstrow-1 constitute a valid basis.
  bool basisOK = nonbasicFlagBasicIndex_OK(local_oldNumCol, local_oldNumRow);
  if (!basisOK)
    printf("HModel::extendWithLogicalBasis: basisOK = %d\n", basisOK);
  assert(basisOK);
#endif

  //  Resize if necessary

  if (numRow > local_oldNumRow)
  {
    basicIndex.resize(numRow);

    baseLower.resize(numRow);
    baseUpper.resize(numRow);
    baseValue.resize(numRow);
  }
  if (numTot > local_oldNumTot)
  {
    nonbasicFlag.resize(numTot);
    nonbasicMove.resize(numTot);

    workCost.resize(numTot);
    workDual.resize(numTot);
    workShift.resize(numTot);

    workLower.resize(numTot);
    workUpper.resize(numTot);
    workRange.resize(numTot);
    workValue.resize(numTot);
  }

  // Shift the row data in basicIndex, nonbasicFlag and nonbasicMove if necessary

  int rowShift = numCol - local_oldNumCol;
  if (rowShift > 0)
  {
    //printf("Shifting row data by %d using row=%d..0\n", rowShift, local_oldNumRow-1);cout << flush;
    for (int row = local_oldNumRow - 1; row >= 0; row--)
    {
      basicIndex[row] += rowShift;
      nonbasicFlag[numCol + row] = nonbasicFlag[local_oldNumCol + row];
      nonbasicMove[numCol + row] = nonbasicMove[local_oldNumCol + row];

      workCost[numCol + row] = workCost[local_oldNumCol + row];
      workDual[numCol + row] = workDual[local_oldNumCol + row];
      workShift[numCol + row] = workShift[local_oldNumCol + row];

      workLower[numCol + row] = workLower[local_oldNumCol + row];
      workUpper[numCol + row] = workUpper[local_oldNumCol + row];
      workRange[numCol + row] = workRange[local_oldNumCol + row];
      workValue[numCol + row] = workValue[local_oldNumCol + row];

      //printf("Setting basicIndex[%2d] = %2d; nonbasicFlag[%2d] = %2d; nonbasicMove[%2d] = %2d\n",
      //      row, basicIndex[row],
      //      numCol+row, nonbasicFlag[local_oldNumCol+row],
      //      numCol+row, nonbasicMove[local_oldNumCol+row]);cout << flush;
    }
  }
  //rp_basis();
  //printf("After possibly shifting row data\n");
  //Make any new columns nonbasic
  //  printf("Make any new cols nonbasic: %d %d %d\n", numCol, firstcol, lastcol);
  for (int col = firstcol; col <= lastcol; col++)
  {
    int var = col;
    //    printf("Setting nonbasicFlag[%2d] = NONBASIC_FLAG_TRUE; Setting nonbasicMove[%2d] = %2d\n", var, var, get_nonbasicMoveCol(var));
    nonbasicFlag[var] = NONBASIC_FLAG_TRUE;
    //    printf("Calling get_nonbasicMoveCol(%2d)\n", var);
    //    nonbasicMove[var] = get_nonbasicMoveCol(var);
  }
  //Make any new rows basic
  //  printf("Make any new rows basic: %d %d %d\n", numRow, firstrow, lastrow);
  for (int row = firstrow; row <= lastrow; row++)
  {
    int var = numCol + row;
    //    printf("Setting nonbasicFlag[%2d] = NONBASIC_FLAG_FALSE; Setting basicIndex[%2d] = %2d\n", var, row, var);
    nonbasicFlag[var] = NONBASIC_FLAG_FALSE;
    basicIndex[row] = var;
  }

  // Initialise costs for the new columns and rows
  initPh2ColCost(firstcol, lastcol);
  initPh2RowCost(firstrow, lastrow);

  // Initialise bounds for the new columns and rows
  initPh2ColBound(firstcol, lastcol);
  initPh2RowBound(firstrow, lastrow);

  // Initialise values (and nonbasicMove) for the new columns
  initValueFromNonbasic(firstcol, lastcol);

#ifdef JAJH_dev
  // Check that columns 0..firstcol-1 and rows 0..firstrow-1 constitute a valid basis.
  basisOK = nonbasicFlagBasicIndex_OK(numCol, numRow);
  assert(basisOK);
#endif

  numBasicLogicals += numAddRow;

  //  rp_basis();

  //Deduce the consequences of adding new columns and/or rows
  if (numAddCol)
    mlFg_Update(mlFg_action_NewCols);
  if (numAddRow)
    mlFg_Update(mlFg_action_NewRows);
}

void HModel::clearModel()
{
  //Clears all model data
  numRow = 0;
  numCol = 0;
  numTot = 0;
  problemStatus = LP_Status_Unset;
  objSense = 0;
  objOffset = 0.0;
  Astart.clear();
  Aindex.clear();
  Avalue.clear();
  colCost.clear();
  colLower.clear();
  colUpper.clear();
  colScale.clear();
  rowLower.clear();
  rowUpper.clear();
  rowScale.clear();
  integerColumn.clear();
  basicIndex.clear();
  nonbasicFlag.clear();
  nonbasicMove.clear();
  workCost.clear();
  workDual.clear();
  workShift.clear();
  workLower.clear();
  workUpper.clear();
  workRange.clear();
  workValue.clear();
  baseLower.clear();
  baseUpper.clear();
  baseValue.clear();
  //Astart.push_back(0) added since this is the start of the
  //non-existent 1st column when there are no columns. Important in
  //util_addCols()
  Astart.push_back(0);

  impliedBoundsPresolve = false;

  mlFg_Clear();
}

void HModel::setup_for_solve()
{
  timer.reset();
  if (numRow == 0)
    return;

  // Initialise the real and integer random vectors
  initRandomVec();

  //  mlFg_Report();cout<<flush;
  //  printf("In setup_fromModelLgBs: mlFg_haveBasis = %d \n", mlFg_haveBasis);cout<<flush;
  if (mlFg_haveBasis)
  {
    // Model has a basis so just count the number of basic logicals
    setup_numBasicLogicals();
  }
  else
  {
    // Model has no basis: set up a logical basis then populate (where
    // possible) work* arrays
    replaceWithLogicalBasis();
    //    printf("Called replaceWithLogicalBasis\n");cout<<flush;
  }

  if (!(mlFg_haveMatrixColWise && mlFg_haveMatrixRowWise))
  {
    // Make a copy of col-wise matrix for HMatrix and create its row-wise matrix
    if (numBasicLogicals == numRow)
    {
      matrix.setup_lgBs(numCol, numRow, &Astart[0], &Aindex[0], &Avalue[0]);
      //      printf("Called matrix.setup_lgBs\n");cout<<flush;
    }
    else
    {
      matrix.setup(numCol, numRow, &Astart[0], &Aindex[0], &Avalue[0], &nonbasicFlag[0]);
      //      printf("Called matrix.setup\n");cout<<flush;
    }
    //Indicate that there is a colum-wise and row-wise copy of the
    //matrix: can't be done in matrix.setup_lgBs
    mlFg_haveMatrixColWise = 1;
    mlFg_haveMatrixRowWise = 1;
  }

  if (!mlFg_haveFactorArrays)
  {
    // Initialise factor arrays, passing &basicIndex[0] so that its
    // address can be copied to the internal Factor pointer
    factor.setup(numCol, numRow, &Astart[0], &Aindex[0], &Avalue[0], &basicIndex[0]);
    // Indicate that the model has factor arrays: can't be done in factor.setup
    mlFg_haveFactorArrays = 1;
    limitUpdate = 5000;
  }

  // Save the input time
  totalTime += timer.getTime();
}

bool HModel::OKtoSolve(int level, int phase)
{
  //  printf("Called OKtoSolve(%1d, %1d)\n", level, phase);
  bool ok;
  // Level 0: Minimal check - just look at flags. This means we trust them!
  ok = mlFg_haveBasis && mlFg_haveMatrixColWise && mlFg_haveMatrixRowWise && mlFg_haveFactorArrays && mlFg_haveEdWt && mlFg_haveInvert;
  if (!ok)
  {
    if (!mlFg_haveBasis)
      printf("Not OK to solve since mlFg_haveBasis = %d\n", mlFg_haveBasis);
    if (!mlFg_haveMatrixColWise)
      printf("Not OK to solve since mlFg_haveMatrixColWise = %d\n", mlFg_haveMatrixColWise);
    if (!mlFg_haveMatrixRowWise)
      printf("Not OK to solve since mlFg_haveMatrixRowWise  = %d\n", mlFg_haveMatrixRowWise);
    if (!mlFg_haveFactorArrays)
      printf("Not OK to solve since mlFg_haveFactorArrays = %d\n", mlFg_haveFactorArrays);
    if (!mlFg_haveEdWt)
      printf("Not OK to solve since mlFg_haveEdWt = %d\n", mlFg_haveEdWt);
    if (!mlFg_haveInvert)
      printf("Not OK to solve since mlFg_haveInvert = %d\n", mlFg_haveInvert);
    cout << flush;
  }
#ifdef JAJH_dev
  assert(ok);
#endif
  if (level <= 0)
    return ok;
  // Level 1: Basis and data check
  ok = nonbasicFlagBasicIndex_OK(numCol, numRow);
  if (!ok)
  {
    printf("Error in nonbasicFlag and basicIndex\n");
    cout << flush;
#ifdef JAJH_dev
    assert(ok);
#endif
    return ok;
  }
  ok = workArrays_OK(phase);
  if (!ok)
  {
    printf("Error in workArrays\n");
    cout << flush;
#ifdef JAJH_dev
    assert(ok);
#endif
    return ok;
  }
  for (int var = 0; var < numTot; ++var)
  {
    if (nonbasicFlag[var])
    {
      //Nonbasic variable
      ok = oneNonbasicMoveVsWorkArrays_OK(var);
      if (!ok)
      {
        printf("Error in nonbasicMoveVsWorkArrays for variable %d\n", var);
        cout << flush;
#ifdef JAJH_dev
        assert(ok);
#endif
        return ok;
      }
    }
  }
  if (level <= 1)
    return ok;
  printf("OKtoSolve(%1d) not implemented\n", level);
  cout << flush;
  return ok;
}

bool HModel::nonbasicFlagBasicIndex_OK(int XnumCol, int XnumRow)
{
  assert(XnumCol >= 0);
  assert(XnumRow >= 0);
  //  printf("Called nonbasicFlagBasicIndex_OK(%d, %d)\n", XnumCol, XnumRow);cout << flush;
  int XnumTot = XnumCol + XnumRow;
  int numBasic = 0;
  if (XnumTot > 0)
  {
    for (int var = 0; var < XnumTot; var++)
      if (!nonbasicFlag[var])
        numBasic++;
  }
  assert(numBasic == XnumRow);
  if (numBasic != XnumRow)
    return false;
  if (XnumRow > 0)
  {
    for (int row = 0; row < XnumRow; row++)
    {
      assert(!nonbasicFlag[basicIndex[row]]);
      if (nonbasicFlag[basicIndex[row]])
        return false;
    }
  }
  return true;
}

void HModel::rp_basis()
{
  printf("\nReporting current basis: numCol = %d; numRow = %d\n", numCol, numRow);
  if (numCol > 0)
    printf("   Var    Col          Flag   Move\n");
  for (int col = 0; col < numCol; col++)
  {
    int var = col;
    if (nonbasicFlag[var])
      printf("%6d %6d        %6d %6d\n", var, col, nonbasicFlag[var], nonbasicMove[var]);
    else
      printf("%6d %6d %6d\n", var, col, nonbasicFlag[var]);
  }
  if (numRow > 0)
    printf("   Var    Row  Basic   Flag   Move\n");
  for (int row = 0; row < numRow; row++)
  {
    int var = numCol + row;
    if (nonbasicFlag[var])
      printf("%6d %6d %6d %6d %6d\n", var, row, basicIndex[row], nonbasicFlag[var], nonbasicMove[var]);
    else
      printf("%6d %6d %6d %6d\n", var, row, basicIndex[row], nonbasicFlag[var]);
  }
}

int HModel::get_nonbasicMove(int var)
{
  //  printf("Calling get_nonbasicMove with var = %2d; numTot = %2d\n", var, numTot); cout<<flush;
  assert(var >= 0);
  assert(var < numTot);
  if (!hsol_isInfinity(-workLower[var]))
  {
    if (!hsol_isInfinity(workUpper[var]))
    {
      //Finite lower and upper bounds so nonbasic move depends on whether they are equal
      if (workLower[var] == workUpper[var])
        //Fixed variable so nonbasic move is zero
        return NONBASIC_MOVE_ZE;
      //Boxed variable so nonbasic move is up (from lower bound)
      return NONBASIC_MOVE_UP;
    }
    else
      //Finite lower bound and infinite upper bound so nonbasic move is up (from lower bound)
      return NONBASIC_MOVE_UP;
  }
  else
      //Infinite lower bound so nonbasic move depends on whether the upper bound is finite
      if (!hsol_isInfinity(workUpper[var]))
    //Finite upper bound so nonbasic move is down (from upper bound)
    return NONBASIC_MOVE_DN;
  //Infinite upper bound so free variable: nonbasic move is zero
  return NONBASIC_MOVE_ZE;
}

bool HModel::workArrays_OK(int phase)
{
  //  printf("Called workArrays_OK(%d)\n", phase);cout << flush;
  bool ok = true;
  //Don't check phase 1 bounds: these will have been set by solve() so can be trusted
  if (phase != 1)
  {
    for (int col = 0; col < numCol; ++col)
    {
      int var = col;
      if (!hsol_isInfinity(-workLower[var]))
      {
        ok = workLower[var] == colLower[col];
        if (!ok)
        {
          printf("For col %d, workLower should be %g but is %g\n", col, colLower[col], workLower[var]);
          return ok;
        }
      }
      if (!hsol_isInfinity(workUpper[var]))
      {
        ok = workUpper[var] == colUpper[col];
        if (!ok)
        {
          printf("For col %d, workUpper should be %g but is %g\n", col, colUpper[col], workUpper[var]);
          return ok;
        }
      }
    }
    for (int row = 0; row < numRow; ++row)
    {
      int var = numCol + row;
      if (!hsol_isInfinity(-workLower[var]))
      {
        ok = workLower[var] == -rowUpper[row];
        if (!ok)
        {
          printf("For row %d, workLower should be %g but is %g\n", row, -rowUpper[row], workLower[var]);
          return ok;
        }
      }
      if (!hsol_isInfinity(workUpper[var]))
      {
        ok = workUpper[var] == -rowLower[row];
        if (!ok)
        {
          printf("For row %d, workUpper should be %g but is %g\n", row, -rowLower[row], workUpper[var]);
          return ok;
        }
      }
    }
  }
  for (int var = 0; var < numTot; ++var)
  {
    ok = workRange[var] == (workUpper[var] - workLower[var]);
    if (!ok)
    {
      printf("For variable %d, workRange should be %g = %g - %g but is %g\n",
             var, workUpper[var] - workLower[var], workUpper[var], workLower[var], workRange[var]);
      return ok;
    }
  }
  //Don't check perturbed costs: these will have been set by solve() so can be trusted
  if (!problemPerturbed)
  {
    for (int col = 0; col < numCol; ++col)
    {
      int var = col;
      double sense_col_cost = objSense * colCost[col];
      ok = workCost[var] == sense_col_cost;
      if (!ok)
      {
        printf("For col %d, workLower should be %g but is %g\n", col, colLower[col], workCost[var]);
        return ok;
      }
    }
    for (int row = 0; row < numRow; ++row)
    {
      int var = numCol + row;
      ok = workCost[var] == 0.;
      if (!ok)
      {
        printf("For row %d, workCost should be zero but is %g\n", row, workCost[var]);
        return ok;
      }
    }
  }
  //ok must be true if we reach here
  assert(ok);
  return ok;
}

bool HModel::allNonbasicMoveVsWorkArrays_OK()
{
  bool ok;
  for (int var = 0; var < numTot; ++var)
  {
    printf("NonbasicMoveVsWorkArrays: var = %2d; nonbasicFlag[var] = %2d\n", var, nonbasicFlag[var]);
    if (!nonbasicFlag[var])
      continue;
    ok = oneNonbasicMoveVsWorkArrays_OK(var);
    if (!ok)
    {
      printf("Error in NonbasicMoveVsWorkArrays for nonbasic variable %d\n", var);
      cout << flush;
#ifdef JAJH_dev
      assert(ok);
#endif
      return ok;
    }
  }
  //ok must be true if we reach here
  assert(ok);
  return ok;
}

bool HModel::oneNonbasicMoveVsWorkArrays_OK(int var)
{
  //  printf("Calling oneNonbasicMoveVsWorkArrays_ok with var = %2d; numTot = %2d\n Bounds [%11g, %11g] nonbasicMove = %d\n",
  //	 var, numTot, workLower[var], workUpper[var], nonbasicMove[var]); cout<<flush;
  assert(var >= 0);
  assert(var < numTot);
  //Make sure we're not checking a basic variable
  if (!nonbasicFlag[var])
    return true;
  bool ok;
  if (!hsol_isInfinity(-workLower[var]))
  {
    if (!hsol_isInfinity(workUpper[var]))
    {
      //Finite lower and upper bounds so nonbasic move depends on whether they are equal
      if (workLower[var] == workUpper[var])
      {
        //Fixed variable
        ok = nonbasicMove[var] == NONBASIC_MOVE_ZE;
        if (!ok)
        {
          printf("Fixed variable %d (numCol = %d) [%11g, %11g, %11g] so nonbasic move should be zero but is %d\n",
                 var, numCol, workLower[var], workValue[var], workUpper[var], nonbasicMove[var]);
          return ok;
        }
        ok = workValue[var] == workLower[var];
        if (!ok)
        {
          printf("Fixed variable %d (numCol = %d) so work value should be %g but is %g\n", var, numCol, workLower[var], workValue[var]);
          return ok;
        }
      }
      else
      {
        //Boxed variable
        ok = (nonbasicMove[var] == NONBASIC_MOVE_UP) || (nonbasicMove[var] == NONBASIC_MOVE_DN);
        if (!ok)
        {
          printf("Boxed variable %d (numCol = %d) [%11g, %11g, %11g] range %g so nonbasic move should be up/down but is  %d\n",
                 var, numCol, workLower[var], workValue[var], workUpper[var], workUpper[var] - workLower[var], nonbasicMove[var]);
          return ok;
        }
        if (nonbasicMove[var] == NONBASIC_MOVE_UP)
        {
          ok = workValue[var] == workLower[var];
          if (!ok)
          {
            printf("Boxed variable %d (numCol = %d) with NONBASIC_MOVE_UP so work value should be %g but is %g\n", var, numCol, workLower[var], workValue[var]);
            return ok;
          }
        }
        else
        {
          ok = workValue[var] == workUpper[var];
          if (!ok)
          {
            printf("Boxed variable %d (numCol = %d) with NONBASIC_MOVE_DN so work value should be %g but is %g\n", var, numCol, workUpper[var], workValue[var]);
            return ok;
          }
        }
      }
    }
    else
    {
      //Infinite upper bound
      ok = nonbasicMove[var] == NONBASIC_MOVE_UP;
      if (!ok)
      {
        printf("Finite lower bound and infinite upper bound variable %d (numCol = %d) [%11g, %11g, %11g] so nonbasic move should be up but is  %d\n",
               var, numCol, workLower[var], workValue[var], workUpper[var], nonbasicMove[var]);
        return ok;
      }
      ok = workValue[var] == workLower[var];
      if (!ok)
      {
        printf("Finite lower bound and infinite upper bound variable %d (numCol = %d) so work value should be %g but is %g\n",
               var, numCol, workLower[var], workValue[var]);
        return ok;
      }
    }
  }
  else
  {
    //Infinite lower bound
    if (!hsol_isInfinity(workUpper[var]))
    {
      ok = nonbasicMove[var] == NONBASIC_MOVE_DN;
      if (!ok)
      {
        printf("Finite upper bound and infinite lower bound variable %d (numCol = %d) [%11g, %11g, %11g] so nonbasic move should be down but is  %d\n",
               var, numCol, workLower[var], workValue[var], workUpper[var], nonbasicMove[var]);
        return ok;
      }
      ok = workValue[var] == workUpper[var];
      if (!ok)
      {
        printf("Finite upper bound and infinite lower bound variable %d (numCol = %d) so work value should be %g but is %g\n",
               var, numCol, workUpper[var], workValue[var]);
        return ok;
      }
    }
    else
    {
      //Infinite upper bound
      ok = nonbasicMove[var] == NONBASIC_MOVE_ZE;
      if (!ok)
      {
        printf("Free variable %d (numCol = %d) [%11g, %11g, %11g] so nonbasic move should be zero but is  %d\n",
               var, numCol, workLower[var], workValue[var], workUpper[var], nonbasicMove[var]);
        return ok;
      }
      ok = workValue[var] == 0.0;
      if (!ok)
      {
        printf("Free variable %d (numCol = %d) so work value should be zero but is %g\n", var, numCol, workValue[var]);
        return ok;
      }
    }
  }
  //ok must be true if we reach here
  assert(ok);
  return ok;
}

void HModel::setup_transposeLP()
{
  if (intOption[INTOPT_TRANSPOSE_FLAG] == 0)
    return;

  int transposeCancelled = 0;
  if (1.0 * numCol / numRow > 0.2)
  {
    //        cout << "transpose-cancelled-by-ratio" << endl;
    transposeCancelled = 1;
    return;
  }

  // Convert primal cost to dual bound
  const double inf = HSOL_CONST_INF;
  vector<double> dualRowLower(numCol);
  vector<double> dualRowUpper(numCol);
  for (int j = 0; j < numCol; j++)
  {
    double lower = colLower[j];
    double upper = colUpper[j];

    /*
         * Primal      Dual
         * Free        row = c
         * x > 0       row < c
         * x < 0       row > c
         * x = 0       row free
         * other       cancel
         */

    if (lower == -inf && upper == inf)
    {
      dualRowLower[j] = colCost[j];
      dualRowUpper[j] = colCost[j];
    }
    else if (lower == 0 && upper == inf)
    {
      dualRowLower[j] = -inf;
      dualRowUpper[j] = colCost[j];
    }
    else if (lower == -inf && upper == 0)
    {
      dualRowLower[j] = colCost[j];
      dualRowUpper[j] = +inf;
    }
    else if (lower == 0 && upper == 0)
    {
      dualRowLower[j] = -inf;
      dualRowUpper[j] = +inf;
    }
    else
    {
      transposeCancelled = 1;
      break;
    }
  }

  // Check flag
  if (transposeCancelled == 1)
  {
    //        cout << "transpose-cancelled-by-column" << endl;
    return;
  }

  // Convert primal row bound to dual variable cost
  vector<double> dualColLower(numRow);
  vector<double> dualColUpper(numRow);
  vector<double> dualCost(numRow);
  for (int i = 0; i < numRow; i++)
  {
    double lower = rowLower[i];
    double upper = rowUpper[i];

    /*
         * Primal      Dual
         * row = b     Free
         * row < b     y < 0
         * row > b     y > 0
         * row free    y = 0
         * other       cancel
         */

    if (lower == upper)
    {
      dualColLower[i] = -inf;
      dualColUpper[i] = +inf;
      dualCost[i] = -lower;
    }
    else if (lower == -inf && upper != inf)
    {
      dualColLower[i] = -inf;
      dualColUpper[i] = 0;
      dualCost[i] = -upper;
    }
    else if (lower != -inf && upper == inf)
    {
      dualColLower[i] = 0;
      dualColUpper[i] = +inf;
      dualCost[i] = -lower;
    }
    else if (lower == -inf && upper == inf)
    {
      dualColLower[i] = 0;
      dualColUpper[i] = 0;
      dualCost[i] = 0;
    }
    else
    {
      transposeCancelled = 1;
      break;
    }
  }

  // Check flag
  if (transposeCancelled == 1)
  {
    //        cout << "transpose-cancelled-by-row" << endl;
    return;
  }

  // We can now really transpose things
  vector<int> iwork(numRow, 0);
  vector<int> ARstart(numRow + 1, 0);
  int AcountX = Aindex.size();
  vector<int> ARindex(AcountX);
  vector<double> ARvalue(AcountX);
  for (int k = 0; k < AcountX; k++)
    iwork[Aindex[k]]++;
  for (int i = 1; i <= numRow; i++)
    ARstart[i] = ARstart[i - 1] + iwork[i - 1];
  for (int i = 0; i < numRow; i++)
    iwork[i] = ARstart[i];
  for (int iCol = 0; iCol < numCol; iCol++)
  {
    for (int k = Astart[iCol]; k < Astart[iCol + 1]; k++)
    {
      int iRow = Aindex[k];
      int iPut = iwork[iRow]++;
      ARindex[iPut] = iCol;
      ARvalue[iPut] = Avalue[k];
    }
  }

  // Transpose the problem!
  swap(numRow, numCol);
  Astart.swap(ARstart);
  Aindex.swap(ARindex);
  Avalue.swap(ARvalue);
  colLower.swap(dualColLower);
  colUpper.swap(dualColUpper);
  rowLower.swap(dualRowLower);
  rowUpper.swap(dualRowUpper);
  colCost.swap(dualCost);
  //    cout << "problem-transposed" << endl;
  //Deduce the consequences of transposing the LP
  mlFg_Update(mlFg_action_TransposeLP);
}

void HModel::scaleModel()
{
  if (intOption[INTOPT_SCALE_FLAG] == 0)
  {
    //    printf("NOT SCALING MATRIX\n");
    return;
  }

  // Reset all scaling to 1
  colScale.assign(numCol, 1);
  rowScale.assign(numRow, 1);

  // Find out min0 / max0, skip on if in [0.2, 5]
  const double inf = HSOL_CONST_INF;
  double min0 = inf, max0 = 0;
  for (int k = 0, AnX = Astart[numCol]; k < AnX; k++)
  {
    double value = fabs(Avalue[k]);
    min0 = min(min0, value);
    max0 = max(max0, value);
  }
  if (min0 >= 0.2 && max0 <= 5)
    return;

  // See if we want to include cost include if min-cost < 0.1
  double minc = inf;
  for (int i = 0; i < numCol; i++)
  {
    double sense_col_cost = objSense * colCost[i];
    if (sense_col_cost)
      minc = min(minc, fabs(sense_col_cost));
  }
  bool doCost = minc < 0.1;

  // Search up to 6 times
  vector<double> rowMin(numRow, inf);
  vector<double> rowMax(numRow, 1 / inf);
  for (int search_count = 0; search_count < 6; search_count++)
  {
    // Find column scale, prepare row data
    for (int iCol = 0; iCol < numCol; iCol++)
    {
      // For column scale (find)
      double colMin = inf;
      double colMax = 1 / inf;
      double sense_col_cost = objSense * colCost[iCol];
      double myCost = fabs(sense_col_cost);
      if (doCost && myCost != 0)
        colMin = min(colMin, myCost), colMax = max(colMax, myCost);
      for (int k = Astart[iCol]; k < Astart[iCol + 1]; k++)
      {
        double value = fabs(Avalue[k]) * rowScale[Aindex[k]];
        colMin = min(colMin, value), colMax = max(colMax, value);
      }
      colScale[iCol] = 1 / sqrt(colMin * colMax);

      // For row scale (only collect)
      for (int k = Astart[iCol]; k < Astart[iCol + 1]; k++)
      {
        int iRow = Aindex[k];
        double value = fabs(Avalue[k]) * colScale[iCol];
        rowMin[iRow] = min(rowMin[iRow], value);
        rowMax[iRow] = max(rowMax[iRow], value);
      }
    }

    // For row scale (find)
    for (int iRow = 0; iRow < numRow; iRow++)
      rowScale[iRow] = 1 / sqrt(rowMin[iRow] * rowMax[iRow]);
    rowMin.assign(numRow, inf);
    rowMax.assign(numRow, 1 / inf);
  }

  // Make it numerical better
  const double ln2 = log(2.0);
  for (int iCol = 0; iCol < numCol; iCol++)
    colScale[iCol] = pow(2.0, floor(log(colScale[iCol]) / ln2 + 0.5));
  for (int iRow = 0; iRow < numRow; iRow++)
    rowScale[iRow] = pow(2.0, floor(log(rowScale[iRow]) / ln2 + 0.5));

  // Apply scaling to matrix and bounds
  for (int iCol = 0; iCol < numCol; iCol++)
    for (int k = Astart[iCol]; k < Astart[iCol + 1]; k++)
      Avalue[k] *= (colScale[iCol] * rowScale[Aindex[k]]);

  for (int iCol = 0; iCol < numCol; iCol++)
  {
    colLower[iCol] /= colLower[iCol] == -inf ? 1 : colScale[iCol];
    colUpper[iCol] /= colUpper[iCol] == +inf ? 1 : colScale[iCol];
    colCost[iCol] *= colScale[iCol];
  }
  for (int iRow = 0; iRow < numRow; iRow++)
  {
    rowLower[iRow] *= rowLower[iRow] == -inf ? 1 : rowScale[iRow];
    rowUpper[iRow] *= rowUpper[iRow] == +inf ? 1 : rowScale[iRow];
  }
  if (impliedBoundsPresolve)
  {
    for (int iCol = 0; iCol < numCol; iCol++)
    {
      primalColLowerImplied[iCol] /= primalColLowerImplied[iCol] == -inf ? 1 : colScale[iCol];
      primalColUpperImplied[iCol] /= primalColUpperImplied[iCol] == +inf ? 1 : colScale[iCol];
      dualColLowerImplied[iCol] *= dualColLowerImplied[iCol] == -inf ? 1 : colScale[iCol];
      dualColUpperImplied[iCol] *= dualColUpperImplied[iCol] == +inf ? 1 : colScale[iCol];
    }
    for (int iRow = 0; iRow < numRow; iRow++)
    {
      primalRowLowerImplied[iRow] *= primalRowLowerImplied[iRow] == -inf ? 1 : rowScale[iRow];
      primalRowUpperImplied[iRow] *= primalRowUpperImplied[iRow] == +inf ? 1 : rowScale[iRow];
      dualRowLowerImplied[iRow] /= dualRowLowerImplied[iRow] == -inf ? 1 : rowScale[iRow];
      dualRowUpperImplied[iRow] /= dualRowUpperImplied[iRow] == +inf ? 1 : rowScale[iRow];
    }
  }

  if (mlFg_haveSavedBounds)
  {
    //Model has saved bounds which must also be scaled so they are consistent when recovered
    for (int col = 0; col < numCol; col++)
    {
      if (!hsol_isInfinity(-SvColLower[col]))
        SvColLower[col] *= colScale[col];
      if (!hsol_isInfinity(SvColUpper[col]))
        SvColUpper[col] *= colScale[col];
    }
    for (int row = 0; row < numRow; row++)
    {
      if (!hsol_isInfinity(-SvRowLower[row]))
        SvRowLower[row] *= rowScale[row];
      if (!hsol_isInfinity(SvRowUpper[row]))
        SvRowUpper[row] *= rowScale[row];
    }
  }
  //Deduce the consequences of scaling the LP
  mlFg_Update(mlFg_action_ScaleLP);
}

void HModel::setup_tightenBound()
{
  if (intOption[INTOPT_TIGHT_FLAG] == 0)
    return;

  // Make a AR copy
  vector<int> iwork(numRow, 0);
  vector<int> ARstart(numRow + 1, 0);
  int AcountX = Aindex.size();
  vector<int> ARindex(AcountX);
  vector<double> ARvalue(AcountX);
  for (int k = 0; k < AcountX; k++)
    iwork[Aindex[k]]++;
  for (int i = 1; i <= numRow; i++)
    ARstart[i] = ARstart[i - 1] + iwork[i - 1];
  for (int i = 0; i < numRow; i++)
    iwork[i] = ARstart[i];
  for (int iCol = 0; iCol < numCol; iCol++)
  {
    for (int k = Astart[iCol]; k < Astart[iCol + 1]; k++)
    {
      int iRow = Aindex[k];
      int iPut = iwork[iRow]++;
      ARindex[iPut] = iCol;
      ARvalue[iPut] = Avalue[k];
    }
  }

  // Save column bounds
  vector<double> colLower0 = colLower;
  vector<double> colUpper0 = colUpper;

  double big_B = 1e10;
  int iPass = 0;
  for (;;)
  {
    int numberChanged = 0;
    for (int iRow = 0; iRow < numRow; iRow++)
    {
      // SKIP free rows
      if (rowLower[iRow] < -big_B && rowUpper[iRow] > big_B)
        continue;

      // possible row
      int ninfU = 0;
      int ninfL = 0;
      double xmaxU = 0.0;
      double xminL = 0.0;
      int myStart = ARstart[iRow];
      int myEnd = ARstart[iRow + 1];
      // Compute possible lower and upper ranges

      for (int k = myStart; k < myEnd; ++k)
      {
        int iCol = ARindex[k];
        double value = ARvalue[k];
        double upper = value > 0 ? colUpper[iCol] : -colLower[iCol];
        double lower = value > 0 ? colLower[iCol] : -colUpper[iCol];
        value = fabs(value);
        if (upper < big_B)
          xmaxU += upper * value;
        else
          ++ninfU;
        if (lower > -big_B)
          xminL += lower * value;
        else
          ++ninfL;
      }

      // Build in a margin of error
      xmaxU += 1.0e-8 * fabs(xmaxU);
      xminL -= 1.0e-8 * fabs(xminL);

      double xminLmargin =
          (fabs(xminL) > 1.0e8) ? 1e-12 * fabs(xminL) : 0;
      double xmaxUmargin =
          (fabs(xmaxU) > 1.0e8) ? 1e-12 * fabs(xmaxU) : 0;

      // Skip redundant row : also need to consider U < L  case
      double comp_U = xmaxU + ninfU * 1.0e31;
      double comp_L = xminL - ninfL * 1.0e31;
      if (comp_U <= rowUpper[iRow] + 1e-7 && comp_L >= rowLower[iRow] - 1e-7)
        continue;

      double row_L = rowLower[iRow];
      double row_U = rowUpper[iRow];

      // Now see if we can tighten column bounds
      for (int k = myStart; k < myEnd; ++k)
      {
        double value = ARvalue[k];
        int iCol = ARindex[k];
        double col_L = colLower[iCol];
        double col_U = colUpper[iCol];
        double new_L = -HSOL_CONST_INF;
        double new_U = +HSOL_CONST_INF;

        if (value > 0.0)
        {
          if (row_L > -big_B && ninfU <= 1 && (ninfU == 0 || col_U > +big_B))
            new_L = (row_L - xmaxU) / value + (1 - ninfU) * col_U - xmaxUmargin;
          if (row_U < +big_B && ninfL <= 1 && (ninfL == 0 || col_L < -big_B))
            new_U = (row_U - xminL) / value + (1 - ninfL) * col_L + xminLmargin;
        }
        else
        {
          if (row_L > -big_B && ninfU <= 1 && (ninfU == 0 || col_L < -big_B))
            new_U = (row_L - xmaxU) / value + (1 - ninfU) * col_L + xmaxUmargin;
          if (row_U < +big_B && ninfL <= 1 && (ninfL == 0 || col_U > +big_B))
            new_L = (row_U - xminL) / value + (1 - ninfL) * col_U - xminLmargin;
        }

        if (new_U < col_U - 1.0e-12 && new_U < big_B)
        {
          colUpper[iCol] = max(new_U, col_L);
          numberChanged++;
        }
        if (new_L > col_L + 1.0e-12 && new_L > -big_B)
        {
          colLower[iCol] = min(new_L, col_U);
          numberChanged++;
        }
      }
    }

    if (numberChanged == 0)
      break;
    iPass++;
    if (iPass > 10)
      break;
  }

  double useTolerance = 1.0e-3;
  for (int iCol = 0; iCol < numCol; iCol++)
  {
    if (colUpper0[iCol] > colLower0[iCol] + useTolerance)
    {
      const double relax = 100.0 * useTolerance;
      if (colUpper[iCol] - colLower[iCol] < useTolerance + 1.0e-8)
      {
        colLower[iCol] = max(colLower0[iCol], colLower[iCol] - relax);
        colUpper[iCol] = min(colUpper0[iCol], colUpper[iCol] + relax);
      }
      else
      {
        if (colUpper[iCol] < colUpper0[iCol])
        {
          colUpper[iCol] = min(colUpper[iCol] + relax,
                               colUpper0[iCol]);
        }
        if (colLower[iCol] > colLower0[iCol])
        {
          colLower[iCol] = min(colLower[iCol] - relax,
                               colLower0[iCol]);
        }
      }
    }
  }
}

void HModel::setup_shuffleColumn()
{
  if (intOption[INTOPT_PERMUTE_FLAG] == 0)
    return;

  // 1. Shuffle the column index
  HRandom localRandom;
  for (int i = 0; i < 10; i++)
    localRandom.intRandom();
  vector<int> iFrom(numCol);
  for (int i = 0; i < numCol; i++)
    iFrom[i] = i;
  for (int i = numCol - 1; i >= 1; i--)
  {
    int j = localRandom.intRandom() % (i + 1);
    swap(iFrom[i], iFrom[j]);
  }

  // 2. Save original copy
  vector<int> start = Astart;
  vector<int> index = Aindex;
  vector<double> value = Avalue;
  vector<double> lower = colLower;
  vector<double> upper = colUpper;
  vector<double> xcost = colCost;
  vector<int> ibreak = intBreak;
  vector<double> dxpert = dblXpert;

  // 3. Generate the permuted matrix
  int countX = 0;
  for (int i = 0; i < numCol; i++)
  {
    int ifrom = iFrom[i];
    Astart[i] = countX;
    for (int k = start[ifrom]; k < start[ifrom + 1]; k++)
    {
      Aindex[countX] = index[k];
      Avalue[countX] = value[k];
      countX++;
    }
    colLower[i] = lower[ifrom];
    colUpper[i] = upper[ifrom];
    colCost[i] = xcost[ifrom];
    intBreak[i] = ibreak[ifrom];
    dblXpert[i] = dxpert[ifrom];
  }
  if (impliedBoundsPresolve)
  {
    vector<double> pr_ColLowerImplied = primalColLowerImplied;
    vector<double> pr_ColUpperImplied = primalColUpperImplied;
    vector<double> du_ColUpperImplied = dualColUpperImplied;
    vector<double> du_ColLowerImplied = dualColLowerImplied;
    for (int i = 0; i < numCol; i++)
    {
      int ifrom = iFrom[i];
      primalColLowerImplied[i] = pr_ColLowerImplied[ifrom];
      primalColUpperImplied[i] = pr_ColUpperImplied[ifrom];
      dualColUpperImplied[i] = du_ColUpperImplied[ifrom];
      dualColLowerImplied[i] = du_ColLowerImplied[ifrom];
    }
  }
  assert(Astart[numCol] == countX);
  //Deduce the consequences of shuffling the LP
  mlFg_Update(mlFg_action_ShuffleLP);
}

void HModel::copy_basisFromPostsolve(HPresolve &ptr_model)
{
  basicIndex = ptr_model.basicIndex;
  nonbasicFlag = ptr_model.nonbasicFlag;
  nonbasicMove = ptr_model.nonbasicMove;
}

void HModel::copy_basisFromPostsolve(HPresolve *ptr_model)
{
  basicIndex = ptr_model->basicIndex;
  nonbasicFlag = ptr_model->nonbasicFlag;
  nonbasicMove = ptr_model->nonbasicMove;
}

void HModel::copy_fromHPresolveToHModel(HPresolve &ptr_model)
{
  numCol = ptr_model.numCol;
  numRow = ptr_model.numRow;
  numTot = ptr_model.numCol + ptr_model.numRow;
  Astart = ptr_model.Astart;
  Aindex = ptr_model.Aindex;
  Avalue = ptr_model.Avalue;
  colCost = ptr_model.colCost;
  colLower = ptr_model.colLower;
  colUpper = ptr_model.colUpper;
  rowLower = ptr_model.rowLower;
  rowUpper = ptr_model.rowUpper;
}

void HModel::copy_fromHPresolveToHModel(HPresolve *ptr_model)
{
  numCol = ptr_model->numCol;
  numRow = ptr_model->numRow;
  numTot = ptr_model->numCol + ptr_model->numRow;
  Astart = ptr_model->Astart;
  Aindex = ptr_model->Aindex;
  Avalue = ptr_model->Avalue;
  colCost = ptr_model->colCost;
  colLower = ptr_model->colLower;
  colUpper = ptr_model->colUpper;
  rowLower = ptr_model->rowLower;
  rowUpper = ptr_model->rowUpper;
}

void HModel::copy_fromHPresolveToHModelImplied(HPresolve &ptr_model)
{
  impliedBoundsPresolve = true;
  primalColLowerImplied = ptr_model.implColLower;
  primalColUpperImplied = ptr_model.implColUpper;
  primalRowLowerImplied = ptr_model.implRowValueLower;
  primalRowUpperImplied = ptr_model.implRowValueUpper;
  dualColLowerImplied = ptr_model.implColDualLower;
  dualColUpperImplied = ptr_model.implColDualUpper;
  dualRowLowerImplied = ptr_model.implRowDualLower;
  dualRowUpperImplied = ptr_model.implRowDualUpper;
}

void HModel::copy_fromHPresolveToHModelImplied(HPresolve *ptr_model)
{
  impliedBoundsPresolve = true;
  primalColLowerImplied = ptr_model->implColLower;
  primalColUpperImplied = ptr_model->implColUpper;
  dualColLowerImplied = ptr_model->implColDualLower;
  dualColUpperImplied = ptr_model->implColDualUpper;
  primalRowLowerImplied = ptr_model->implRowValueLower;
  primalRowUpperImplied = ptr_model->implRowValueUpper;
  dualRowLowerImplied = ptr_model->implRowDualLower;
  dualRowUpperImplied = ptr_model->implRowDualUpper;
}

void HModel::setup_numBasicLogicals()
{
  numBasicLogicals = 0;
  for (int i = 0; i < numRow; i++)
    if (basicIndex[i] >= numCol)
      numBasicLogicals += 1;
  //  printf("Determined numBasicLogicals = %d of %d\n", numBasicLogicals, numRow);
}

void HModel::initScale()
{
  colScale.assign(numCol, 1.0);
  rowScale.assign(numRow, 1.0);
}

void HModel::initBasicIndex()
{
  int numBasic = 0;
  for (int var = 0; var < numTot; var++)
  {
    if (!nonbasicFlag[var])
    {
      assert(numBasic < numRow);
      basicIndex[numBasic] = var;
      numBasic++;
    }
  }
  assert(numBasic = numRow - 1);
}

void HModel::allocate_WorkAndBaseArrays()
{
  // Allocate bounds and solution spaces
  workCost.resize(numTot);
  workDual.resize(numTot);
  //Was workShift.assign(numTot, 0); but shift is populated by call to initCost()
  workShift.resize(numTot);

  workLower.resize(numTot);
  workUpper.resize(numTot);
  workRange.resize(numTot);
  workValue.resize(numTot);

  baseLower.resize(numRow);
  baseUpper.resize(numRow);
  baseValue.resize(numRow);
}

void HModel::populate_WorkArrays()
{
  // Initialize the values
  initCost();
  initBound();
  initValue();
}

void HModel::initCost(int perturb)
{
  // Copy the cost
  initPh2ColCost(0, numCol - 1);
  initPh2RowCost(0, numRow - 1);
  // See if we want to skip perturbation
  problemPerturbed = 0;
  if (perturb == 0 || intOption[INTOPT_PERTURB_FLAG] == 0)
    return;
  problemPerturbed = 1;

  // Perturb the original costs, scale down if is too big
  double bigc = 0;
  for (int i = 0; i < numCol; i++)
    bigc = max(bigc, fabs(workCost[i]));
  if (bigc > 100)
    bigc = sqrt(sqrt(bigc));

  // If there's few boxed variables, we will just use Simple perturbation
  double boxedRate = 0;
  for (int i = 0; i < numTot; i++)
    boxedRate += (workRange[i] < 1e30);
  boxedRate /= numTot;
  if (boxedRate < 0.01)
    bigc = min(bigc, 1.0);
  if (bigc < 1)
  {
    //        bigc = sqrt(bigc);
  }

  // Determine the perturbation base
  double base = 5e-7 * bigc;

  // Now do the perturbation
  for (int i = 0; i < numCol; i++)
  {
    double lower = colLower[i];
    double upper = colUpper[i];
    double xpert = (fabs(workCost[i]) + 1) * base * (1 + dblXpert[i]);
    if (lower == -HSOL_CONST_INF && upper == HSOL_CONST_INF)
    {
      // Free - no perturb
    }
    else if (upper == HSOL_CONST_INF)
    { // Lower
      workCost[i] += xpert;
    }
    else if (lower == -HSOL_CONST_INF)
    { // Upper
      workCost[i] += -xpert;
    }
    else if (lower != upper)
    { // Boxed
      workCost[i] += (workCost[i] >= 0) ? xpert : -xpert;
    }
    else
    {
      // Fixed - no perturb
    }
  }

  for (int i = numCol; i < numTot; i++)
  {
    workCost[i] += (0.5 - dblXpert[i]) * 1e-12;
  }
}

void HModel::initBound(int phase)
{
  // Initialise the Phase 2 bounds (and ranges). NB Phase 2 bounds
  // necessary to compute Phase 1 bounds
  initPh2ColBound(0, numCol - 1);
  initPh2RowBound(0, numRow - 1);
  if (phase == 2)
    return;

  // In Phase 1: change to dual phase 1 bound
  const double inf = HSOL_CONST_INF;
  for (int i = 0; i < numTot; i++)
  {
    if (workLower[i] == -inf && workUpper[i] == inf)
    {
      // Won't change for row variables: they should never become
      // non basic
      if (i >= numCol)
        continue;
      workLower[i] = -1000, workUpper[i] = 1000; // FREE
    }
    else if (workLower[i] == -inf)
    {
      workLower[i] = -1, workUpper[i] = 0; // UPPER
    }
    else if (workUpper[i] == inf)
    {
      workLower[i] = 0, workUpper[i] = 1; // LOWER
    }
    else
    {
      workLower[i] = 0, workUpper[i] = 0; // BOXED or FIXED
    }
    workRange[i] = workUpper[i] - workLower[i];
  }
}

void HModel::initValue()
{
  initValueFromNonbasic(0, numTot - 1);
}

void HModel::initPh2ColCost(int firstcol, int lastcol)
{
  // Copy the Phase 2 cost and zero the shift
  for (int col = firstcol; col <= lastcol; col++)
  {
    int var = col;
    double sense_col_cost = objSense * colCost[col];
    workCost[var] = sense_col_cost;
    workShift[var] = 0.;
  }
}

void HModel::initPh2RowCost(int firstrow, int lastrow)
{
  // Zero the cost and shift
  for (int row = firstrow; row <= lastrow; row++)
  {
    int var = numCol + row;
    workCost[var] = 0;
    workShift[var] = 0.;
  }
}

void HModel::initPh2ColBound(int firstcol, int lastcol)
{
  // Copy bounds and compute ranges
  assert(firstcol >= 0);
  assert(lastcol < numCol);
  for (int col = firstcol; col <= lastcol; col++)
  {
    workLower[col] = colLower[col];
    workUpper[col] = colUpper[col];
    workRange[col] = workUpper[col] - workLower[col];
  }
}

void HModel::initPh2RowBound(int firstrow, int lastrow)
{
  // Copy bounds and compute ranges
  assert(firstrow >= 0);
  assert(lastrow < numRow);
  for (int row = firstrow; row <= lastrow; row++)
  {
    int var = numCol + row;
    workLower[var] = -rowUpper[row];
    workUpper[var] = -rowLower[row];
    workRange[var] = workUpper[var] - workLower[var];
  }
}

void HModel::initValueFromNonbasic(int firstvar, int lastvar)
{
  // Initialise workValue and nonbasicMove from nonbasicFlag and
  // bounds, except for boxed variables when nonbasicMove is used to
  // set workValue=workLower/workUpper
  assert(firstvar >= 0);
  assert(lastvar < numTot);
  // double dl_pr_act, norm_dl_pr_act;
  //norm_dl_pr_act = 0.0;
  for (int var = firstvar; var <= lastvar; var++)
  {
    if (nonbasicFlag[var])
    {
      // Nonbasic variable
      //double prev_pr_act = workValue[var];
      if (workLower[var] == workUpper[var])
      {
        // Fixed
        workValue[var] = workLower[var];
        nonbasicMove[var] = NONBASIC_MOVE_ZE;
      }
      else if (!hsol_isInfinity(-workLower[var]))
      {
        // Finite lower bound so boxed or lower
        if (!hsol_isInfinity(workUpper[var]))
        {
          // Finite upper bound so boxed
          if (nonbasicMove[var] == NONBASIC_MOVE_UP)
          {
            // Set at lower
            workValue[var] = workLower[var];
          }
          else if (nonbasicMove[var] == NONBASIC_MOVE_DN)
          {
            // Set at upper
            workValue[var] = workUpper[var];
          }
          else
          {
            // Invalid nonbasicMove: correct and set value at lower
            nonbasicMove[var] = NONBASIC_MOVE_UP;
            workValue[var] = workLower[var];
          }
        }
        else
        {
          // Lower
          workValue[var] = workLower[var];
          nonbasicMove[var] = NONBASIC_MOVE_UP;
        }
      }
      else if (!hsol_isInfinity(workUpper[var]))
      {
        // Upper
        workValue[var] = workUpper[var];
        nonbasicMove[var] = NONBASIC_MOVE_DN;
      }
      else
      {
        // FREE
        workValue[var] = 0;
        nonbasicMove[var] = NONBASIC_MOVE_ZE;
      }
      //dl_pr_act = workValue[var] - prev_pr_act;
      //norm_dl_pr_act += dl_pr_act*dl_pr_act;
      //      if (abs(dl_pr_act) > 1e-4) printf("Var %5d: [LB; Pr; UB] of [%8g; %8g; %8g] Du = %8g; DlPr = %8g\n",
      //					var, workLower[var], workValue[var], workUpper[var], workDual[var], dl_pr_act);
    }
    else
    {
      // Basic variable
      nonbasicMove[var] = NONBASIC_MOVE_ZE;
    }
  }
  //  norm_dl_pr_act = sqrt(norm_dl_pr_act);
  //  printf("initValueFromNonbasic: ||Change in nonbasic variables||_2 is %g\n", norm_dl_pr_act);
}

// ???? Housekeeping done from here down ????
// For the solver: methods to call INVERT and form dual and primal activities
// Call INVERT
void HModel::computeFactor()
{
#ifdef JAJH_dev
//	double tt0 = timer.getTime();
#endif
  double tt0 = timer.getTime();
  try
  {
    factor.build();
  }
  catch (runtime_error &error)
  {
    cout << error.what() << endl;
    problemStatus = LP_Status_Singular;
    // TODO Change to return
#ifdef JAJH_dev
    writePivots("failed");
#endif
    exit(0);
  }
  //    printf("INVERT: After %d iterations and %d updates\n", numberIteration, countUpdate);
  countUpdate = 0;

  double invertTime = timer.getTime() - tt0;
  totalInverts++;
  totalInvertTime += invertTime;
#ifdef JAJH_dev
  printf("           INVERT  %4d     on iteration %9d: INVERT  time = %11.4g; Total INVERT  time = %11.4g\n",
         totalInverts, numberIteration, invertTime, totalInvertTime);
#endif

  //Now have a representation of B^{-1}, and it is fresh!
  mlFg_haveInvert = 1;
  mlFg_haveFreshInvert = 1;
}

// Compute the dual activities
void HModel::computeDual()
{
  //  printf("computeDual: Entry\n");cout<<flush;
  buffer.clear();
  for (int iRow = 0; iRow < numRow; iRow++)
  {
    buffer.index[iRow] = iRow;
    buffer.array[iRow] = workCost[basicIndex[iRow]] + workShift[basicIndex[iRow]];
  }
  buffer.count = numRow;

  //  printf("computeDual: Before BTRAN\n");cout<<flush;
  factor.btran(buffer, 1);
  //  printf("computeDual: After  BTRAN\n");cout<<flush;

#ifdef JAJH_dev
  int n_rp = 0;
  double rp_tl = 0.0;
  int mx_n_rp = 10;
  double norm_dl_du = 0.0;
#endif

  bufferLong.clear();
  matrix.price_by_col(bufferLong, buffer);
  for (int i = 0; i < numCol; i++)
  {
#ifdef JAJH_dev
    double dl_du = abs(workCost[i] - bufferLong.array[i] - workDual[i]);
    if (dl_du > rp_tl && n_rp < mx_n_rp)
    {
      rp_tl = dl_du * 10;
      n_rp += 1;
      //	printf("computeDual():     DlDu   = %11g for i = %d\n", dl_du, i);
    }
    norm_dl_du += dl_du * dl_du;
#endif
    workDual[i] = workCost[i] - bufferLong.array[i];
  }
  for (int i = numCol; i < numTot; i++)
  {
#ifdef JAJH_dev
    double dl_du = abs(workCost[i] - buffer.array[i - numCol] - workDual[i]);
    if (dl_du > rp_tl && n_rp < mx_n_rp)
    {
      rp_tl = dl_du * 10;
      n_rp += 1;
      //	printf("computeDual():     DlDu_i = %11g for i = %d\n", dl_du, i);
    }
    norm_dl_du += dl_du * dl_du;
#endif
    workDual[i] = workCost[i] - buffer.array[i - numCol];
  }
#ifdef JAJH_dev
<<<<<<< HEAD
  norm_dl_du = sqrt(norm_dl_du);
  //    printf("computeDual():   ||DlDu|| = %11g\n", norm_dl_du);
=======
    norm_dl_du = sqrt(norm_dl_du);
    printf("computeDual():   ||DlDu|| = %11g\n", norm_dl_du);
>>>>>>> a7943206
#endif
  //Now have a nonbasic duals
  mlFg_haveNonbasicDuals = 1;
}

// Compute the number of dual infeasibilities for the dual algorithm
void HModel::computeDualInfeasInDual(int *dualInfeasCount)
{
  int workCount = 0;
  const double inf = HSOL_CONST_INF;
  const double tau_d = dblOption[DBLOPT_DUAL_TOL];
  for (int i = 0; i < numTot; i++)
  {
    // Only for non basic variables
    if (!nonbasicFlag[i])
      continue;
    // Free
    if (workLower[i] == -inf && workUpper[i] == inf)
      workCount += (fabs(workDual[i]) >= tau_d);
    // In dual, assuming that boxed variables will be flipped
    if (workLower[i] == -inf || workUpper[i] == inf)
      workCount += (nonbasicMove[i] * workDual[i] <= -tau_d);
  }
  *dualInfeasCount = workCount;
}

// Compute the number of dual infeasibilities for the primal?? algorithm
void HModel::computeDualInfeasInPrimal(int *dualInfeasCount)
{
  int workCount = 0;
  const double inf = HSOL_CONST_INF;
  const double tau_d = dblOption[DBLOPT_DUAL_TOL];
  for (int i = 0; i < numTot; i++)
  {
    // Only for non basic variables
    if (!nonbasicFlag[i])
      continue;
    // Free
    if (workLower[i] == -inf && workUpper[i] == inf)
      workCount += (fabs(workDual[i]) >= tau_d);
    // In primal don't assume flip
    workCount += (nonbasicMove[i] * workDual[i] <= -tau_d);
  }
  *dualInfeasCount = workCount;
}

// Correct dual values
void HModel::correctDual(int *freeInfeasCount)
{
  const double tau_d = dblOption[DBLOPT_DUAL_TOL];
  const double inf = HSOL_CONST_INF;
  int workCount = 0;
  for (int i = 0; i < numTot; i++)
  {
    if (nonbasicFlag[i])
    {
      if (workLower[i] == -inf && workUpper[i] == inf)
      {
        // FREE variable
        workCount += (fabs(workDual[i]) >= tau_d);
      }
      else if (nonbasicMove[i] * workDual[i] <= -tau_d)
      {
        if (workLower[i] != -inf && workUpper[i] != inf)
        {
          // Boxed variable = flip
          flipBound(i);
        }
        else
        {
          // Other variable = shift
          problemPerturbed = 1;
          if (nonbasicMove[i] == 1)
          {
            double dual = (1 + random.dblRandom()) * tau_d;
            double shift = dual - workDual[i];
            workDual[i] = dual;
            workCost[i] = workCost[i] + shift;
          }
          else
          {
            double dual = -(1 + random.dblRandom()) * tau_d;
            double shift = dual - workDual[i];
            workDual[i] = dual;
            workCost[i] = workCost[i] + shift;
          }
        }
      }
    }
  }

  *freeInfeasCount = workCount;
}

// Compute the primal values (in baseValue) and set the lower and upper bounds of basic variables
void HModel::computePrimal()
{
  buffer.clear();
  for (int i = 0; i < numTot; i++)
    if (nonbasicFlag[i] && workValue[i] != 0)
      matrix.collect_aj(buffer, i, workValue[i]);
  factor.ftran(buffer, 1);

#ifdef JAJH_dev
  int n_rp = 0;
  double rp_tl = 0.0;
  int mx_n_rp = 10;
  double norm_dl_pr = 0.0;
#endif

  for (int i = 0; i < numRow; i++)
  {
    int iCol = basicIndex[i];
#ifdef JAJH_dev
    double dl_pr = abs(baseValue[i] + buffer.array[i]);
    if (dl_pr > rp_tl && n_rp < mx_n_rp)
    {
      rp_tl = dl_pr * 10;
      n_rp += 1;
      //	  printf("computePrimal():   DlPr_i = %11g for i = %d\n", dl_pr, i);
    }
    norm_dl_pr += dl_pr * dl_pr;
#endif
    baseValue[i] = -buffer.array[i];
    baseLower[i] = workLower[iCol];
    baseUpper[i] = workUpper[iCol];
  }
#ifdef JAJH_dev
  norm_dl_pr = sqrt(norm_dl_pr);
  //    printf("computePrimal(): ||DlPr|| = %11g\n", norm_dl_pr);
#endif
  //Now have a basic primals
  mlFg_haveBasicPrimals = 1;
}

// Compute the (primal) objective via primal values and costs
double HModel::computePh2Objective(vector<double> &colPrAct)
{
  double Ph2Objective = 0;
  for (int i = 0; i < numCol; i++)
    Ph2Objective += colPrAct[i] * colCost[i];
  //  printf("Ph2Objective Ph2Objective = %g\n", Ph2Objective);
  return Ph2Objective;
}

// Compute the (primal) objective via primal values of basic and nonbasic columns and their costs
double HModel::computePrObj()
{
  double prObj = 0;
  for (int row = 0; row < numRow; row++)
  {
    int var = basicIndex[row];
    if (var < numCol)
      prObj += baseValue[row] * colCost[var];
  }
  for (int col = 0; col < numCol; col++)
    if (nonbasicFlag[col])
      prObj += workValue[col] * colCost[col];
  return prObj;
}

// Compute the (dual) objective via nonbasic primal values (current bound) and dual values
void HModel::computeDuObj(int phase)
{
  objective = 0;
  for (int i = 0; i < numTot; i++)
    if (nonbasicFlag[i])
      objective += workValue[i] * workDual[i];
  //    double sv_objective = objective;
  if (phase != 1)
    objective -= objOffset;
  //    printf("Phase %1d: sv_objective = %g; objOffset = %g; Objective = %g\n", phase, sv_objective, objOffset, objective);
}

// Utilities for shifting costs and flipping bounds
// Record the shift in the cost of a particular column
void HModel::shiftCost(int iCol, double amount)
{
  problemPerturbed = 1;
  assert(workShift[iCol] == 0);
  workShift[iCol] = amount;
}

// Undo the shift in the cost of a particular column
void HModel::shiftBack(int iCol)
{
  workDual[iCol] -= workShift[iCol];
  workShift[iCol] = 0;
}

// Flip a primal bound
void HModel::flipBound(int iCol)
{
  const int move = nonbasicMove[iCol] = -nonbasicMove[iCol];
  workValue[iCol] = move == 1 ? workLower[iCol] : workUpper[iCol];
}

// The major model updates. Factor calls factor.update; Matrix
// calls matrix.update; updatePivots does everything---and is
// called from the likes of HDual::updatePivots
<<<<<<< HEAD
void HModel::updateFactor(HVector *column, HVector *row_ep, int *iRow, int *hint)
{
  timer.recordStart(HTICK_UPDATE_FACTOR);
  factor.update(column, row_ep, iRow, hint);
  //Now have a representation of B^{-1}, but it is not fresh
  mlFg_haveInvert = 1;
  if (countUpdate >= limitUpdate)
    *hint = 1;
  timer.recordFinish(HTICK_UPDATE_FACTOR);
=======
void HModel::updateFactor(HVector *column, HVector *row_ep, int *iRow, int *hint) {
    timer.recordStart(HTICK_UPDATE_FACTOR);
    factor.update(column, row_ep, iRow, hint);
    //Now have a representation of B^{-1}, but it is not fresh
    mlFg_haveInvert = 1;
    if (countUpdate >= limitUpdate) *hint = invertHint_updateLimitReached;
    timer.recordFinish(HTICK_UPDATE_FACTOR);
>>>>>>> a7943206
}

void HModel::updateMatrix(int columnIn, int columnOut)
{
  timer.recordStart(HTICK_UPDATE_FACTOR);
  matrix.update(columnIn, columnOut);
  timer.recordFinish(HTICK_UPDATE_FACTOR);
}

void HModel::updatePivots(int columnIn, int rowOut, int sourceOut)
{
  //  printf("Called updatePivots(%d, %d, %d)\n", columnIn, rowOut, sourceOut);cout<<flush;
  int columnOut = basicIndex[rowOut];

  // Incoming variable
  basicIndex[rowOut] = columnIn;
  nonbasicFlag[columnIn] = 0;
  nonbasicMove[columnIn] = 0;
  baseLower[rowOut] = workLower[columnIn];
  baseUpper[rowOut] = workUpper[columnIn];

  // Outgoing variable
  nonbasicFlag[columnOut] = 1;
  if (workLower[columnOut] == workUpper[columnOut])
  {
    workValue[columnOut] = workLower[columnOut];
    nonbasicMove[columnOut] = 0;
  }
  else if (sourceOut == -1)
  {
    workValue[columnOut] = workLower[columnOut];
    nonbasicMove[columnOut] = 1;
  }
  else
  {
    workValue[columnOut] = workUpper[columnOut];
    nonbasicMove[columnOut] = -1;
  }

  //  printf("In updatePivots before countUpdate++\n");cout<<flush;
  countUpdate++;
  //  printf("In updatePivots after countUpdate++\n");cout<<flush;
  //Update the number of basic logicals
  if (columnOut < numCol)
    numBasicLogicals -= 1;
  if (columnIn < numCol)
    numBasicLogicals += 1;
  //No longer have a representation of B^{-1}, and certainly not fresh!
  mlFg_haveInvert = 0;
  mlFg_haveFreshInvert = 0;
  //Data are no longer fresh from rebuild
  mlFg_haveFreshRebuild = 0;
}

void HModel::changeUpdate(int updateMethod)
{
  factor.change(updateMethod);
}

void HModel::setProblemStatus(int status)
{
  problemStatus = status;
}

#ifdef JAJH_dev
// Checking methods Check loading of a model from arrays of data -
// just loads using arrays from an MPS read so optimality is check
void HModel::check_load_fromArrays()
{
  // Use the arrays read from an MPS file to test the routine to
  // read a model passed by arrays. First copy the data.
  int XnumCol = numCol;
  int XnumRow = numRow;
  int XnumNz = Astart[numCol];
  int XobjSense = objSense;
  vector<double> XcolCost;
  vector<double> XcolLower;
  vector<double> XcolUpper;
  vector<double> XrowLower;
  vector<double> XrowUpper;
  vector<int> XAstart;
  vector<int> XAindex;
  vector<double> XAvalue;

  XcolCost.assign(&colCost[0], &colCost[0] + XnumCol);
  XcolLower.assign(&colLower[0], &colLower[0] + XnumCol);
  XcolUpper.assign(&colUpper[0], &colUpper[0] + XnumCol);
  XrowLower.assign(&rowLower[0], &rowLower[0] + XnumRow);
  XrowUpper.assign(&rowUpper[0], &rowUpper[0] + XnumRow);
  XAstart.assign(&Astart[0], &Astart[0] + XnumCol + 1);
  XAindex.assign(&Aindex[0], &Aindex[0] + XnumNz);
  XAvalue.assign(&Avalue[0], &Avalue[0] + XnumNz);

  clearModel();
  load_fromArrays(XnumCol, XobjSense, &XcolCost[0], &XcolLower[0], &XcolUpper[0],
                  XnumRow, &XrowLower[0], &XrowUpper[0],
                  XnumNz, &XAstart[0], &XAindex[0], &XAvalue[0]);
}

// Check that what's loaded from postsolve is correct
void HModel::check_load_fromPostsolve()
{
  //  printf("Checking load_fromPostsolve\n");
  bool ok;
  ok = nonbasicFlagBasicIndex_OK(numCol, numRow);
  printf("HModel::check_load_fromPostsolve: return from nonbasicFlagBasicIndex_OK = %d\n", ok);
  assert(ok);
  ok = allNonbasicMoveVsWorkArrays_OK();
  printf("HModel::check_load_fromPostsolve: return from allNonbasicMoveVsWorkArrays_OK = %d\n", ok);
  assert(ok);
}
#endif

//>>>>>>>>>>>>>>>>>>>>>>>>>>>>>>>>>>>>>>>>
// Esoterica!
// Initialise the random vectors required by hsol
void HModel::initRandomVec()
{
  intBreak.resize(numTot);
  for (int i = 0; i < numTot; i++)
    intBreak[i] = i;
  for (int i = numTot - 1; i >= 1; i--)
  {
    int j = random.intRandom() % (i + 1);
    swap(intBreak[i], intBreak[j]);
  }
  dblXpert.resize(numTot);
  for (int i = 0; i < numTot; i++)
    dblXpert[i] = random.dblRandom();
}

// Logical check of double being +Infinity
bool HModel::hsol_isInfinity(double val)
{
  if (val >= HSOL_CONST_INF)
    return true;
  return false;
}

void HModel::shiftObjectiveValue(double shift)
{
  objective = objective + shift;
}

void HModel::recordPivots(int columnIn, int columnOut, double alpha)
{
  if (columnIn >= 0)
    numberIteration++;
#ifdef JAJH_dev
  historyColumnIn.push_back(columnIn);
  historyColumnOut.push_back(columnOut);
  historyAlpha.push_back(alpha);
#endif
}

#ifdef JAJH_dev
void HModel::writePivots(const char *suffix)
{
  string filename = "z-" + modelName + "-" + suffix;
  ofstream output(filename.c_str());
  int count = historyColumnIn.size();
  output << modelName << " " << count << "\t" << totalTime << endl;
  output << setprecision(12);
  for (int i = 0; i < count; i++)
  {
    output << historyColumnIn[i] << "\t";
    output << historyColumnOut[i] << "\t";
    output << historyAlpha[i] << endl;
  }
  output.close();
}
#endif
//<<<<<<<<<<<<<<<<<<<<<<<<<<<<<<<<<<<<<<<<

// Methods to get objective, solution and basis: all just copy what's there with no re-evaluation!
// Return the current value of ther objective
double HModel::util_getObjectiveValue()
{
  return objective;
}

// Get the column and row (primal) values and dual (values)
void HModel::util_getPrimalDualValues(vector<double> &colValue, vector<double> &colDual,
                                      vector<double> &rowValue, vector<double> &rowDual)
{
  // Take primal solution
  vector<double> value = workValue;
  for (int iRow = 0; iRow < numRow; iRow++)
    value[basicIndex[iRow]] = baseValue[iRow];
  // Take dual solution
  vector<double> dual = workDual;
  for (int iRow = 0; iRow < numRow; iRow++)
    dual[basicIndex[iRow]] = 0;
  // Scale back
  for (int iCol = 0; iCol < numCol; iCol++)
  {
    value[iCol] *= colScale[iCol];
    dual[iCol] /= colScale[iCol];
  }
  for (int iRow = 0, iTot = numCol; iRow < numRow; iRow++, iTot++)
  {
    value[iTot] /= rowScale[iRow];
    dual[iTot] *= rowScale[iRow];
  }

  //************** part 2: gepr and gedu
  // Now we can get the solution
  colValue.resize(numCol);
  colDual.resize(numCol);
  rowValue.resize(numRow);
  rowDual.resize(numRow);

  double *valuePtr = &value[0];
  for (int i = 0; i < numRow; i++)
    rowValue[i] = -valuePtr[i + numCol];
  for (int i = 0; i < numCol; i++)
    colValue[i] = valuePtr[i];
  for (int i = 0; i < numRow; i++)
    rowDual[i] = objSense * dual[i + numCol];
  for (int i = 0; i < numCol; i++)
    colDual[i] = objSense * dual[i];
}

void HModel::util_getBasicIndexNonbasicFlag(vector<int> &basicIndex_, vector<int> &nonbasicFlag_)
{
  basicIndex_.resize(numRow);
  nonbasicFlag_.resize(nonbasicFlag.size());
  int basicIndexSz = basicIndex.size();
  for (int i = 0; i < basicIndexSz; i++)
    basicIndex_[i] = basicIndex[i];
  int nonbasicFlagSz = nonbasicFlag.size();
  for (int i = 0; i < nonbasicFlagSz; i++)
    nonbasicFlag_[i] = nonbasicFlag[i];
}

// Utilities to get/change costs and bounds
// Get the costs for a contiguous set of columns
void HModel::util_getCosts(int firstcol, int lastcol, double *XcolCost)
{
  assert(0 <= firstcol);
  assert(firstcol <= lastcol);
  assert(lastcol < numCol);
  for (int col = firstcol; col <= lastcol; ++col)
    XcolCost[col - firstcol] = colCost[col] / colScale[col];
}
// Get the bounds for a contiguous set of columns
void HModel::util_getColBounds(int firstcol, int lastcol, double *XcolLower, double *XcolUpper)
{
  assert(0 <= firstcol);
  assert(firstcol <= lastcol);
  assert(lastcol < numCol);
  for (int col = firstcol; col <= lastcol; ++col)
  {
    if (XcolLower != NULL)
      XcolLower[col - firstcol] = (hsol_isInfinity(-colLower[col]) ? colLower[col]
                                                                   : colLower[col] * colScale[col]);
    if (XcolUpper != NULL)
      XcolUpper[col - firstcol] = (hsol_isInfinity(colUpper[col]) ? colUpper[col]
                                                                  : colUpper[col] * colScale[col]);
  }
}

// Get the bounds for a contiguous set of rows
void HModel::util_getRowBounds(int firstrow, int lastrow, double *XrowLower, double *XrowUpper)
{
  assert(0 <= firstrow);
  assert(firstrow <= lastrow);
  assert(lastrow < numRow);
  for (int row = firstrow; row <= lastrow; ++row)
  {
    if (XrowLower != NULL)
      XrowLower[row - firstrow] = (hsol_isInfinity(-rowLower[row]) ? rowLower[row]
                                                                   : rowLower[row] * rowScale[row]);
    if (XrowUpper != NULL)
      XrowUpper[row - firstrow] = (hsol_isInfinity(rowUpper[row]) ? rowUpper[row]
                                                                  : rowUpper[row] * rowScale[row]);
  }
}

// Possibly change the objective sense
int HModel::util_chgObjSense(const int XobjSense)
{
  if ((XobjSense == OBJSENSE_MINIMIZE) != (objSense == OBJSENSE_MINIMIZE))
  {
    //Flip the objective sense
    objSense = XobjSense;
    for (int var = 0; var < numTot; var++)
    {
      workDual[var] = -workDual[var];
      workCost[var] = -workCost[var];
    }
    problemStatus = LP_Status_Unset;
  }
  return 0;
}

// Change the costs for all columns
int HModel::util_chgCostsAll(const double *XcolCost)
{
  assert(XcolCost != NULL);
  for (int col = 0; col < numCol; ++col)
  {
    colCost[col] = XcolCost[col] * colScale[col];
  }
  //Deduce the consequences of new costs
  mlFg_Update(mlFg_action_NewCosts);
  return 0;
}

// Change the costs for a set of columns
int HModel::util_chgCostsSet(int ncols, const int *XcolCostIndex, const double *XcolCostValues)
{
  assert(XcolCostIndex != NULL);
  assert(XcolCostValues != NULL);
  for (int ix = 0; ix < ncols; ++ix)
  {
    int col = XcolCostIndex[ix];
    assert(0 <= col);
    assert(col < numCol);
    colCost[col] = XcolCostValues[ix] * colScale[col];
  }
  //Deduce the consequences of new costs
  mlFg_Update(mlFg_action_NewCosts);
  return 0;
}

// Change the bounds for all columns
// Postive  return value k implies that the lower bound is being set to +Inf for column k-1
// Negative return value k implies that the upper bound is being set to -Inf for column -k-1
int HModel::util_chgColBoundsAll(const double *XcolLower, const double *XcolUpper)
{
  assert(XcolLower != NULL);
  assert(XcolUpper != NULL);
  for (int col = 0; col < numCol; ++col)
  {
    double lower = XcolLower[col];
    double upper = XcolUpper[col];
    //Check that the lower bound is not being set to +Inf
    if (hsol_isInfinity(lower))
      return col + 1;
    //Check that the lower bound is not being set to +Inf
    if (hsol_isInfinity(-upper))
      return -(col + 1);
    assert(lower <= upper);
    colLower[col] = (hsol_isInfinity(-lower) ? lower : lower / colScale[col]);
    colUpper[col] = (hsol_isInfinity(upper) ? upper : upper / colScale[col]);
    //    printf("[LB; Pr; UB] for column %2d are now [%11g, %11g, %11g] Dual = %g\n", col, colLower[col], workValue[col], colUpper[col], workDual[col]);
  }
  //Deduce the consequences of new bounds
  mlFg_Update(mlFg_action_NewBounds);
  return 0;
}

// Change the bounds for a set of columns
// Postive  return value k implies that the lower bound is being set to +Inf for column k-1
// Negative return value k implies that the upper bound is being set to -Inf for column -k-1
int HModel::util_chgColBoundsSet(int ncols, const int *XcolBoundIndex, const double *XcolLowerValues, const double *XcolUpperValues)
{
  assert(XcolBoundIndex != NULL);
  assert(XcolLowerValues != NULL);
  assert(XcolUpperValues != NULL);
  for (int ix = 0; ix < ncols; ++ix)
  {
    int col = XcolBoundIndex[ix];
    assert(0 <= col);
    assert(col < numCol);
    double lower = XcolLowerValues[ix];
    double upper = XcolUpperValues[ix];
    //Check that the lower bound is not being set to +Inf
    if (hsol_isInfinity(lower))
      return col + 1;
    //Check that the lower bound is not being set to +Inf
    if (hsol_isInfinity(-upper))
      return -(col + 1);
    assert(lower <= upper);
    colLower[col] = (hsol_isInfinity(-lower) ? lower : lower / colScale[col]);
    colUpper[col] = (hsol_isInfinity(upper) ? upper : upper / colScale[col]);
    //    printf("Bounds for column %2d are now [%11g, %11g] Scale = %g\n", col, colLower[col], colUpper[col], colScale[col]);
  }
  //Deduce the consequences of new bounds
  mlFg_Update(mlFg_action_NewBounds);
  return 0;
}

// Change the bounds for all rows
// Postive  return value k implies that the lower bound is being set to +Inf for row k-1
// Negative return value k implies that the upper bound is being set to -Inf for row -k-1
int HModel::util_chgRowBoundsAll(const double *XrowLower, const double *XrowUpper)
{
  assert(XrowLower != NULL);
  assert(XrowUpper != NULL);
  for (int row = 0; row < numRow; ++row)
  {
    double lower = XrowLower[row];
    double upper = XrowUpper[row];
    //Check that the lower bound is not being set to +Inf
    if (hsol_isInfinity(lower))
      return row + 1;
    //Check that the lower bound is not being set to +Inf
    if (hsol_isInfinity(-upper))
      return -(row + 1);
    rowLower[row] = (hsol_isInfinity(-lower) ? lower : lower / rowScale[row]);
    rowUpper[row] = (hsol_isInfinity(upper) ? upper : upper / rowScale[row]);
  }
  //Deduce the consequences of new bounds
  mlFg_Update(mlFg_action_NewBounds);
  return 0;
}

// Change the bounds for a set of rows
// Postive  return value k implies that the lower bound is being set to +Inf for row k-1
// Negative return value k implies that the upper bound is being set to -Inf for row -k-1
int HModel::util_chgRowBoundsSet(int nrows, const int *XrowBoundIndex, const double *XrowLowerValues, const double *XrowUpperValues)
{
  assert(XrowBoundIndex != NULL);
  assert(XrowLowerValues != NULL);
  assert(XrowUpperValues != NULL);
  for (int ix = 0; ix < nrows; ++ix)
  {
    int row = XrowBoundIndex[ix];
    assert(0 <= row);
    assert(row < numRow);
    double lower = XrowLowerValues[ix];
    double upper = XrowUpperValues[ix];
    //Check that the lower bound is not being set to +Inf
    if (hsol_isInfinity(lower))
      return row + 1;
    //Check that the lower bound is not being set to +Inf
    if (hsol_isInfinity(-upper))
      return -(row + 1);
    rowLower[row] = (hsol_isInfinity(-lower) ? lower : lower / rowScale[row]);
    rowUpper[row] = (hsol_isInfinity(upper) ? upper : upper / rowScale[row]);
    //    printf("Bounds for row %2d are now [%11g, %11g]\n", row, rowLower[row], rowUpper[row]);
  }
  //Deduce the consequences of new bounds
  mlFg_Update(mlFg_action_NewBounds);
  return 0;
}

// Utilities to convert model basic/nonbasic status to/from SCIP-like status
// Convert model basic/nonbasic status from SCIP-like status
// Postive  return value k implies invalid basis status for column k-1
// Negative return value k implies invalid basis status for row   -k-1
int HModel::util_convertBaseStatToWorking(const int *cstat, const int *rstat)
{
  int numBasic = 0;
  for (int col = 0; col < numCol; col++)
  {
    int var = col;
    if (cstat[col] == HSOL_BASESTAT_BASIC)
    {
      nonbasicFlag[var] = NONBASIC_FLAG_FALSE;
      nonbasicMove[var] = NONBASIC_MOVE_ZE;
      basicIndex[numBasic] = var;
      numBasic++;
      continue;
    }
    nonbasicFlag[var] = NONBASIC_FLAG_TRUE;
    if (cstat[col] == HSOL_BASESTAT_LOWER)
    {
      //HSOL_BASESTAT_LOWER includes fixed variables
      if (colLower[col] == colUpper[col])
      {
        nonbasicMove[var] = NONBASIC_MOVE_ZE;
        continue;
      }
      else
      {
        nonbasicMove[var] = NONBASIC_MOVE_UP;
        continue;
      }
    }
    else if (cstat[col] == HSOL_BASESTAT_UPPER)
    {
      nonbasicMove[var] = NONBASIC_MOVE_DN;
      continue;
    }
    else if (cstat[col] == HSOL_BASESTAT_ZERO)
    {
      nonbasicMove[var] = NONBASIC_MOVE_ZE;
      continue;
    }
    else
    {
#ifdef JAJH_dev
      printf("Invalid basis status: col=%d, cstat=%d, lower=%g, upper=%g\n",
             col, cstat[col], colLower[col], colUpper[col]);
#endif
      return col + 1;
    }
  }
  for (int row = 0; row < numRow; row++)
  {
    int var = numCol + row;
    if (rstat[row] == HSOL_BASESTAT_BASIC)
    {
      nonbasicFlag[var] = NONBASIC_FLAG_FALSE;
      nonbasicMove[var] = NONBASIC_MOVE_ZE;
      basicIndex[numBasic] = var;
      numBasic++;
      continue;
    }
    nonbasicFlag[var] = NONBASIC_FLAG_TRUE;
    if (rstat[row] == HSOL_BASESTAT_LOWER)
    {
      //HSOL_BASESTAT_LOWER includes fixed variables
      if (rowLower[row] == rowUpper[row])
      {
        nonbasicMove[var] = NONBASIC_MOVE_ZE;
        continue;
      }
      else
      {
        nonbasicMove[var] = NONBASIC_MOVE_DN;
        continue;
      }
    }
    else if (rstat[row] == HSOL_BASESTAT_UPPER)
    {
      nonbasicMove[var] = NONBASIC_MOVE_UP;
      continue;
    }
    else if (rstat[row] == HSOL_BASESTAT_ZERO)
    {
      nonbasicMove[var] = NONBASIC_MOVE_ZE;
      continue;
    }
    else
    {
#ifdef JAJH_dev
      printf("Invalid basis status: row=%d, rstat=%d, lower=%g, upper=%g\n",
             row, rstat[row], rowLower[row], rowUpper[row]);
#endif
      return -(row + 1);
    }
    printf("convertBaseStatToWorking: row=%d, rstat=%d, lower=%g, upper=%g, nonbasicMove=%d\n",
           row, rstat[row], rowLower[row], rowUpper[row], nonbasicMove[var]);
  }
  assert(numBasic = numRow);
  populate_WorkArrays();
  mlFg_Update(mlFg_action_NewBasis);
  return 0;
}

// Convert model basic/nonbasic status to SCIP-like status
// Postive  return value k implies invalid basis status for column k-1
// Negative return value k implies invalid basis status for row   -k-1
int HModel::util_convertWorkingToBaseStat(int *cstat, int *rstat)
{
  if (cstat != NULL)
  {
    for (int col = 0; col < numCol; col++)
    {
      int var = col;
      if (!nonbasicFlag[var])
      {
        cstat[col] = HSOL_BASESTAT_BASIC;
        continue;
      }
      else if (nonbasicMove[var] == NONBASIC_MOVE_UP)
      {
#ifdef H2DEBUG
        if (!hsol_isInfinity(-colLower[col]))
#endif
        {
          cstat[col] = HSOL_BASESTAT_LOWER;
          continue;
        }
      }
      else if (nonbasicMove[var] == NONBASIC_MOVE_DN)
      {
#ifdef H2DEBUG
        if (!hsol_isInfinity(colUpper[col]))
#endif
        {
          cstat[col] = HSOL_BASESTAT_UPPER;
          continue;
        }
      }
      else if (nonbasicMove[var] == NONBASIC_MOVE_ZE)
      {
        if (colLower[col] == colUpper[col])
        {
#ifndef H2DEBUG
          if (!hsol_isInfinity(colUpper[col]))
#endif
          {
            cstat[col] = HSOL_BASESTAT_LOWER;
            continue;
          }
        }
        else
        {
#ifndef H2DEBUG
          if (hsol_isInfinity(-colLower[col]) && hsol_isInfinity(colLower[col]))
#endif
          {
            cstat[col] = HSOL_BASESTAT_ZERO;
            continue;
          }
        }
      }
#ifdef JAJH_dev
      printf("Invalid basis status: col=%d, nonbasicFlag=%d, nonbasicMove=%d, lower=%g, upper=%g\n",
             col, nonbasicFlag[var], nonbasicMove[var], colLower[col], colUpper[col]);
#endif
      return col + 1;
    }
  }
  if (rstat != NULL)
  {
    for (int row = 0; row < numRow; row++)
    {
      int var = numCol + row;
      if (!nonbasicFlag[var])
      {
        rstat[row] = HSOL_BASESTAT_BASIC;
        continue;
      }
      //NB nonbasicMove for rows refers to the solver's view where the bounds are switched and negated
      else if (nonbasicMove[var] == NONBASIC_MOVE_DN)
      //Free to move only down from -rowLower[row]
      {
#ifdef H2DEBUG
        if (!hsol_isInfinity(-rowLower[row]))
#endif
        {
          rstat[row] = HSOL_BASESTAT_LOWER;
          continue;
        }
      }
      else if (nonbasicMove[var] == NONBASIC_MOVE_UP)
      //Free to move only up from -rowUpper[row]
      {
#ifdef H2DEBUG
        if (!hsol_isInfinity(rowUpper[row]))
#endif
        {
          rstat[row] = HSOL_BASESTAT_UPPER;
          continue;
        }
      }
      else if (nonbasicMove[var] == NONBASIC_MOVE_ZE)
      {
        if (rowLower[row] == rowUpper[row])
        {
#ifndef H2DEBUG
          if (!hsol_isInfinity(rowUpper[row]))
#endif
          {
            rstat[row] = HSOL_BASESTAT_LOWER;
            continue;
          }
        }
        else
        {
#ifndef H2DEBUG
          if (hsol_isInfinity(-rowLower[row]) && hsol_isInfinity(rowLower[row]))
#endif
          {
            rstat[row] = HSOL_BASESTAT_ZERO;
            continue;
          }
        }
      }
#ifdef JAJH_dev
      printf("Invalid basis status: row=%d, nonbasicFlag=%d, nonbasicMove=%d, lower=%g, upper=%g\n",
             row, nonbasicFlag[var], nonbasicMove[var], rowLower[row], rowUpper[row]);
#endif
      return -(row + 1);
    }
  }
  return 0;
}

// Utility to get the indices of the basic variables for SCIP
int HModel::util_getBasicIndices(int *bind)
{
  for (int row = 0; row < numRow; row++)
  {
    int var = basicIndex[row];
    if (var >= numCol)
      bind[row] = -(1 + var - numCol);
    else
      bind[row] = var;
  }
  return 0;
}

// Utilities to add, extract and delete columns and rows
// Add a contiguous set of columns to the model data---making them nonbasic
void HModel::util_addCols(int ncols, const double *XcolCost, const double *XcolLower, const double *XcolUpper,
                          int nnonz, const int *XAstart, const int *XAindex, const double *XAvalue)
{
  assert(ncols >= 0);
  assert(nnonz >= 0);
  //ToDo How to check that Astart[numCol] exists in util_addCols?
#ifdef JAJH_dev
  printf("Called model.util_addCols(ncols=%d, nnonz = %d)\n", ncols, nnonz);
  cout << flush;
#endif
  printf("Called model.util_addCols(ncols=%d, nnonz = %d)\n", ncols, nnonz);
  cout << flush;

  if (ncols == 0)
    return;

  int nwNumCol = numCol + ncols;
  colCost.resize(nwNumCol);
  colLower.resize(nwNumCol);
  colUpper.resize(nwNumCol);
  colScale.resize(nwNumCol);
  Astart.resize(nwNumCol + 1);

  //Note that the new columns must have starts, even if they have no entries (yet)
  for (int col = 0; col < ncols; col++)
  {
    colCost[numCol + col] = XcolCost[col];
    colLower[numCol + col] = XcolLower[col];
    colUpper[numCol + col] = XcolUpper[col];
    colScale[numCol + col] = 1.0;
    printf("In HModel::util_addCols: column %d: setting Astart[numCol+col+1] = %d \n", col, Astart[numCol]);
    cout << flush;
    Astart[numCol + col + 1] = Astart[numCol];
  }

  printf("In HModel::util_addCols: nnonz = %d; cuNnonz = %d\n", nnonz, Astart[numCol]);
  cout << flush;
  if (nnonz > 0)
  {
    //Determine the current number of nonzeros
    int cuNnonz = Astart[numCol];

    //Determine the new number of nonzeros and resize the column-wise matrix arrays
    int nwNnonz = cuNnonz + nnonz;
    //Astart.resize(nwNumCol+1);
    Aindex.resize(nwNnonz);
    Avalue.resize(nwNnonz);

    //Add the new columns
    for (int col = 0; col < ncols; col++)
    {
      printf("In HModel::util_addCols: column %d: setting Astart[numCol+col] = %d = %d + %d\n",
             col, XAstart[col] + cuNnonz, XAstart[col], cuNnonz);
      cout << flush;
      Astart[numCol + col] = XAstart[col] + cuNnonz;
    }
    printf("In HModel::util_addCols: setting Astart[numCol+ncols] = %d\n", nwNnonz);
    cout << flush;
    Astart[numCol + ncols] = nwNnonz;

    for (int el = 0; el < nnonz; el++)
    {
      int row = XAindex[el];
#ifdef H2DEBUG
      assert(row >= 0);
      assert(row < numRow);
#endif
      Aindex[cuNnonz + el] = row;
      Avalue[cuNnonz + el] = XAvalue[el];
    }
  }
  //Increase the number of columns and total number of variables in the model
  numCol += ncols;
  numTot += ncols;

  printf("In HModel::util_addCols: Model now has Astart[%d] = %d nonzeros\n", numCol, Astart[numCol]);
  cout << flush;

  //Update the basis and work vectors correponding to new nonbasic columns
  extendWithLogicalBasis(numCol - ncols, numCol - 1, numRow, -1);
}

// Delete the model data for a contiguous set of columns
void HModel::util_deleteCols(int firstcol, int lastcol)
{
  assert(firstcol >= 0);
  assert(lastcol < numCol);
  assert(firstcol <= lastcol);
#ifdef JAJH_dev
  printf("Called model.util_deleteCols(firstcol=%d, lastcol=%d)\n", firstcol, lastcol);
  cout << flush;
#endif
  int colStep = lastcol - firstcol + 1;
  for (int col = firstcol; col < numCol - colStep; col++)
  {
    //    printf("Copy from colCost[%d] to colCost[%d]\n", col+colStep, col);cout << flush;
    colCost[col] = colCost[col + colStep];
    colLower[col] = colLower[col + colStep];
    colUpper[col] = colUpper[col + colStep];
    colScale[col] = colScale[col + colStep];
  }
  int elOs = Astart[firstcol];
  int elStep = Astart[lastcol + 1] - elOs;
  //    printf("El loop over cols %2d [%2d] to %2d [%2d]\n", lastcol+1, Astart[lastcol+1], numCol+1, Astart[numCol]-1);
  for (int el = Astart[lastcol + 1]; el < Astart[numCol]; el++)
  {
    //        printf("Over-write entry %3d [%3d] by entry %3d [%3d]\n", el-elStep, Aindex[el-elStep], el, Aindex[el]);
    Aindex[el - elStep] = Aindex[el];
    Avalue[el - elStep] = Avalue[el];
  }

  for (int col = firstcol; col <= numCol - colStep; col++)
  {
    //    printf("Over-write start %3d [%3d] by entry %3d [%3d]\n", col, Astart[col], col+colStep,  Astart[col+colStep]-elStep);
    Astart[col] = Astart[col + colStep] - elStep;
  }

  //Reduce the number of columns and total number of variables in the model
  numCol -= colStep;
  numTot -= colStep;

  //ToDo Determine consequences for basis when deleting columns
  //Invalidate matrix copies
  mlFg_haveMatrixColWise = 0;
  mlFg_haveMatrixRowWise = 0;
}

// Delete the model data for a set of columns
void HModel::util_deleteColset(vector<int> &dstat)
{
  printf("util_deleteColset is not implemented");
  assert(1 == 0);
}

// Extract the model data for a contiguous set of columns
void HModel::util_extractCols(int firstcol, int lastcol, double *XcolLower, double *XcolUpper,
                              int *nnonz, int *XAstart, int *XAindex, double *XAvalue)
{
  assert(firstcol >= 0);
  assert(lastcol < numCol);
  assert(firstcol <= lastcol);
#ifdef JAJH_dev
  printf("Called model.util_extractCols(firstcol=%d, lastcol=%d)\n", firstcol, lastcol);
  cout << flush;
#endif
  //Determine the number of columns to be extracted
  //int numExtractCols = lastcol-firstcol+1;
  //printf("Extracting %d columns\n", numExtractCols);cout << flush;
  int elOs = Astart[firstcol];
  for (int col = firstcol; col <= lastcol; col++)
  {
    //    printf("Extracting column %d\n", col);cout << flush;
    XcolLower[col - firstcol] = colLower[col];
    XcolUpper[col - firstcol] = colUpper[col];
    XAstart[col - firstcol] = Astart[col] - elOs;
  }
  for (int el = Astart[firstcol]; el < Astart[lastcol + 1]; el++)
  {
    XAindex[el - elOs] = Aindex[el];
    XAvalue[el - elOs] = Avalue[el];
  }
  *nnonz = Astart[lastcol + 1] - elOs;
}

// Add a contiguous set of rows to the model data---making them basic
void HModel::util_addRows(int nrows, const double *XrowLower, const double *XrowUpper,
                          int nnonz, const int *XARstart, const int *XARindex, const double *XARvalue)
{
  assert(nrows >= 0);
  assert(nnonz >= 0);
  assert(nnonz == 0 || numCol > 0);
#ifdef JAJH_dev
  printf("Called model.util_addRows(nrows=%d, nnonz = %d)\n", nrows, nnonz);
  cout << flush;
#endif

#ifdef H2DEBUG
  printf("H2DEBUG is being set OK\n");
  printf("Called model.util_addRows(nrows=%d, nnonz = %d)\n", nrows, nnonz);
  cout << flush;
#endif

  if (nrows == 0)
    return;

  int nwNumRow = numRow + nrows;
  rowLower.resize(nwNumRow);
  rowUpper.resize(nwNumRow);
  rowScale.resize(nwNumRow);

  for (int row = 0; row < nrows; row++)
  {
    rowLower[numRow + row] = XrowLower[row];
    rowUpper[numRow + row] = XrowUpper[row];
    rowScale[numRow + row] = 1.0;
  }
  //NB SCIP doesn't have XARstart[nrows] defined, so have to use nnonz for last entry
  if (nnonz > 0)
  {
    int cuNnonz = Astart[numCol];
    vector<int> Alength;
    Alength.assign(numCol, 0);
    for (int el = 0; el < nnonz; el++)
    {
      int col = XARindex[el];
      //      printf("El %2d: adding entry in column %2d\n", el, col); cout << flush;
#ifdef H2DEBUG
      assert(col >= 0);
      assert(col < numCol);
#endif
      Alength[col]++;
    }
    //Determine the new number of nonzeros and resize the column-wise matrix arrays
    int nwNnonz = cuNnonz + nnonz;
    Aindex.resize(nwNnonz);
    Avalue.resize(nwNnonz);

    //Add the new rows
    //Shift the existing columns to make space for the new entries
    int nwEl = nwNnonz;
    for (int col = numCol - 1; col >= 0; col--)
    {
      //printf("Column %2d has additional length %2d\n", col, Alength[col]);cout << flush;
      int AstartColp1 = nwEl;
      nwEl -= Alength[col];
      //printf("Shift: nwEl = %2d\n", nwEl); cout << flush;
      for (int el = Astart[col + 1] - 1; el >= Astart[col]; el--)
      {
        nwEl--;
        //printf("Shift: Over-writing Aindex[%2d] with Aindex[%2d]=%2d\n", nwEl, el, Aindex[el]); cout << flush;
        Aindex[nwEl] = Aindex[el];
        Avalue[nwEl] = Avalue[el];
      }
      Astart[col + 1] = AstartColp1;
    }
    //printf("After shift: nwEl = %2d\n", nwEl); cout << flush;
    assert(nwEl == 0);
    //util_reportColMtx(numCol, Astart, Aindex, Avalue);

    //Insert the new entries
    for (int row = 0; row < nrows; row++)
    {
      int fEl = XARstart[row];
      int lEl = (row < nrows - 1 ? XARstart[row + 1] : nnonz) - 1;
      for (int el = fEl; el <= lEl; el++)
      {
        int col = XARindex[el];
        nwEl = Astart[col + 1] - Alength[col];
        Alength[col]--;
        //printf("Insert: row = %2d; col = %2d; Astart[col+1]-Alength[col] = %2d; Alength[col] = %2d; nwEl = %2d\n", row, col, Astart[col+1]-Alength[col], Alength[col], nwEl); cout << flush;
        assert(nwEl >= 0);
        assert(el >= 0);
        //printf("Insert: Over-writing Aindex[%2d] with Aindex[%2d]=%2d\n", nwEl, el, Aindex[el]); cout << flush;
        Aindex[nwEl] = numRow + row;
        Avalue[nwEl] = XARvalue[el];
      }
    }
  }
  //Increase the number of rows and total number of variables in the model
  numRow += nrows;
  numTot += nrows;

  //Update the basis and work vectors correponding to new basic rows
  extendWithLogicalBasis(numCol, -1, numRow - nrows, numRow - 1);
}

// Delete the model data for a contiguous set of rows
void HModel::util_deleteRows(int firstrow, int lastrow)
{
  assert(firstrow >= 0);
  assert(lastrow < numRow);
  assert(firstrow <= lastrow);
#ifdef JAJH_dev
  printf("Called model.util_deleteRows(firstrow=%d, lastrow=%d)\n", firstrow, lastrow);
  cout << flush;
#endif
  int rowStep = lastrow - firstrow + 1;
  for (int row = firstrow; row < lastrow; row++)
  {
    rowLower[row] = rowLower[rowStep + row];
    rowUpper[row] = rowUpper[rowStep + row];
    //    rowScale[row] = rowScale[rowStep+row];
  }

  int nnz = 0;
  for (int col = 0; col < numCol; col++)
  {
    int fmEl = Astart[col];
    Astart[col] = nnz;
    for (int el = fmEl; el < Astart[col + 1]; el++)
    {
      int row = Aindex[el];
      if (row < firstrow || row > lastrow)
      {
        if (row < firstrow)
        {
          Aindex[nnz] = row;
        }
        else
        {
          Aindex[nnz] = row - rowStep;
        }
        Avalue[nnz] = Avalue[el];
        nnz++;
      }
    }
  }
  Astart[numCol] = nnz;

  //Reduce the number of rows and total number of variables in the model
  numRow -= rowStep;
  numTot -= rowStep;

  //Determine consequences for basis when deleting rows
  mlFg_Update(mlFg_action_DelRows);
}

// Delete the model data for a set of rows
void HModel::util_deleteRowset(int *dstat)
{
  bool rp = false;
  if (rp)
  {
    printf("Called model.util_deleteRowSet\n");
    cout << flush;
    printf("Before\n");
  }
  //  util_reportModel();

  int newRow = 0;
  //Look through the rows removing any being deleted and shifting data
  //for the rest
  for (int row = 0; row < numRow; row++)
  {
    if (!dstat[row])
    {
      //Row is not deleted
      int var = numCol + row;
      int newVar = numCol + newRow;
      dstat[row] = newRow;
      rowLower[newRow] = rowLower[row];
      rowUpper[newRow] = rowUpper[row];
      //    rowScale[row] = rowScale[rowStep+row];
      nonbasicFlag[newVar] = nonbasicFlag[var];
      nonbasicMove[newVar] = nonbasicMove[var];
      workCost[newVar] = workCost[var];
      workShift[newVar] = workShift[var];
      workLower[newVar] = workLower[var];
      workUpper[newVar] = workUpper[var];
      workRange[newVar] = workRange[var];
      workValue[newVar] = workValue[var];
      if (rp)
        printf("   Row %4d: dstat = %2d: Variable %2d becomes %2d; [%11g, %11g]; nonbasicFlag = %2d; nonbasicMove = %2d\n",
               row, dstat[row], var, newVar, rowLower[newRow], rowUpper[newRow], nonbasicFlag[newVar], nonbasicMove[newVar]);
      newRow++;
    }
    else
    {
      //Row is deleted
      dstat[row] = -1;
      if (rp)
        printf("   Row %4d: dstat = %2d: Variable %2d is deleted\n", row, dstat[row], numCol + row);
    }
  }

  if (rp)
  {
    printf("After\n");
    for (int row = 0; row < numRow; row++)
      printf("   Row %4d: dstat = %2d\n", row, dstat[row]);
  }
  //Look through the column-wise matrix, removing entries
  //corresponding to deleted rows and shifting indices for the rest
  int nnz = 0;
  for (int col = 0; col < numCol; col++)
  {
    int fmEl = Astart[col];
    Astart[col] = nnz;
    for (int el = fmEl; el < Astart[col + 1]; el++)
    {
      int row = Aindex[el];
      if (dstat[row] >= 0)
      {
        Aindex[nnz] = dstat[row];
        Avalue[nnz] = Avalue[el];
        nnz++;
      }
    }
  }
  Astart[numCol] = nnz;

  //Reduce the number of rows and total number of variables in the model
  int dlNumRow = numRow - newRow;
#ifdef SCIP_dev
  if (rp)
    printf("Had %d rows; removed %d rows; now %d rows\n", numRow, dlNumRow, newRow);
#endif
  numRow -= dlNumRow;
  numTot -= dlNumRow;

  //Count the remaining basic variables: if there are as many as
  //there are (now) rows then the basis is OK. If there are more then some
  //columns have to be made nonbasic - but which?
  int numBasic = 0;
  bool basisOK = true;
  for (int var = 0; var < numTot; var++)
  {
    if (!nonbasicFlag[var])
    {
      basicIndex[numBasic] = var;
      numBasic++;
      if (numBasic > newRow)
      {
        basisOK = false;
        break;
      }
    }
  }

  if (rp)
  {
    printf("Now have %d cols; %d rows and %d total\n", numCol, numRow, numTot);
    for (int row = 0; row < numRow; row++)
      printf("Basic variable in row %2d is %2d\n", row, basicIndex[row]);
    for (int col = 0; col < numCol; col++)
      printf("Col %2d has nonbasicFlag = %2d\n", col, nonbasicFlag[col]);
    for (int row = 0; row < numRow; row++)
      printf("Row %2d (Variable %2d) has nonbasicFlag = %2d\n", row, numCol + row, nonbasicFlag[numCol + row]);
  }

  if (basisOK)
  {
  //All rows removed had basic slacks so basis should be OK
#ifdef SCIP_dev
    // Check that basis is valid basis.
    basisOK = nonbasicFlagBasicIndex_OK(numCol, numRow);
    cout << flush;
    assert(basisOK);
    //    printf("util_deleteRowset: all rows removed are basic slacks so basisOK\n"); cout<<flush;
#endif
    //Determine consequences for basis when deleting rows to leave an OK basis
    mlFg_Update(mlFg_action_DelRowsBasisOK);
  }
  else
  {
#ifdef SCIP_dev
    assert(basisOK);
    printf("util_deleteRowset: not all rows removed are basic slacks\n");
    cout << flush;
#endif
    //Determine consequences for basis when deleting rows to leave no basis
    mlFg_Update(mlFg_action_DelRows);
  }
}

// Extract the model data for a contiguous set of rows
void HModel::util_extractRows(int firstrow, int lastrow, double *XrowLower, double *XrowUpper,
                              int *nnonz, int *XARstart, int *XARindex, double *XARvalue)
{
  assert(firstrow >= 0);
  assert(lastrow < numRow);
  assert(firstrow <= lastrow);
#ifdef JAJH_dev
  printf("Called model.util_extractRows(firstrow=%d, lastrow=%d)\n", firstrow, lastrow);
  cout << flush;
#endif
  //Determine the number of rows to be extracted
  int numExtractRows = lastrow - firstrow + 1;
  //    printf("Extracting %d rows\n", numExtractRows);cout << flush;
  for (int row = firstrow; row <= lastrow; row++)
  {
    //printf("Extracting row %d\n", row);cout << flush;
    XrowLower[row - firstrow] = rowLower[row];
    XrowUpper[row - firstrow] = rowUpper[row];
    //printf("Extracted row %d from %d with bounds [%g, %g]\n",
    //	   row-firstrow, row, XrowLower[row-firstrow], XrowUpper[row-firstrow]);cout << flush;
  }
  //Determine how many entries are in each row to be extracted
  vector<int> XARlength;
  XARlength.assign(numExtractRows, 0);

  for (int el = Astart[0]; el < Astart[numCol]; el++)
  {
    int row = Aindex[el];
    if (row >= firstrow && row <= lastrow)
      XARlength[row - firstrow] += 1;
  }
  XARstart[0] = 0;
  //printf("Start of row %2d is %d\n", 0, XARstart[0]);cout << flush;
  //printf("Length of row %2d is %d\n", 0, XARlength[0]);cout << flush;
  for (int row = 0; row < numExtractRows - 1; row++)
  {
    XARstart[row + 1] = XARstart[row] + XARlength[row];
    XARlength[row] = 0;
    //printf("Start of row %2d is %d\n", row+1, XARstart[row+1]);cout << flush;
    //printf("Length of row %2d is %d\n", row+1, XARlength[row+1]);cout << flush;
  }
  XARlength[numExtractRows - 1] = 0;

  for (int col = 0; col < numCol; col++)
  {
    for (int el = Astart[col]; el < Astart[col + 1]; el++)
    {
      int row = Aindex[el];
      //printf("Is row=%d in [%d, %d]?\n", row, firstrow, lastrow);cout << flush;
      if (row >= firstrow && row <= lastrow)
      {
        int rowEl = XARstart[row - firstrow] + XARlength[row - firstrow];
        //printf("Column %2d: Extracted element %d with value %g\n", col, rowEl, Avalue[el]);cout << flush;
        XARlength[row - firstrow] += 1;
        XARindex[rowEl] = col;
        XARvalue[rowEl] = Avalue[el];
      }
    }
  }
  *nnonz = XARstart[lastrow - firstrow] + XARlength[lastrow - firstrow];
  //  printf("Set nnonz = %d\n", *nnonz);cout << flush;
}

// Change a single coefficient in the matrix
void HModel::util_changeCoeff(int row, int col, const double newval)
{
  assert(row >= 0 && row < numRow);
  assert(col >= 0 && col < numCol);
#ifdef JAJH_dev
  printf("Called model.util_changeCoeff(row=%d, col=%d, newval=%g)\n", row, col, newval);
  cout << flush;
#endif
  //  printf("\n\nCalled model.util_changeCoeff(row=%d, col=%d, newval=%g)\n\n", row, col, newval);cout << flush;

  //  util_reportModel();
  int cg_el = -1;
  for (int el = Astart[col]; el < Astart[col + 1]; el++)
  {
    //    printf("Column %4d: Element %4d is row %4d. Is it %4d?\n", col, el, Aindex[el], row);
    if (Aindex[el] == row)
    {
      cg_el = el;
      break;
    }
  }
  if (cg_el < 0)
  {
    //    printf("model.util_changeCoeff: Cannot find row %d in column %d\n", row, col);
    cg_el = Astart[col + 1];
    int nwNnonz = Astart[numCol] + 1;
    //    printf("model.util_changeCoeff: Increasing Nnonz from %d to %d\n", Astart[numCol], nwNnonz);
    Aindex.resize(nwNnonz);
    Avalue.resize(nwNnonz);
    for (int i = col + 1; i <= numCol; i++)
      Astart[i]++;
    for (int el = nwNnonz - 1; el > cg_el; el--)
    {
      Aindex[el] = Aindex[el - 1];
      Avalue[el] = Avalue[el - 1];
    }
  }
  Avalue[cg_el] = newval;

  //Deduce the consequences of a changed element
  //ToDo: Can do something more intelligent if element is in nonbasic column. Otherwise, treat it as if
  mlFg_Update(mlFg_action_NewRows);
  //  util_reportModel();
}

// Get a single coefficient from the matrix
void HModel::util_getCoeff(int row, int col, double *val)
{
  assert(row >= 0 && row < numRow);
  assert(col >= 0 && col < numCol);
#ifdef JAJH_dev
  printf("Called model.util_getCoeff(row=%d, col=%d)\n", row, col);
  cout << flush;
#endif
  //  printf("Called model.util_getCoeff(row=%d, col=%d)\n", row, col);cout << flush;

  cout << val << endl;

  int get_el = -1;
  for (int el = Astart[col]; el < Astart[col + 1]; el++)
  {
    //  printf("Column %4d: Element %4d is row %4d. Is it %4d?\n", col, el, Aindex[el], row);cout << flush;
    if (Aindex[el] == row)
    {
      get_el = el;
      break;
    }
  }
  if (get_el < 0)
  {
    //  printf("model.util_getCoeff: Cannot find row %d in column %d\n", row, col);cout << flush;
    *val = 0;
  }
  else
  {
    //  printf("model.util_getCoeff: Found row %d in column %d as element %d: value %g\n", row, col, get_el, Avalue[get_el]);cout << flush;
    *val = Avalue[get_el];
  }
}

// Methods for brief reports - all just return if intOption[INTOPT_PRINT_FLAG] is false
void HModel::util_reportMessage(const char *message)
{
  if (!intOption[INTOPT_PRINT_FLAG])
    return;
  printf("%s\n", message);
}

<<<<<<< HEAD
void HModel::util_reportNumberIterationObjectiveValue()
{
  if (!intOption[INTOPT_PRINT_FLAG])
    return;
  printf("%10d  %20.10e\n", numberIteration, objective);
=======
void HModel::util_reportNumberIterationObjectiveValue(int i_v) {
  if (intOption[INTOPT_PRINT_FLAG] != 1 && intOption[INTOPT_PRINT_FLAG] != 4) return;
  printf("%10d  %20.10e  %2d\n", numberIteration, objective, i_v);
>>>>>>> a7943206
}

void HModel::util_reportSolverOutcome(const char *message)
{
#ifdef JAJH_dev
#else
//  if (!intOption[INTOPT_PRINT_FLAG]) return;
#endif
  if (problemStatus == LP_Status_Optimal)
    printf("%s: OPTIMAL", message);
  else
    printf("%s: NOT-OPT", message);
#ifdef SCIP_dev
  double prObjVal = computePrObj();
<<<<<<< HEAD
  double dlObjVal = abs(prObjVal - objective) / max(objective, max(abs(prObjVal), 1.0));
=======
  double dlObjVal = abs(prObjVal-objective)/max(abs(objective), max(abs(prObjVal), 1.0));
>>>>>>> a7943206
  printf("%16s: PrObj=%20.10e; DuObj=%20.10e; DlObj=%g; Iter=%10d; %10.3f", modelName.c_str(),
         prObjVal, objective, dlObjVal, numberIteration, totalTime);
#else
  printf("%16s %20.10e %10d %10.3f", modelName.c_str(),
         objective, numberIteration, totalTime);
#endif
  if (problemStatus == LP_Status_Optimal)
    printf("\n");
  else
    util_reportModelStatus();
}

<<<<<<< HEAD
void HModel::util_reportSolverProgress()
{
  if (!intOption[INTOPT_PRINT_FLAG])
    return;
=======
void HModel::util_reportSolverProgress() {
  //Reports every 0.2 seconds until 50 seconds
  //Reports every 1.0 second until 500 seconds
  //Reports every 5.0 seconds thereafter
  if (intOption[INTOPT_PRINT_FLAG] != 2) return;
>>>>>>> a7943206
  static double nextReport = 0;
  double currentTime = timer.getTime();
  if (currentTime >= nextReport)
  {
    computeDuObj();
    printf("PROGRESS %16s %20.10e %10d %10.3f\n", modelName.c_str(),
           objective, numberIteration, timer.getTime());
    if (currentTime < 50)
    {
      nextReport = ((int)(5 * currentTime + 1)) / 5.0 - 0.00001;
    }
    else if (currentTime < 500)
    {
      nextReport = ((int)(currentTime + 1)) - 0.00001;
    }
    else
    {
      nextReport = ((int)(0.2 * currentTime + 1)) / 0.2 - 0.00001;
    }
  }
}

// Methods for reporting the model, its solution, row and column data and matrix
//
// Report the whole model
void HModel::util_reportModel()
{
#ifdef JAJH_dev
  printf("util_reportModel\n");
#endif
  util_reportModelDimensions();
  util_reportModelObjSense();
  if (numTot > 100)
    return;
  util_reportColVec(numCol, colCost, colLower, colUpper);
  util_reportRowVec(numRow, rowLower, rowUpper);
  util_reportColMtx(numCol, Astart, Aindex, Avalue);
}

// Report the model solution
void HModel::util_reportModelSolution()
{
#ifdef JAJH_dev
  printf("util_reportModelSolution:\n");
#endif
  util_reportModelDimensions();
  util_reportModelObjSense();
  util_reportModelStatus();
  if (numTot > 100)
    return;
  assert(numCol > 0);
  assert(numRow > 0);
  vector<double> colPrimal(numCol);
  vector<double> colDual(numCol);
  vector<int> colStatus(numCol);
  vector<double> rowPrimal(numRow);
  vector<double> rowDual(numRow);
  vector<int> rowStatus(numRow);
  util_getPrimalDualValues(colPrimal, colDual, rowPrimal, rowDual);
  if (util_convertWorkingToBaseStat(&colStatus[0], &rowStatus[0]))
    return;
  util_reportColVecSol(numCol, colCost, colLower, colUpper, colPrimal, colDual, colStatus);
  util_reportRowVecSol(numRow, rowLower, rowUpper, rowPrimal, rowDual, rowStatus);
}

// Report the model dimensions
void HModel::util_reportModelDimensions()
{
  printf("Model %s has %d columns, %d rows and %d nonzeros\n", modelName.c_str(), numCol, numRow, Astart[numCol]);
}

// Report the model dimensions
void HModel::util_reportModelObjSense()
{
  if (objSense == OBJSENSE_MINIMIZE)
    printf("Objective sense is minimize\n");
  else if (objSense == OBJSENSE_MAXIMIZE)
    printf("Objective sense is maximize\n");
  else
    printf("Objective sense is ill-defined as %d\n", objSense);
}

// Report the model status
void HModel::util_reportModelStatus()
{
  printf("LP status is %2d: ", problemStatus);
  if (problemStatus == LP_Status_Unset)
    printf("Unset\n");
  else if (problemStatus == LP_Status_Optimal)
    printf("Optimal\n");
  else if (problemStatus == LP_Status_Infeasible)
    printf("Infeasible\n");
  else if (problemStatus == LP_Status_Unbounded)
    printf("Primal unbounded\n");
  else if (problemStatus == LP_Status_Singular)
    printf("Singular basis\n");
  else if (problemStatus == LP_Status_Failed)
    printf("Failed\n");
  else if (problemStatus == LP_Status_OutOfTime)
    printf("Time limit exceeded\n");
  else
    printf("Unrecognised\n");
}

#ifdef JAJH_dev
// Report the whole model in Ivet's dense format: useful for toy examples
void HModel::util_reportModelDense()
{
  cout << "N=" << numCol << ",  M=" << numRow << ",  NZ= " << Astart[numCol] << '\n';
  if (numCol > 10 || numRow > 100)
    return;
  cout << "\n-----cost-----\n";

  char buff[16];
  int colCostSz = colCost.size();
  for (int i = 0; i < colCostSz; i++)
  {
    sprintf(buff, "%2.1g ", colCost[i]);
    cout << buff;
  }
  cout << endl;
  cout << "------A------\n";
  for (int i = 0; i < numRow; i++)
  {
    for (int j = 0; j < numCol; j++)
    {

      int ind = Astart[j];
      while (Aindex[ind] != i && ind < Astart[j + 1])
        ind++;

      //if a_ij is nonzero print
      if (Aindex[ind] == i && ind < Astart[j + 1])
      {
        sprintf(buff, "%2.1g ", Avalue[ind]);
        cout << setw(5) << buff;
      }
      else
        cout << setw(5) << " ";
    }
    cout << endl;
  }
  cout << "------LB------\n";
  for (int i = 0; i < numRow; i++)
  {
    if (rowLower[i] > -HSOL_CONST_INF)
      sprintf(buff, "%2.1g ", rowLower[i]);
    else
      sprintf(buff, "-inf");
    cout << setw(5) << buff;
  }
  cout << endl;
  cout << "------UB------\n";
  for (int i = 0; i < numRow; i++)
  {
    if (rowUpper[i] < HSOL_CONST_INF)
      sprintf(buff, "%2.1g ", rowUpper[i]);
    else
      sprintf(buff, "inf");
    cout << setw(5) << buff;
  }
  cout << endl;
}

// Report the model as an MPS file
// Ivet: testing: there is a bug, don't use
// ToDo: Fix this!
void HModel::util_reportModelMPS(const char *filename)
{
  ofstream output(filename);
  //COLUMNS are numCol + #constr with upper bound + #constr with lower bound: numColU and numColL
  output << "NAME"
         << "\t" << modelName << " SIZE: N=" << numCol << ",  M=" << numRow << ", NZ=" << Aindex.size() << '\n';

  output << "ROWS\n";
  for (int i = 1; i <= numRow; i++)
  {
    output << " E  R" << i << "\n";
  }
  output << " N  COST" << endl;
  output << "COLUMNS\n";
  output << setprecision(10);

  char buff[55];

  int j = 0; //element index
  int k = 0; //column index
  bool ll = true;
  while (j < Astart[numCol])
  {
    while (j < Astart[k + 1])
    {
      if (ll)
      {
        sprintf(buff, "    C%-3d      R%-3d %12f", k + 1, Aindex[j] + 1, Avalue[j]);
        output << buff;
        ll = false;
        j++;
      }
      else
      {
        sprintf(buff, "        R%-3d %12f", Aindex[j] + 1, Avalue[j]);
        output << buff << endl;
        ll = true;
        j++;
      }
    }
    if (!ll)
    {
      output << endl;
      ll = true;
    }
    if (fabs(colCost[k]) > 0)
    {
      sprintf(buff, "    C%-3d      COST %12f", k + 1, colCost[k]);
      output << buff << endl;
    }
    k++;
  }

  output << setprecision(10);
  output << "RHS\n"; //RHS for all cases
  ll = true;
  for (int i = 0; i < numRow; i++)
    if (fabs(rowUpper[i]) > 0)
    {
      if (ll)
      {
        sprintf(buff, "    DEMANDS   R%-3d %12g", i + 1, rowUpper[i]);
        output << buff;
        ll = false;
      }
      else
      {
        sprintf(buff, "        R%-3d %12g", i + 1, rowUpper[i]);
        output << buff << endl;
        ll = true;
      }
    }

  if (!ll)
    output << endl;
  //omega and gamma by default have lb 0 and ub infinity, edit in future if needed
  output << "BOUNDS\n";
  for (int i = 0; i < numCol; i++)
    if (colUpper[i] < HSOL_CONST_INF)
    {
      sprintf(buff, "  UP BND     C%-3d %12g\n", i + 1, colUpper[i]);
      output << buff;
    }

  for (int i = 0; i < numCol; i++)
    if (fabs(colLower[i]) > 0)
    {
      sprintf(buff, "  LO BND     C%-3d %12g\n", i + 1, colLower[i]);
      output << buff;
    }

  output << "ENDATA";

  output.close();
}
#endif
//The remaining routines are wholly independent of any classes, merely
//printing what's passed inthe parameter lists.
//
//ToDo: Consider putting them in a separate class.
void HModel::util_reportRowVec(int nrow, vector<double> &XrowLower, vector<double> &XrowUpper)
{
  // Report the LP row data passed to the method
  if (nrow <= 0)
    return;
  printf("Row          Lower       Upper\n");
  for (int row = 0; row < nrow; row++)
  {
    printf("%6d %11g %11g\n", row, XrowLower[row], XrowUpper[row]);
  }
}

void HModel::util_reportRowVecSol(int nrow, vector<double> &XrowLower, vector<double> &XrowUpper,
                                  vector<double> &XrowPrimal, vector<double> &XrowDual, vector<int> &XrowStatus)
{
  // Report the LP row data and solution passed to the method, where
  // XrowStatus is the SCIP-like basis status
  if (nrow <= 0)
    return;
  printf("Row    St      Primal       Lower       Upper        Dual\n");
  for (int row = 0; row < nrow; row++)
  {
    if (XrowStatus[row] == HSOL_BASESTAT_BASIC)
      printf("%6d BC", row);
    else if (XrowStatus[row] == HSOL_BASESTAT_ZERO)
      printf("%6d FR", row);
    else if (XrowStatus[row] == HSOL_BASESTAT_LOWER)
    {
      if (XrowLower[row] == XrowUpper[row])
        printf("%6d FX", row);
      else
        printf("%6d LB", row);
    }
    else if (XrowStatus[row] == HSOL_BASESTAT_UPPER)
      printf("%6d UB", row);
    else
      printf("%6d ??", row);
    printf(" %11g %11g %11g %11g\n", XrowPrimal[row], XrowLower[row], XrowUpper[row], XrowDual[row]);
  }
}

void HModel::util_reportRowMtx(int nrow, vector<int> &XARstart, vector<int> &XARindex, vector<double> &XARvalue)
{
  // Report the row-wise matrix passed to the method
  if (nrow <= 0)
    return;
  printf("Row    Index       Value\n");
  for (int row = 0; row < nrow; row++)
  {
    printf("%6d Start %8d\n", row, XARstart[row]);
    for (int el = XARstart[row]; el < XARstart[row + 1]; el++)
    {
      printf("      %6d %11g\n", XARindex[el], XARvalue[el]);
    }
  }
  printf("       Start %8d\n", XARstart[nrow]);
}

void HModel::util_reportColVec(int ncol, vector<double> &XcolCost, vector<double> &XcolLower, vector<double> &XcolUpper)
{
  // Report the LP column data passed to the method
  if (ncol <= 0)
    return;
  printf("Column       Lower       Upper        Cost\n");
  for (int col = 0; col < ncol; col++)
  {
    printf("%6d %11g %11g %11g\n", col, XcolLower[col], XcolUpper[col], XcolCost[col]);
  }
}

void HModel::util_reportColVecSol(int ncol, vector<double> &XcolCost, vector<double> &XcolLower, vector<double> &XcolUpper,
                                  vector<double> &XcolPrimal, vector<double> &XcolDual, vector<int> &XcolStatus)
{
  // Report the LP column data and solution passed to the method,
  // where XcolStatus is the SCIP-like basis status
  if (ncol <= 0)
    return;
  printf("Col    St      Primal       Lower       Upper        Dual        Cost\n");
  for (int col = 0; col < ncol; col++)
  {
    if (XcolStatus[col] == HSOL_BASESTAT_BASIC)
      printf("%6d BC", col);
    else if (XcolStatus[col] == HSOL_BASESTAT_ZERO)
      printf("%6d FR", col);
    else if (XcolStatus[col] == HSOL_BASESTAT_LOWER)
    {
      if (XcolLower[col] == XcolUpper[col])
        printf("%6d FX", col);
      else
        printf("%6d LB", col);
    }
    else if (XcolStatus[col] == HSOL_BASESTAT_UPPER)
      printf("%6d UB", col);
    else
      printf("%6d ??", col);
    printf(" %11g %11g %11g %11g %11g\n", XcolPrimal[col], XcolLower[col], XcolUpper[col], XcolDual[col], XcolCost[col]);
  }
}

void HModel::util_reportColMtx(int ncol, vector<int> &XAstart, vector<int> &XAindex, vector<double> &XAvalue)
{
  // Report the column-wise matrix passed to the method
  if (ncol <= 0)
    return;
  printf("Column Index       Value\n");
  for (int col = 0; col < ncol; col++)
  {
    printf("%6d Start %8d\n", col, XAstart[col]);
    for (int el = XAstart[col]; el < XAstart[col + 1]; el++)
    {
      printf("      %6d %11g\n", XAindex[el], XAvalue[el]);
    }
  }
  printf("       Start %8d\n", XAstart[ncol]);
}

void HModel::util_anPrDuDgn()
{
  double normPrAct = 0;
  int numDgnPrAct = 0;
  double normDuAct = 0;
  int numDgnDuAct = 0;
  double TlPrIfs = dblOption[DBLOPT_PRIMAL_TOL];
  double TlDuIfs = dblOption[DBLOPT_DUAL_TOL];
  for (int row = 0; row < numRow; row++)
  {
    double prAct = baseValue[row];
    normPrAct += prAct * prAct;
    double rsdu = max(baseLower[row] - prAct, prAct - baseUpper[row]);
    if (abs(rsdu) < TlPrIfs)
    {
      numDgnPrAct++;
    }
    printf("Basic variable %7d is %7d: [%11.4g, %11.4g, %11.4g] Rsdu = %11.4g; numDgnPrAct = %7d\n",
           row, basicIndex[row], baseLower[row], prAct, baseUpper[row], rsdu, numDgnPrAct);
  }
  normPrAct = sqrt(normPrAct);
  double pctDgnPrAct = numDgnPrAct;
  pctDgnPrAct = 100 * pctDgnPrAct / numRow;

  for (int var = 0; var < numTot; var++)
  {
    if (nonbasicFlag[var] == NONBASIC_FLAG_TRUE)
    {
      double duAct = workDual[var];
      normDuAct += duAct * duAct;
      if (abs(duAct) < TlDuIfs)
      {
        numDgnDuAct++;
      }
      printf("Variable %7d is nonbasic: %11.4g; numDgnDuAct = %7d\n", var, duAct, numDgnDuAct);
    }
  }
  normDuAct = sqrt(normDuAct);
  double pctDgnDuAct = numDgnDuAct;
  pctDgnDuAct = 100 * pctDgnDuAct / numCol;

  printf("anPrDuDgn: model %s: ||BcPrAct|| = %g; numDgnPrAct = %d of %d (%7.2f%%); ||NonBcDuAct|| = %g; numDgnDuAct = %d of %d (%7.2f%%)\n",
         modelName.c_str(), normPrAct, numDgnPrAct, numRow, pctDgnPrAct, normDuAct, numDgnDuAct, numCol, pctDgnDuAct);
  printf("GrepAnPrDuDgn,%s,%g,%d,%d,%g,%d,%d\n",
         modelName.c_str(), normPrAct, numDgnPrAct, numRow, normDuAct, numDgnDuAct, numCol);
}<|MERGE_RESOLUTION|>--- conflicted
+++ resolved
@@ -81,7 +81,7 @@
     totalTime += timer.getTime();
     return RtCd;
   }
-
+/*
 #ifdef JAJH_dev
   int numIntegerColumn = 0;
   for (int c_n = 0; c_n < numCol; c_n++)
@@ -92,7 +92,7 @@
   if (numIntegerColumn)
     printf("MPS file has %d integer variables\n", numIntegerColumn);
 #endif
-
+*/
   numTot = numCol + numRow;
 
 #ifdef JAJH_dev
@@ -2373,13 +2373,8 @@
     workDual[i] = workCost[i] - buffer.array[i - numCol];
   }
 #ifdef JAJH_dev
-<<<<<<< HEAD
-  norm_dl_du = sqrt(norm_dl_du);
-  //    printf("computeDual():   ||DlDu|| = %11g\n", norm_dl_du);
-=======
     norm_dl_du = sqrt(norm_dl_du);
     printf("computeDual():   ||DlDu|| = %11g\n", norm_dl_du);
->>>>>>> a7943206
 #endif
   //Now have a nonbasic duals
   mlFg_haveNonbasicDuals = 1;
@@ -2580,17 +2575,6 @@
 // The major model updates. Factor calls factor.update; Matrix
 // calls matrix.update; updatePivots does everything---and is
 // called from the likes of HDual::updatePivots
-<<<<<<< HEAD
-void HModel::updateFactor(HVector *column, HVector *row_ep, int *iRow, int *hint)
-{
-  timer.recordStart(HTICK_UPDATE_FACTOR);
-  factor.update(column, row_ep, iRow, hint);
-  //Now have a representation of B^{-1}, but it is not fresh
-  mlFg_haveInvert = 1;
-  if (countUpdate >= limitUpdate)
-    *hint = 1;
-  timer.recordFinish(HTICK_UPDATE_FACTOR);
-=======
 void HModel::updateFactor(HVector *column, HVector *row_ep, int *iRow, int *hint) {
     timer.recordStart(HTICK_UPDATE_FACTOR);
     factor.update(column, row_ep, iRow, hint);
@@ -2598,7 +2582,6 @@
     mlFg_haveInvert = 1;
     if (countUpdate >= limitUpdate) *hint = invertHint_updateLimitReached;
     timer.recordFinish(HTICK_UPDATE_FACTOR);
->>>>>>> a7943206
 }
 
 void HModel::updateMatrix(int columnIn, int columnOut)
@@ -3898,17 +3881,9 @@
   printf("%s\n", message);
 }
 
-<<<<<<< HEAD
-void HModel::util_reportNumberIterationObjectiveValue()
-{
-  if (!intOption[INTOPT_PRINT_FLAG])
-    return;
-  printf("%10d  %20.10e\n", numberIteration, objective);
-=======
 void HModel::util_reportNumberIterationObjectiveValue(int i_v) {
   if (intOption[INTOPT_PRINT_FLAG] != 1 && intOption[INTOPT_PRINT_FLAG] != 4) return;
   printf("%10d  %20.10e  %2d\n", numberIteration, objective, i_v);
->>>>>>> a7943206
 }
 
 void HModel::util_reportSolverOutcome(const char *message)
@@ -3923,11 +3898,7 @@
     printf("%s: NOT-OPT", message);
 #ifdef SCIP_dev
   double prObjVal = computePrObj();
-<<<<<<< HEAD
-  double dlObjVal = abs(prObjVal - objective) / max(objective, max(abs(prObjVal), 1.0));
-=======
   double dlObjVal = abs(prObjVal-objective)/max(abs(objective), max(abs(prObjVal), 1.0));
->>>>>>> a7943206
   printf("%16s: PrObj=%20.10e; DuObj=%20.10e; DlObj=%g; Iter=%10d; %10.3f", modelName.c_str(),
          prObjVal, objective, dlObjVal, numberIteration, totalTime);
 #else
@@ -3940,18 +3911,11 @@
     util_reportModelStatus();
 }
 
-<<<<<<< HEAD
-void HModel::util_reportSolverProgress()
-{
-  if (!intOption[INTOPT_PRINT_FLAG])
-    return;
-=======
 void HModel::util_reportSolverProgress() {
   //Reports every 0.2 seconds until 50 seconds
   //Reports every 1.0 second until 500 seconds
   //Reports every 5.0 seconds thereafter
   if (intOption[INTOPT_PRINT_FLAG] != 2) return;
->>>>>>> a7943206
   static double nextReport = 0;
   double currentTime = timer.getTime();
   if (currentTime >= nextReport)
