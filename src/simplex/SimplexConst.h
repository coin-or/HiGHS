/* * * * * * * * * * * * * * * * * * * * * * * * * * * * * * * * * * * * */
/*                                                                       */
/*    This file is part of the HiGHS linear optimization suite           */
/*                                                                       */
/*    Written and engineered 2008-2019 at the University of Edinburgh    */
/*                                                                       */
/*    Available as open-source under the MIT License                     */
/*                                                                       */
/* * * * * * * * * * * * * * * * * * * * * * * * * * * * * * * * * * * * */
/**@file lp_data/SimplexConst.h
 * @brief Constants for HiGHS simplex solvers
 * @author Julian Hall, Ivet Galabova, Qi Huangfu and Michael Feldmeier
 */
#ifndef SIMPLEX_SIMPLEXCONST_H_
#define SIMPLEX_SIMPLEXCONST_H_

enum class SimplexSolutionStatus {
  UNSET = -1,
  OPTIMAL,
  PRIMAL_FEASIBLE,
  DUAL_FEASIBLE,
  INFEASIBLE,
  UNBOUNDED,
  SINGULAR,
  FAILED,
  REACHED_DUAL_OBJECTIVE_VALUE_UPPER_BOUND,
  OUT_OF_TIME
};

enum class SimplexStrategy {
  CHOOSE = 0,
  DUAL,
  DUAL_PLAIN = DUAL,
  DUAL_TASKS,
  DUAL_MULTI,
  PRIMAL,
  DEFAULT = DUAL
};

enum class SimplexDualiseStrategy { OFF = 0, CHOOSE, ON, DEFAULT = OFF };

enum class SimplexPermuteStrategy { OFF = 0, CHOOSE, ON, DEFAULT = OFF };

enum class SimplexScaleStrategy {
  OFF = 0,
  CHOOSE,
  HSOL,
  HIGHS,
  DEFAULT = HSOL
};

enum class SimplexCrashStrategy {
  OFF = 0,
  LTSSF_K,
  LTSSF_PRI,
  LTSF_K,
  LTSF_PRI,
  LTSF,
  BIXBY,
  BIXBY_NO_NONZERO_COL_COSTS,
  BASIC,
  TEST_SING,
  DEFAULT = OFF
};

enum class SimplexDualEdgeWeightStrategy {
  DANTZIG = 0,
  DEVEX,
  STEEPEST_EDGE,
  STEEPEST_EDGE_UNIT_INITIAL,
  STEEPEST_EDGE_TO_DEVEX_SWITCH,
  DEFAULT = STEEPEST_EDGE_TO_DEVEX_SWITCH
};

enum class SimplexPrimalEdgeWeightStrategy {
  DANTZIG = 0,
  DEVEX,
  DEFAULT = DEVEX
};

enum class SimplexPriceStrategy {
  COL = 0,
  ROW,
  ROW_SWITCH,
  ROW_SWITCH_COL_SWITCH,
  ROW_ULTRA,
  DEFAULT = ROW_SWITCH_COL_SWITCH
};

// Not an enum class since invert_hint is used in so many places
enum InvertHint {
  INVERT_HINT_NO = 0,
  INVERT_HINT_UPDATE_LIMIT_REACHED,
  INVERT_HINT_SYNTHETIC_CLOCK_SAYS_INVERT,
  INVERT_HINT_POSSIBLY_OPTIMAL,
  INVERT_HINT_POSSIBLY_PRIMAL_UNBOUNDED,
  INVERT_HINT_POSSIBLY_DUAL_UNBOUNDED,
  INVERT_HINT_POSSIBLY_SINGULAR_BASIS,
  INVERT_HINT_PRIMAL_INFEASIBLE_IN_PRIMAL_SIMPLEX,
  INVERT_HINT_CHOOSE_COLUMN_FAIL,
  INVERT_HINT_Count
};

// TODO: Set this false tactically to make mip interface more
// efficient by preventing reinversion on optimality in phase 1 or
// phase 2
const bool invert_if_row_out_negative = true;

enum class FeasibilityUpdateType {
  kStandard, // ICA
  kPenalty,
  kAdmm
};

enum class FeasibilityStrategy {
<<<<<<< HEAD
  kComponentWise,
  kExact,
=======
  kApproxComponentWise,
  kApproxComponentWiseBreakpoints,
  kApproxExact,
>>>>>>> 7f8f255f
  kDirectSolve
};

#endif /* SIMPLEX_SIMPLEXCONST_H_ */<|MERGE_RESOLUTION|>--- conflicted
+++ resolved
@@ -113,14 +113,9 @@
 };
 
 enum class FeasibilityStrategy {
-<<<<<<< HEAD
   kComponentWise,
+  kComponentWiseBreakpoints,
   kExact,
-=======
-  kApproxComponentWise,
-  kApproxComponentWiseBreakpoints,
-  kApproxExact,
->>>>>>> 7f8f255f
   kDirectSolve
 };
 
