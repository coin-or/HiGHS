--- conflicted
+++ resolved
@@ -20,7 +20,6 @@
 
 // Clocks for profiling the dual simplex solver
 enum iClockFactor {
-<<<<<<< HEAD
   FactorInvert = 0,    //!< INVERT
   FactorInvertSimple,  //!< INVERT simple
   FactorInvertKernel,  //!< INVERT kernel
@@ -56,36 +55,6 @@
   FactorBtranUpperFT,  //!< BTRAN Upper part FT
   FactorBtranUpperMPF, //!< BTRAN Upper part MPF
   FactorNumClock     //!< Number of factor clocks
-=======
-  FactorInvert = 0,       //!< INVERT
-  FactorInvertSimple,     //!< INVERT simple
-  FactorInvertKernel,     //!< INVERT kernel
-  FactorInvertDeficient,  //!< INVERT deficient
-  FactorInvertFinish,     //!< INVERT finish
-  FactorFtran,            //!< FTRAN
-  FactorFtranLower,       //!< FTRAN Lower part
-  FactorFtranLowerAPF,    //!< FTRAN Lower part APF
-  FactorFtranLowerSps,    //!< FTRAN Lower part sparse
-  FactorFtranLowerHys,    //!< FTRAN Lower part hyper-sparse
-  FactorFtranUpper,       //!< FTRAN Upper part
-  FactorFtranUpperFT,     //!< FTRAN Upper part FT
-  FactorFtranUpperMPF,    //!< FTRAN Upper part MPF
-  FactorFtranUpperSps,    //!< FTRAN Upper part sparse
-  FactorFtranUpperHys,    //!< FTRAN Upper part hyper-sparse
-  FactorFtranUpperPF,     //!< FTRAN Upper part PF
-  FactorBtran,            //!< BTRAN
-  FactorBtranLower,       //!< BTRAN Lower part
-  FactorBtranLowerSps,    //!< BTRAN Lower part sparse
-  FactorBtranLowerHys,    //!< BTRAN Lower part hyper-sparse
-  FactorBtranLowerAPF,    //!< BTRAN Lower part APF
-  FactorBtranUpper,       //!< BTRAN Upper part
-  FactorBtranUpperPF,     //!< BTRAN Upper part PF
-  FactorBtranUpperSps,    //!< BTRAN Upper part sparse
-  FactorBtranUpperHys,    //!< BTRAN Upper part hyper-sparse
-  FactorBtranUpperFT,     //!< BTRAN Upper part FT
-  FactorBtranUpperMPF,    //!< BTRAN Upper part MPF
-  FactorNumClock          //!< Number of factor clocks
->>>>>>> a8412703
 };
 
 class FactorTimer {
@@ -111,21 +80,14 @@
     HighsTimer& timer = factor_timer_clock.timer_;
     std::vector<int>& clock = factor_timer_clock.clock_;
     clock.resize(FactorNumClock);
-<<<<<<< HEAD
     clock[FactorInvert] = timer.clock_def("INVERT", "INV");
     clock[FactorInvertSimple] =  timer.clock_def("INVERT Simple", "IVS");
     clock[FactorInvertKernel] =  timer.clock_def("INVERT Kernel", "IVK");
-=======
-    clock[FactorInvert] = timer.clock_def("INVERT", "");
-    clock[FactorInvertSimple] = timer.clock_def("INVERT Simple", "INV");
-    clock[FactorInvertKernel] = timer.clock_def("INVERT Kernel", "IVK");
->>>>>>> a8412703
     clock[FactorInvertDeficient] = timer.clock_def("INVERT Deficient", "IVD");
     clock[FactorInvertFinish] = timer.clock_def("INVERT Finish", "IVF");
     clock[FactorFtran] = timer.clock_def("FTRAN", "FTR");
     clock[FactorFtranLower] = timer.clock_def("FTRAN Lower", "FTL");
     clock[FactorFtranLowerAPF] = timer.clock_def("FTRAN Lower APF", "FLA");
-<<<<<<< HEAD
     clock[FactorFtranLowerSps] = timer.clock_def("FTRAN Lower Sps", "FLS");
     clock[FactorFtranLowerHyper] = timer.clock_def("FTRAN Lower Hyper", "FLH");
     clock[FactorFtranUpper] =    timer.clock_def("FTRAN Upper", "FTU");
@@ -159,32 +121,6 @@
 			     std::vector<int> factor_clock_list) {
     HighsTimer& timer = factor_timer_clock.timer_;
     std::vector<int>& clock = factor_timer_clock.clock_;
-=======
-    clock[FactorFtranLowerSps] = timer.clock_def("FTRAN Lower Sparse", "FLS");
-    clock[FactorFtranLowerHys] = timer.clock_def("FTRAN Lower Hyper", "FLH");
-    clock[FactorFtranUpper] = timer.clock_def("FTRAN Upper", "FTU");
-    clock[FactorFtranUpperFT] = timer.clock_def("FTRAN Upper FT", "FUF");
-    clock[FactorFtranUpperMPF] = timer.clock_def("FTRAN Upper MPF", "FUM");
-    clock[FactorFtranUpperSps] = timer.clock_def("FTRAN Upper Sparse", "FUS");
-    clock[FactorFtranUpperHys] = timer.clock_def("FTRAN Upper Hyper", "FUH");
-    clock[FactorFtranUpperPF] = timer.clock_def("FTRAN Upper PF", "FUP");
-    clock[FactorBtran] = timer.clock_def("BTRAN", "BTR");
-    clock[FactorBtranLower] = timer.clock_def("BTRAN Lower", "BTL");
-    clock[FactorBtranLowerSps] = timer.clock_def("BTRAN Lower Sparse", "BLS");
-    clock[FactorBtranLowerHys] = timer.clock_def("BTRAN Lower Hyper", "BLH");
-    clock[FactorBtranLowerAPF] = timer.clock_def("BTRAN Lower APF", "BLA");
-    clock[FactorBtranUpper] = timer.clock_def("BTRAN Upper", "BTU");
-    clock[FactorBtranUpperPF] = timer.clock_def("BTRAN Upper PF", "BUP");
-    clock[FactorBtranUpperSps] = timer.clock_def("BTRAN Upper Sparse", "BUS");
-    clock[FactorBtranUpperHys] = timer.clock_def("BTRAN Upper Hyper", "BUH");
-    clock[FactorBtranUpperFT] = timer.clock_def("BTRAN Upper FT", "BUF");
-    clock[FactorBtranUpperMPF] = timer.clock_def("BTRAN Upper MPS", "BUM");
-  };
-
-  void reportFactorClockList(const char* grepStamp, HighsTimer& timer,
-                             std::vector<int>& clock,
-                             std::vector<int> factor_clock_list) {
->>>>>>> a8412703
     int factor_clock_list_size = factor_clock_list.size();
     std::vector<int> clockList;
     clockList.resize(factor_clock_list_size);
@@ -197,7 +133,6 @@
     ideal_sum_time += timer.read(clock[FactorBtran]);
     timer.report_tl(grepStamp, clockList, ideal_sum_time, 1e-8);
   };
-<<<<<<< HEAD
   
   void reportFactorLevel0Clock(HighsTimerClock& factor_timer_clock) {
     std::vector<int> factor_clock_list{
@@ -241,32 +176,5 @@
 
 #endif
   
-=======
-
-  void reportFactorLevel0Clock(HighsTimer& timer, std::vector<int>& clock) {
-    std::vector<int> factor_clock_list{FactorInvert, FactorFtran, FactorBtran};
-    reportFactorClockList("FactorLevel0", timer, clock, factor_clock_list);
-  };
-
-  void reportFactorLevel1Clock(HighsTimer& timer, std::vector<int>& clock) {
-    std::vector<int> factor_clock_list{
-        FactorInvertSimple, FactorInvertKernel, FactorInvertDeficient,
-        FactorInvertFinish, FactorFtranLower,   FactorFtranUpper,
-        FactorBtranLower,   FactorBtranUpper};
-    reportFactorClockList("FactorLevel1", timer, clock, factor_clock_list);
-  };
-
-  void reportFactorLevel2Clock(HighsTimer& timer, std::vector<int>& clock) {
-    std::vector<int> factor_clock_list{
-        FactorInvertSimple,  FactorInvertKernel,  FactorInvertDeficient,
-        FactorInvertFinish,  FactorFtranLowerAPF, FactorFtranLowerSps,
-        FactorFtranLowerHys, FactorFtranUpperFT,  FactorFtranUpperMPF,
-        FactorFtranUpperSps, FactorFtranUpperHys, FactorFtranUpperPF,
-        FactorBtranLowerSps, FactorBtranLowerHys, FactorBtranLowerAPF,
-        FactorBtranUpperPF,  FactorBtranUpperSps, FactorBtranUpperHys,
-        FactorBtranUpperFT,  FactorBtranUpperMPF};
-    reportFactorClockList("FactorLevel2", timer, clock, factor_clock_list);
-  };
->>>>>>> a8412703
 };
 #endif /* SIMPLEX_FACTORTIMER_H_ */