/* * * * * * * * * * * * * * * * * * * * * * * * * * * * * * * * * * * * */
/*                                                                       */
/*    This file is part of the HiGHS linear optimization suite           */
/*                                                                       */
/*    Written and engineered 2008-2020 at the University of Edinburgh    */
/*                                                                       */
/*    Available as open-source under the MIT License                     */
/*                                                                       */
/* * * * * * * * * * * * * * * * * * * * * * * * * * * * * * * * * * * * */
/**@file simplex/HighsSimplexAnalysis.cpp
 * @brief
 * @author Julian Hall, Ivet Galabova, Qi Huangfu and Michael Feldmeier
 */
#include <cmath>
//#include <cstdio>
#include "HConfig.h"
#include "simplex/FactorTimer.h"
#include "simplex/HFactor.h"
#include "simplex/HighsSimplexAnalysis.h"
#include "simplex/SimplexTimer.h"

void HighsSimplexAnalysis::setup(const HighsLp& lp, const HighsOptions& options,
                                 const int simplex_iteration_count_) {
  // Copy Problem size
  numRow = lp.numRow_;
  numCol = lp.numCol_;
  numTot = numRow + numCol;
  // Copy tolerances from options
  allow_dual_steepest_edge_to_devex_switch =
      options.simplex_dual_edge_weight_strategy ==
      SIMPLEX_DUAL_EDGE_WEIGHT_STRATEGY_STEEPEST_EDGE_TO_DEVEX_SWITCH;
  dual_steepest_edge_weight_log_error_threshhold =
      options.dual_steepest_edge_weight_log_error_threshhold;
  //
  AnIterIt0 = simplex_iteration_count_;
  AnIterCostlyDseFq = 0;
<<<<<<< HEAD
  AnIterPrevRpNumCostlyDseIt = 0;
=======
>>>>>>> 40c82204
  AnIterNumCostlyDseIt = 0;
  // Copy messaging parameter from options
  messaging(options.logfile, options.output, options.message_level);
  // Initialise the densities
  col_aq_density = 0;
  row_ep_density = 0;
  row_ap_density = 0;
  row_DSE_density = 0;
  col_BFRT_density = 0;
  primal_col_density = 0;
  // Set the row_dual_density to 1 since it's assumed all costs are at
  // least perturbed from zero, if not initially nonzero
  dual_col_density = 1;
  // Set up the data structures for scatter data
  tran_stage.resize(NUM_TRAN_STAGE_TYPE);
  tran_stage[TRAN_STAGE_FTRAN_LOWER].name_ = "FTRAN lower";
  tran_stage[TRAN_STAGE_FTRAN_UPPER_FT].name_ = "FTRAN upper FT";
  tran_stage[TRAN_STAGE_FTRAN_UPPER].name_ = "FTRAN upper";
  tran_stage[TRAN_STAGE_BTRAN_UPPER].name_ = "BTRAN upper";
  tran_stage[TRAN_STAGE_BTRAN_UPPER_FT].name_ = "BTRAN upper FT";
  tran_stage[TRAN_STAGE_BTRAN_LOWER].name_ = "BTRAN lower";
  for (int tran_stage_type = 0; tran_stage_type < NUM_TRAN_STAGE_TYPE;
       tran_stage_type++) {
    TranStageAnalysis& stage = tran_stage[tran_stage_type];
    initialiseScatterData(20, stage.rhs_density_);
    stage.num_decision_ = 0;
    stage.num_wrong_original_sparse_decision_ = 0;
    stage.num_wrong_original_hyper_decision_ = 0;
    stage.num_wrong_new_sparse_decision_ = 0;
    stage.num_wrong_new_hyper_decision_ = 0;
  }
  original_start_density_tolerance.resize(NUM_TRAN_STAGE_TYPE);
  new_start_density_tolerance.resize(NUM_TRAN_STAGE_TYPE);
  historical_density_tolerance.resize(NUM_TRAN_STAGE_TYPE);
  predicted_density_tolerance.resize(NUM_TRAN_STAGE_TYPE);

  for (int tran_stage_type = 0; tran_stage_type < NUM_TRAN_STAGE_TYPE;
       tran_stage_type++) {
    original_start_density_tolerance[tran_stage_type] = 0.05;
    new_start_density_tolerance[tran_stage_type] = 0.05;
  }
  historical_density_tolerance[TRAN_STAGE_FTRAN_LOWER] = 0.15;
  historical_density_tolerance[TRAN_STAGE_FTRAN_UPPER] = 0.10;
  historical_density_tolerance[TRAN_STAGE_BTRAN_UPPER] = 0.10;
  historical_density_tolerance[TRAN_STAGE_BTRAN_LOWER] = 0.15;
  predicted_density_tolerance[TRAN_STAGE_FTRAN_LOWER] = 0.10;
  predicted_density_tolerance[TRAN_STAGE_FTRAN_UPPER] = 0.10;
  predicted_density_tolerance[TRAN_STAGE_BTRAN_UPPER] = 0.10;
  predicted_density_tolerance[TRAN_STAGE_BTRAN_LOWER] = 0.10;

  // Initialise the measures used to analyse accuracy of steepest edge weights
  //
  const int dual_edge_weight_strategy =
      options.simplex_dual_edge_weight_strategy;
  if (dual_edge_weight_strategy ==
          SIMPLEX_DUAL_EDGE_WEIGHT_STRATEGY_STEEPEST_EDGE ||
      dual_edge_weight_strategy ==
          SIMPLEX_DUAL_EDGE_WEIGHT_STRATEGY_STEEPEST_EDGE_UNIT_INITIAL ||
      dual_edge_weight_strategy ==
          SIMPLEX_DUAL_EDGE_WEIGHT_STRATEGY_STEEPEST_EDGE_TO_DEVEX_SWITCH) {
    // Initialise the measures used to analyse accuracy of steepest edge weights
    num_dual_steepest_edge_weight_check = 0;
    num_dual_steepest_edge_weight_reject = 0;
    num_wrong_low_dual_steepest_edge_weight = 0;
    num_wrong_high_dual_steepest_edge_weight = 0;
    average_frequency_low_dual_steepest_edge_weight = 0;
    average_frequency_high_dual_steepest_edge_weight = 0;
    average_log_low_dual_steepest_edge_weight_error = 0;
    average_log_high_dual_steepest_edge_weight_error = 0;
    max_average_frequency_low_dual_steepest_edge_weight = 0;
    max_average_frequency_high_dual_steepest_edge_weight = 0;
    max_sum_average_frequency_extreme_dual_steepest_edge_weight = 0;
    max_average_log_low_dual_steepest_edge_weight_error = 0;
    max_average_log_high_dual_steepest_edge_weight_error = 0;
    max_sum_average_log_extreme_dual_steepest_edge_weight_error = 0;
  }
  num_devex_framework = 0;

  num_iteration_report_since_last_header = -1;
  num_invert_report_since_last_header = -1;

  // Set following averages to illegal values so that first average is
  // set equal to first value
  average_num_threads = -1;
  average_fraction_of_possible_minor_iterations_performed = -1;
  sum_multi_chosen = 0;
  sum_multi_finished = 0;

#ifdef HiGHSDEV
  AnIterPrevIt = simplex_iteration_count_;

  SimplexTimer simplex_timer;
  for (HighsTimerClock& clock : thread_simplex_clocks)
    simplex_timer.initialiseSimplexClocks(clock);

  FactorTimer factor_timer;
  for (HighsTimerClock& clock : thread_factor_clocks)
    factor_timer.initialiseFactorClocks(clock);

  AnIterOpRec* AnIter;
  AnIter = &AnIterOp[ANALYSIS_OPERATION_TYPE_BTRAN_EP];
  AnIter->AnIterOpName = "BTRAN e_p";
  AnIter = &AnIterOp[ANALYSIS_OPERATION_TYPE_PRICE_AP];
  AnIter->AnIterOpName = "PRICE a_p";
  AnIter = &AnIterOp[ANALYSIS_OPERATION_TYPE_BTRAN_FULL];
  AnIter->AnIterOpName = "BTRAN Full";
  AnIter = &AnIterOp[ANALYSIS_OPERATION_TYPE_PRICE_FULL];
  AnIter->AnIterOpName = "PRICE Full";
  AnIter = &AnIterOp[ANALYSIS_OPERATION_TYPE_FTRAN];
  AnIter->AnIterOpName = "FTRAN";
  AnIter = &AnIterOp[ANALYSIS_OPERATION_TYPE_FTRAN_BFRT];
  AnIter->AnIterOpName = "FTRAN BFRT";
  AnIter = &AnIterOp[ANALYSIS_OPERATION_TYPE_FTRAN_DSE];
  AnIter->AnIterOpName = "FTRAN DSE";
  for (int k = 0; k < NUM_ANALYSIS_OPERATION_TYPE; k++) {
    AnIter = &AnIterOp[k];
    if ((k == ANALYSIS_OPERATION_TYPE_PRICE_AP) ||
        (k == ANALYSIS_OPERATION_TYPE_PRICE_FULL)) {
      AnIter->AnIterOpHyperCANCEL = 1.0;
      AnIter->AnIterOpHyperTRAN = 1.0;
      AnIter->AnIterOpRsDim = numCol;
    } else {
      if ((k == ANALYSIS_OPERATION_TYPE_BTRAN_EP) ||
          (k == ANALYSIS_OPERATION_TYPE_BTRAN_FULL)) {
        AnIter->AnIterOpHyperCANCEL = hyperCANCEL;
        AnIter->AnIterOpHyperTRAN = hyperBTRANU;
      } else {
        AnIter->AnIterOpHyperCANCEL = hyperCANCEL;
        AnIter->AnIterOpHyperTRAN = hyperFTRANL;
      }
      AnIter->AnIterOpRsDim = numRow;
    }
    AnIter->AnIterOpNumCa = 0;
    AnIter->AnIterOpNumHyperOp = 0;
    AnIter->AnIterOpNumHyperRs = 0;
    AnIter->AnIterOpSumLog10RsDensity = 0;
    initialiseValueDistribution("", "density ", 1e-8, 1.0, 10.0,
                                AnIter->AnIterOp_density);
  }
  int last_invert_hint = INVERT_HINT_Count - 1;
  for (int k = 1; k <= last_invert_hint; k++) AnIterNumInvert[k] = 0;
  num_col_price = 0;
  num_row_price = 0;
  num_row_price_with_switch = 0;
  int last_dual_edge_weight_mode = (int)DualEdgeWeightMode::STEEPEST_EDGE;
  for (int k = 0; k <= last_dual_edge_weight_mode; k++) AnIterNumEdWtIt[k] = 0;
  AnIterTraceNumRec = 0;
  AnIterTraceIterDl = 1;
  AnIterTraceRec* lcAnIter = &AnIterTrace[0];
  lcAnIter->AnIterTraceIter = AnIterIt0;
  lcAnIter->AnIterTraceTime = timer_->getWallTime();

  initialiseValueDistribution("Primal step summary", "", 1e-16, 1e16, 10.0,
                              primal_step_distribution);
  initialiseValueDistribution("Dual step summary", "", 1e-16, 1e16, 10.0,
                              dual_step_distribution);
  initialiseValueDistribution("Pivot summary summary", "", 1e-8, 1e16, 10.0,
                              pivot_distribution);
  initialiseValueDistribution("Numerical trouble summary", "", 1e-16, 1.0, 10.0,
                              numerical_trouble_distribution);
  initialiseValueDistribution("", "1 ", 1e-16, 1e16, 10.0,
                              cost_perturbation1_distribution);
  initialiseValueDistribution("", "2 ", 1e-16, 1e16, 10.0,
                              cost_perturbation2_distribution);
  initialiseValueDistribution("FTRAN upper sparse summary - before", "", 1e-8,
                              1.0, 10.0, before_ftran_upper_sparse_density);
  initialiseValueDistribution("FTRAN upper sparse summary - after", "", 1e-8,
                              1.0, 10.0, before_ftran_upper_hyper_density);
  initialiseValueDistribution("FTRAN upper hyper-sparse summary - before", "",
                              1e-8, 1.0, 10.0, ftran_upper_sparse_density);
  initialiseValueDistribution("FTRAN upper hyper-sparse summary - after", "",
                              1e-8, 1.0, 10.0, ftran_upper_hyper_density);
  initialiseValueDistribution("Cleanup dual change summary", "", 1e-16, 1e16,
                              10.0, cleanup_dual_change_distribution);
  initialiseValueDistribution("Cleanup primal change summary", "", 1e-16, 1e16,
                              10.0, cleanup_primal_step_distribution);
  initialiseValueDistribution("Cleanup primal step summary", "", 1e-16, 1e16,
                              10.0, cleanup_primal_change_distribution);
  initialiseValueDistribution("Cleanup dual step summary", "", 1e-16, 1e16,
                              10.0, cleanup_dual_step_distribution);
#endif
}

void HighsSimplexAnalysis::messaging(FILE* logfile_, FILE* output_,
                                     const int message_level_) {
  logfile = logfile_;
  output = output_;
  message_level = message_level_;
}

void HighsSimplexAnalysis::updateOperationResultDensity(
    const double local_density, double& density) {
  density = (1 - running_average_multiplier) * density +
            running_average_multiplier * local_density;
}

void HighsSimplexAnalysis::iterationReport() {
  if (!(iteration_report_message_level & message_level)) return;
  const bool header = (num_iteration_report_since_last_header < 0) ||
                      (num_iteration_report_since_last_header > 49);
  if (header) {
    iterationReport(header);
    num_iteration_report_since_last_header = 0;
  }
  iterationReport(false);
}

void HighsSimplexAnalysis::invertReport() {
  if (!(invert_report_message_level & message_level)) return;
  const bool header = (num_invert_report_since_last_header < 0) ||
                      (num_invert_report_since_last_header > 49) ||
                      (num_iteration_report_since_last_header >= 0);
  if (header) {
    invertReport(header);
    num_invert_report_since_last_header = 0;
  }
  invertReport(false);
  // Force an iteration report header if this is an INVERT report without an
  // invert_hint
  if (!invert_hint) num_iteration_report_since_last_header = -1;
}

void HighsSimplexAnalysis::invertReport(const bool header) {
  if (!(invert_report_message_level & message_level)) return;
  reportAlgorithmPhaseIterationObjective(header, invert_report_message_level);
#ifdef HiGHSDEV
  if (simplex_strategy == SIMPLEX_STRATEGY_DUAL_MULTI) {
    // Report on threads and PAMI
    reportThreads(header, invert_report_message_level);
    reportMulti(header, invert_report_message_level);
  }
  reportDensity(header, invert_report_message_level);
  reportInvert(header, invert_report_message_level);
  //  reportCondition(header, invert_report_message_level);
#endif
  reportInfeasibility(header, invert_report_message_level);
  HighsPrintMessage(output, message_level, invert_report_message_level, "\n");
  if (!header) num_invert_report_since_last_header++;
}

void HighsSimplexAnalysis::dualSteepestEdgeWeightError(
    const double computed_edge_weight, const double updated_edge_weight) {
  const bool accept_weight =
      updated_edge_weight >= accept_weight_threshhold * computed_edge_weight;
  int low_weight_error = 0;
  int high_weight_error = 0;
  double weight_error;
#ifdef HiGHSDEV
  string error_type = "  OK";
#endif
  num_dual_steepest_edge_weight_check++;
  if (!accept_weight) num_dual_steepest_edge_weight_reject++;
  if (updated_edge_weight < computed_edge_weight) {
    // Updated weight is low
    weight_error = computed_edge_weight / updated_edge_weight;
    if (weight_error > weight_error_threshhold) {
      low_weight_error = 1;
#ifdef HiGHSDEV
      error_type = " Low";
#endif
    }
    average_log_low_dual_steepest_edge_weight_error =
        0.99 * average_log_low_dual_steepest_edge_weight_error +
        0.01 * log(weight_error);
  } else {
    // Updated weight is correct or high
    weight_error = updated_edge_weight / computed_edge_weight;
    if (weight_error > weight_error_threshhold) {
      high_weight_error = 1;
#ifdef HiGHSDEV
      error_type = "High";
#endif
    }
    average_log_high_dual_steepest_edge_weight_error =
        0.99 * average_log_high_dual_steepest_edge_weight_error +
        0.01 * log(weight_error);
  }
  average_frequency_low_dual_steepest_edge_weight =
      0.99 * average_frequency_low_dual_steepest_edge_weight +
      0.01 * low_weight_error;
  average_frequency_high_dual_steepest_edge_weight =
      0.99 * average_frequency_high_dual_steepest_edge_weight +
      0.01 * high_weight_error;
  max_average_frequency_low_dual_steepest_edge_weight =
      max(max_average_frequency_low_dual_steepest_edge_weight,
          average_frequency_low_dual_steepest_edge_weight);
  max_average_frequency_high_dual_steepest_edge_weight =
      max(max_average_frequency_high_dual_steepest_edge_weight,
          average_frequency_high_dual_steepest_edge_weight);
  max_sum_average_frequency_extreme_dual_steepest_edge_weight =
      max(max_sum_average_frequency_extreme_dual_steepest_edge_weight,
          average_frequency_low_dual_steepest_edge_weight +
              average_frequency_high_dual_steepest_edge_weight);
  max_average_log_low_dual_steepest_edge_weight_error =
      max(max_average_log_low_dual_steepest_edge_weight_error,
          average_log_low_dual_steepest_edge_weight_error);
  max_average_log_high_dual_steepest_edge_weight_error =
      max(max_average_log_high_dual_steepest_edge_weight_error,
          average_log_high_dual_steepest_edge_weight_error);
  max_sum_average_log_extreme_dual_steepest_edge_weight_error =
      max(max_sum_average_log_extreme_dual_steepest_edge_weight_error,
          average_log_low_dual_steepest_edge_weight_error +
              average_log_high_dual_steepest_edge_weight_error);
#ifdef HiGHSDEV
  const bool report_weight_error = false;
  if (report_weight_error && weight_error > 0.5 * weight_error_threshhold) {
    printf(
        "DSE Wt Ck |%8d| OK = %1d (%4d / %6d) (c %10.4g, u %10.4g, er %10.4g - "
        "%s): Low (Fq %10.4g, Er %10.4g); High (Fq%10.4g, Er%10.4g) | %10.4g "
        "%10.4g %10.4g %10.4g %10.4g %10.4g\n",
        simplex_iteration_count, accept_weight,
        num_dual_steepest_edge_weight_check,
        num_dual_steepest_edge_weight_reject, computed_edge_weight,
        updated_edge_weight, weight_error, error_type.c_str(),
        average_frequency_low_dual_steepest_edge_weight,
        average_log_low_dual_steepest_edge_weight_error,
        average_frequency_high_dual_steepest_edge_weight,
        average_log_high_dual_steepest_edge_weight_error,
        max_average_frequency_low_dual_steepest_edge_weight,
        max_average_frequency_high_dual_steepest_edge_weight,
        max_sum_average_frequency_extreme_dual_steepest_edge_weight,
        max_average_log_low_dual_steepest_edge_weight_error,
        max_average_log_high_dual_steepest_edge_weight_error,
        max_sum_average_log_extreme_dual_steepest_edge_weight_error);
  }
#endif
}

bool HighsSimplexAnalysis::switchToDevex() {
  bool switch_to_devex = false;
  // Firstly consider switching on the basis of NLA cost
  double AnIterCostlyDseMeasureDen;
  AnIterCostlyDseMeasureDen =
      max(max(row_ep_density, col_aq_density), row_ap_density);
  if (AnIterCostlyDseMeasureDen > 0) {
    AnIterCostlyDseMeasure = row_DSE_density / AnIterCostlyDseMeasureDen;
    AnIterCostlyDseMeasure = AnIterCostlyDseMeasure * AnIterCostlyDseMeasure;
  } else {
    AnIterCostlyDseMeasure = 0;
  }
  bool CostlyDseIt = AnIterCostlyDseMeasure > AnIterCostlyDseMeasureLimit &&
                     row_DSE_density > AnIterCostlyDseMnDensity;
  AnIterCostlyDseFq = (1 - running_average_multiplier) * AnIterCostlyDseFq;
  if (CostlyDseIt) {
    AnIterNumCostlyDseIt++;
    AnIterCostlyDseFq += running_average_multiplier * 1.0;
    int lcNumIter = simplex_iteration_count - AnIterIt0;
    // Switch to Devex if at least 5% of the (at least) 0.1NumTot iterations
    // have been costly
    switch_to_devex =
        allow_dual_steepest_edge_to_devex_switch &&
        (AnIterNumCostlyDseIt > lcNumIter * AnIterFracNumCostlyDseItbfSw) &&
        (lcNumIter > AnIterFracNumTot_ItBfSw * numTot);
#ifdef HiGHSDEV
    if (switch_to_devex) {
      HighsLogMessage(
          logfile, HighsMessageType::INFO,
          "Switch from DSE to Devex after %d costly DSE iterations of %d: "
          "C_Aq_Density = %11.4g; R_Ep_Density = %11.4g; R_Ap_Density = "
          "%11.4g; DSE_Density = %11.4g",
          AnIterNumCostlyDseIt, lcNumIter, col_aq_density, row_ep_density,
          row_ap_density, row_DSE_density);
    }
#endif
  }
  if (!switch_to_devex) {
    // Secondly consider switching on the basis of weight accuracy
    double dse_weight_error_measure =
        average_log_low_dual_steepest_edge_weight_error +
        average_log_high_dual_steepest_edge_weight_error;
    double dse_weight_error_threshhold =
        dual_steepest_edge_weight_log_error_threshhold;
    switch_to_devex = allow_dual_steepest_edge_to_devex_switch &&
                      dse_weight_error_measure > dse_weight_error_threshhold;
#ifdef HiGHSDEV
    if (switch_to_devex) {
      HighsLogMessage(logfile, HighsMessageType::INFO,
                      "Switch from DSE to Devex with log error measure of %g > "
                      "%g = threshhold",
                      dse_weight_error_measure, dse_weight_error_threshhold);
    }
#endif
  }
  return switch_to_devex;
}

bool HighsSimplexAnalysis::predictEndDensity(const int tran_stage_type,
                                             const double start_density,
                                             double& end_density) {
  return predictFromScatterData(tran_stage[tran_stage_type].rhs_density_,
                                start_density, end_density);
}

void HighsSimplexAnalysis::afterTranStage(
    const int tran_stage_type, const double start_density,
    const double end_density, const double historical_density,
    const double predicted_end_density,
    const bool use_solve_sparse_original_HFactor_logic,
    const bool use_solve_sparse_new_HFactor_logic) {
  TranStageAnalysis& stage = tran_stage[tran_stage_type];
  const double rp = false;
  if (predicted_end_density > 0) {
    stage.num_decision_++;
    if (end_density <= max_hyper_density) {
      // Should have done hyper-sparse TRAN
      if (use_solve_sparse_original_HFactor_logic) {
        // Original logic makes wrong decision to use sparse TRAN
        if (rp) {
          printf("Original: Wrong sparse: ");
          const double start_density_tolerance =
              original_start_density_tolerance[tran_stage_type];
          const double this_historical_density_tolerance =
              historical_density_tolerance[tran_stage_type];
          if (start_density > start_density_tolerance) {
            printf("(start = %10.4g >  %4.2f)  or ", start_density,
                   start_density_tolerance);
          } else {
            printf(" start = %10.4g              ", start_density);
          }
          if (historical_density > this_historical_density_tolerance) {
            printf("(historical = %10.4g  > %4.2f); ", historical_density,
                   this_historical_density_tolerance);
          } else {
            printf(" historical = %10.4g           ", historical_density);
          }
          printf("end = %10.4g", end_density);
          if (end_density < 0.1 * historical_density) printf(" !! OG");
          printf("\n");
        }
        stage.num_wrong_original_sparse_decision_++;
      }
      if (use_solve_sparse_new_HFactor_logic) {
        // New logic makes wrong decision to use sparse TRAN
        if (rp) {
          printf("New     : Wrong sparse: ");
          const double start_density_tolerance =
              original_start_density_tolerance[tran_stage_type];
          const double end_density_tolerance =
              predicted_density_tolerance[tran_stage_type];
          if (start_density > start_density_tolerance) {
            printf("(start = %10.4g >  %4.2f)  or ", start_density,
                   start_density_tolerance);
          } else {
            printf(" start = %10.4g                       ", start_density);
          }
          if (predicted_end_density > end_density_tolerance) {
            printf("( predicted = %10.4g  > %4.2f); ", predicted_end_density,
                   end_density_tolerance);
          } else {
            printf("  predicted = %10.4g           ", predicted_end_density);
          }
          printf("end = %10.4g", end_density);
          if (end_density < 0.1 * predicted_end_density) printf(" !! NW");
          printf("\n");
        }
        stage.num_wrong_new_sparse_decision_++;
      }
    } else {
      // Should have done sparse TRAN
      if (!use_solve_sparse_original_HFactor_logic) {
        // Original logic makes wrong decision to use hyper TRAN
        if (rp) {
          printf(
              "Original: Wrong  hyper: (start = %10.4g <= %4.2f) and "
              "(historical = %10.4g <= %4.2f); end = %10.4g",
              start_density, original_start_density_tolerance[tran_stage_type],
              historical_density, historical_density_tolerance[tran_stage_type],
              end_density);
          if (end_density > 10.0 * historical_density) printf(" !! OG");
          printf("\n");
        }
        stage.num_wrong_original_hyper_decision_++;
      }
      if (!use_solve_sparse_new_HFactor_logic) {
        // New logic makes wrong decision to use hyper TRAN
        if (rp) {
          printf(
              "New     : Wrong  hyper: (start = %10.4g <= %4.2f) and ( "
              "predicted = %10.4g <= %4.2f); end = %10.4g",
              start_density, new_start_density_tolerance[tran_stage_type],
              predicted_end_density,
              predicted_density_tolerance[tran_stage_type], end_density);
          if (end_density > 10.0 * predicted_end_density) printf(" !! NW");
          printf("\n");
        }
        stage.num_wrong_new_hyper_decision_++;
      }
    }
  }
  updateScatterData(start_density, end_density, stage.rhs_density_);
  regressScatterData(stage.rhs_density_);
}

void HighsSimplexAnalysis::summaryReportFactor() {
  for (int tran_stage_type = 0; tran_stage_type < NUM_TRAN_STAGE_TYPE;
       tran_stage_type++) {
    TranStageAnalysis& stage = tran_stage[tran_stage_type];
    //    printScatterData(stage.name_, stage.rhs_density_);
    printScatterDataRegressionComparison(stage.name_, stage.rhs_density_);
    if (!stage.num_decision_) return;
    printf("Of %10d Sps/Hyper decisions made using regression:\n",
           stage.num_decision_);
    printf(
        "   %10d wrong sparseTRAN; %10d wrong hyperTRAN: using original "
        "logic\n",
        stage.num_wrong_original_sparse_decision_,
        stage.num_wrong_original_hyper_decision_);
    printf(
        "   %10d wrong sparseTRAN; %10d wrong hyperTRAN: using new      "
        "logic\n",
        stage.num_wrong_new_sparse_decision_,
        stage.num_wrong_new_hyper_decision_);
  }
}

void HighsSimplexAnalysis::simplexTimerStart(const int simplex_clock,
                                             const int thread_id) {
#ifdef HiGHSDEV
  thread_simplex_clocks[thread_id].timer_.start(
      thread_simplex_clocks[thread_id].clock_[simplex_clock]);
#endif
}

void HighsSimplexAnalysis::simplexTimerStop(const int simplex_clock,
                                            const int thread_id) {
#ifdef HiGHSDEV
  thread_simplex_clocks[thread_id].timer_.stop(
      thread_simplex_clocks[thread_id].clock_[simplex_clock]);
#endif
}

bool HighsSimplexAnalysis::simplexTimerRunning(const int simplex_clock,
                                               const int thread_id) {
  bool argument = false;
#ifdef HiGHSDEV
  argument =
      thread_simplex_clocks[thread_id]
          .timer_
          .clock_start[thread_simplex_clocks[thread_id].clock_[simplex_clock]] <
      0;
#endif
  return argument;
}

int HighsSimplexAnalysis::simplexTimerNumCall(const int simplex_clock,
                                              const int thread_id) {
  int argument = 0;
#ifdef HiGHSDEV
  argument = thread_simplex_clocks[thread_id].timer_.clock_num_call
                 [thread_simplex_clocks[thread_id].clock_[simplex_clock]];
#endif
  return argument;
}

double HighsSimplexAnalysis::simplexTimerRead(const int simplex_clock,
                                              const int thread_id) {
  double argument = 0;
#ifdef HiGHSDEV
  argument = thread_simplex_clocks[thread_id].timer_.read(
      thread_simplex_clocks[thread_id].clock_[simplex_clock]);
#endif
  return argument;
}

HighsTimerClock* HighsSimplexAnalysis::getThreadFactorTimerClockPointer() {
  HighsTimerClock* factor_timer_clock_pointer = NULL;
#ifdef HiGHSDEV
  int thread_id = 0;
#ifdef OPENMP
  thread_id = omp_get_thread_num();
#endif
  factor_timer_clock_pointer = &thread_factor_clocks[thread_id];
#endif
  return factor_timer_clock_pointer;
}

#ifdef HiGHSDEV
void HighsSimplexAnalysis::reportFactorTimer() {
  FactorTimer factor_timer;
  int omp_max_threads = 1;
#ifdef OPENMP
  omp_max_threads = omp_get_max_threads();
#endif
  for (int i = 0; i < omp_max_threads; i++) {
    //  for (HighsTimerClock clock : thread_factor_clocks) {
    printf("reportFactorTimer: HFactor clocks for OMP thread %d / %d\n", i,
           omp_max_threads - 1);
    factor_timer.reportFactorClock(thread_factor_clocks[i]);
  }
  if (omp_max_threads > 1) {
    HighsTimer& timer = thread_factor_clocks[0].timer_;
    HighsTimerClock all_factor_clocks(timer);
    vector<int>& clock = all_factor_clocks.clock_;
    factor_timer.initialiseFactorClocks(all_factor_clocks);
    for (int i = 0; i < omp_max_threads; i++) {
      vector<int>& thread_clock = thread_factor_clocks[i].clock_;
      for (int clock_id = 0; clock_id < FactorNumClock; clock_id++) {
        int all_factor_iClock = clock[clock_id];
        int thread_factor_iClock = thread_clock[clock_id];
        timer.clock_num_call[all_factor_iClock] +=
            timer.clock_num_call[thread_factor_iClock];
        timer.clock_time[all_factor_iClock] +=
            timer.clock_time[thread_factor_iClock];
      }
    }
    printf("reportFactorTimer: HFactor clocks for all %d threads\n",
           omp_max_threads);
    factor_timer.reportFactorClock(all_factor_clocks);
  }
}

void HighsSimplexAnalysis::iterationRecord() {
  int AnIterCuIt = simplex_iteration_count;
  if (invert_hint > 0) AnIterNumInvert[invert_hint]++;
  if (AnIterCuIt > AnIterPrevIt)
    AnIterNumEdWtIt[(int)edge_weight_mode] += (AnIterCuIt - AnIterPrevIt);

  AnIterTraceRec& lcAnIter = AnIterTrace[AnIterTraceNumRec];
  //  if (simplex_iteration_count ==
  //  AnIterTraceIterRec[AnIterTraceNumRec]+AnIterTraceIterDl) {
  if (simplex_iteration_count == lcAnIter.AnIterTraceIter + AnIterTraceIterDl) {
    if (AnIterTraceNumRec == AN_ITER_TRACE_MX_NUM_REC) {
      for (int rec = 1; rec <= AN_ITER_TRACE_MX_NUM_REC / 2; rec++)
        AnIterTrace[rec] = AnIterTrace[2 * rec];
      AnIterTraceNumRec = AnIterTraceNumRec / 2;
      AnIterTraceIterDl = AnIterTraceIterDl * 2;
    } else {
      AnIterTraceNumRec++;
      AnIterTraceRec& lcAnIter = AnIterTrace[AnIterTraceNumRec];
      lcAnIter.AnIterTraceIter = simplex_iteration_count;
      lcAnIter.AnIterTraceTime = timer_->getWallTime();
      if (average_fraction_of_possible_minor_iterations_performed > 0) {
        lcAnIter.AnIterTraceMulti =
            average_fraction_of_possible_minor_iterations_performed;
      } else {
        lcAnIter.AnIterTraceMulti = 0;
      }
      lcAnIter.AnIterTraceDensity[ANALYSIS_OPERATION_TYPE_FTRAN] =
          col_aq_density;
      lcAnIter.AnIterTraceDensity[ANALYSIS_OPERATION_TYPE_BTRAN_EP] =
          row_ep_density;
      lcAnIter.AnIterTraceDensity[ANALYSIS_OPERATION_TYPE_PRICE_AP] =
          row_ap_density;
      lcAnIter.AnIterTraceDensity[ANALYSIS_OPERATION_TYPE_FTRAN_BFRT] =
          col_aq_density;
      if (edge_weight_mode == DualEdgeWeightMode::STEEPEST_EDGE) {
        lcAnIter.AnIterTraceDensity[ANALYSIS_OPERATION_TYPE_FTRAN_DSE] =
            row_DSE_density;
        lcAnIter.AnIterTraceCostlyDse = AnIterCostlyDseMeasure;
      } else {
        lcAnIter.AnIterTraceDensity[ANALYSIS_OPERATION_TYPE_FTRAN_DSE] = 0;
        lcAnIter.AnIterTraceCostlyDse = 0;
      }
      lcAnIter.AnIterTrace_dual_edge_weight_mode = (int)edge_weight_mode;
    }
  }
  AnIterPrevIt = AnIterCuIt;
  updateValueDistribution(primal_step, cleanup_primal_step_distribution);
  updateValueDistribution(dual_step, cleanup_dual_step_distribution);
  updateValueDistribution(primal_step, primal_step_distribution);
  updateValueDistribution(dual_step, dual_step_distribution);
  updateValueDistribution(pivot_value_from_column, pivot_distribution);
  // Only update the distribution of legal values for
  // numerical_trouble. Illegal values are set in PAMI since it's not
  // known in minor iterations
  if (numerical_trouble >= 0)
    updateValueDistribution(numerical_trouble, numerical_trouble_distribution);
}

void HighsSimplexAnalysis::iterationRecordMajor() {
  sum_multi_chosen += multi_chosen;
  sum_multi_finished += multi_finished;
  assert(multi_chosen > 0);
  const double fraction_of_possible_minor_iterations_performed =
      1.0 * multi_finished / multi_chosen;
  if (average_fraction_of_possible_minor_iterations_performed < 0) {
    average_fraction_of_possible_minor_iterations_performed =
        fraction_of_possible_minor_iterations_performed;
  } else {
    average_fraction_of_possible_minor_iterations_performed =
        running_average_multiplier *
            fraction_of_possible_minor_iterations_performed +
        (1 - running_average_multiplier) *
            average_fraction_of_possible_minor_iterations_performed;
  }
  if (average_num_threads < 0) {
    average_num_threads = num_threads;
  } else {
    average_num_threads =
        running_average_multiplier * num_threads +
        (1 - running_average_multiplier) * average_num_threads;
  }
}

void HighsSimplexAnalysis::operationRecordBefore(
    const int operation_type, const HVector& vector,
    const double historical_density) {
  operationRecordBefore(operation_type, vector.count, historical_density);
}

void HighsSimplexAnalysis::operationRecordBefore(
    const int operation_type, const int current_count,
    const double historical_density) {
  double current_density = 1.0 * current_count / numRow;
  AnIterOpRec& AnIter = AnIterOp[operation_type];
  AnIter.AnIterOpNumCa++;
  if (current_density <= AnIter.AnIterOpHyperCANCEL &&
      historical_density <= AnIter.AnIterOpHyperTRAN)
    AnIter.AnIterOpNumHyperOp++;
}

void HighsSimplexAnalysis::operationRecordAfter(const int operation_type,
                                                const HVector& vector) {
  operationRecordAfter(operation_type, vector.count);
}

void HighsSimplexAnalysis::operationRecordAfter(const int operation_type,
                                                const int result_count) {
  AnIterOpRec& AnIter = AnIterOp[operation_type];
  const double result_density = 1.0 * result_count / AnIter.AnIterOpRsDim;
  if (result_density <= hyperRESULT) AnIter.AnIterOpNumHyperRs++;
  if (result_density > 0) {
    AnIter.AnIterOpSumLog10RsDensity += log(result_density) / log(10.0);
  } else {
    /*
    // TODO Investigate these zero norms
    double vectorNorm = 0;

    for (int index = 0; index < AnIter.AnIterOpRsDim; index++) {
      double vectorValue = vector.array[index];
      vectorNorm += vectorValue * vectorValue;
    }
    vectorNorm = sqrt(vectorNorm);
    printf("Strange: operation %s has result density = %g: ||vector|| = %g\n",
    AnIter.AnIterOpName.c_str(), result_density, vectorNorm);
    */
  }
  updateValueDistribution(result_density, AnIter.AnIterOp_density);
}

void HighsSimplexAnalysis::summaryReport() {
  int AnIterNumIter = simplex_iteration_count - AnIterIt0;
  if (AnIterNumIter <= 0) return;
  printf("\nAnalysis of %d iterations (%d to %d)\n", AnIterNumIter,
         AnIterIt0 + 1, simplex_iteration_count);
  if (AnIterNumIter <= 0) return;
  int lc_EdWtNumIter;
  lc_EdWtNumIter = AnIterNumEdWtIt[(int)DualEdgeWeightMode::STEEPEST_EDGE];
  if (lc_EdWtNumIter > 0)
    printf("DSE for %12d (%3d%%) iterations\n", lc_EdWtNumIter,
           (100 * lc_EdWtNumIter) / AnIterNumIter);
  lc_EdWtNumIter = AnIterNumEdWtIt[(int)DualEdgeWeightMode::DEVEX];
  if (lc_EdWtNumIter > 0)
    printf("Dvx for %12d (%3d%%) iterations\n", lc_EdWtNumIter,
           (100 * lc_EdWtNumIter) / AnIterNumIter);
  lc_EdWtNumIter = AnIterNumEdWtIt[(int)DualEdgeWeightMode::DANTZIG];
  if (lc_EdWtNumIter > 0)
    printf("Dan for %12d (%3d%%) iterations\n", lc_EdWtNumIter,
           (100 * lc_EdWtNumIter) / AnIterNumIter);
  for (int k = 0; k < NUM_ANALYSIS_OPERATION_TYPE; k++) {
    AnIterOpRec& AnIter = AnIterOp[k];
    int lcNumCa = AnIter.AnIterOpNumCa;
    printf("\n%-10s performed %d times\n", AnIter.AnIterOpName.c_str(),
           AnIter.AnIterOpNumCa);
    if (lcNumCa > 0) {
      int lcHyperOp = AnIter.AnIterOpNumHyperOp;
      int lcHyperRs = AnIter.AnIterOpNumHyperRs;
      int pctHyperOp = (100 * lcHyperOp) / lcNumCa;
      int pctHyperRs = (100 * lcHyperRs) / lcNumCa;
      double lcRsDensity =
          pow(10.0, AnIter.AnIterOpSumLog10RsDensity / lcNumCa);
      int lcAnIterOpRsDim = AnIter.AnIterOpRsDim;
      int lcNumNNz = lcRsDensity * lcAnIterOpRsDim;
      printf("%12d hyper-sparse operations (%3d%%)\n", lcHyperOp, pctHyperOp);
      printf("%12d hyper-sparse results    (%3d%%)\n", lcHyperRs, pctHyperRs);
      printf("%12g density of result (%d / %d nonzeros)\n", lcRsDensity,
             lcNumNNz, lcAnIterOpRsDim);
      printValueDistribution(AnIter.AnIterOp_density, AnIter.AnIterOpRsDim);
    }
  }
  int NumInvert = 0;

  int last_invert_hint = INVERT_HINT_Count - 1;
  for (int k = 1; k <= last_invert_hint; k++) NumInvert += AnIterNumInvert[k];
  if (NumInvert > 0) {
    int lcNumInvert = 0;
    printf("\nInvert    performed %d times: average frequency = %d\n",
           NumInvert, AnIterNumIter / NumInvert);
    lcNumInvert = AnIterNumInvert[INVERT_HINT_UPDATE_LIMIT_REACHED];
    if (lcNumInvert > 0)
      printf("%12d (%3d%%) Invert operations due to update limit reached\n",
             lcNumInvert, (100 * lcNumInvert) / NumInvert);
    lcNumInvert = AnIterNumInvert[INVERT_HINT_SYNTHETIC_CLOCK_SAYS_INVERT];
    if (lcNumInvert > 0)
      printf("%12d (%3d%%) Invert operations due to pseudo-clock\n",
             lcNumInvert, (100 * lcNumInvert) / NumInvert);
    lcNumInvert = AnIterNumInvert[INVERT_HINT_POSSIBLY_OPTIMAL];
    if (lcNumInvert > 0)
      printf("%12d (%3d%%) Invert operations due to possibly optimal\n",
             lcNumInvert, (100 * lcNumInvert) / NumInvert);
    lcNumInvert = AnIterNumInvert[INVERT_HINT_POSSIBLY_PRIMAL_UNBOUNDED];
    if (lcNumInvert > 0)
      printf(
          "%12d (%3d%%) Invert operations due to possibly primal unbounded\n",
          lcNumInvert, (100 * lcNumInvert) / NumInvert);
    lcNumInvert = AnIterNumInvert[INVERT_HINT_POSSIBLY_DUAL_UNBOUNDED];
    if (lcNumInvert > 0)
      printf("%12d (%3d%%) Invert operations due to possibly dual unbounded\n",
             lcNumInvert, (100 * lcNumInvert) / NumInvert);
    lcNumInvert = AnIterNumInvert[INVERT_HINT_POSSIBLY_SINGULAR_BASIS];
    if (lcNumInvert > 0)
      printf("%12d (%3d%%) Invert operations due to possibly singular basis\n",
             lcNumInvert, (100 * lcNumInvert) / NumInvert);
    lcNumInvert =
        AnIterNumInvert[INVERT_HINT_PRIMAL_INFEASIBLE_IN_PRIMAL_SIMPLEX];
    if (lcNumInvert > 0)
      printf(
          "%12d (%3d%%) Invert operations due to primal infeasible in primal "
          "simplex\n",
          lcNumInvert, (100 * lcNumInvert) / NumInvert);
  }
  int suPrice = num_col_price + num_row_price + num_row_price_with_switch;
  if (suPrice > 0) {
    printf("\n%12d Price operations:\n", suPrice);
    printf("%12d Col Price      (%3d%%)\n", num_col_price,
           (100 * num_col_price) / suPrice);
    printf("%12d Row Price      (%3d%%)\n", num_row_price,
           (100 * num_row_price) / suPrice);
    printf("%12d Row PriceWSw   (%3d%%)\n", num_row_price_with_switch,
           (100 * num_row_price_with_switch / suPrice));
  }
  printf("\n%12d (%3d%%) costly DSE        iterations\n", AnIterNumCostlyDseIt,
         (100 * AnIterNumCostlyDseIt) / AnIterNumIter);

  // Look for any Devex data to summarise
  if (num_devex_framework) {
    printf("\nDevex summary\n");
    printf("%12d Devex frameworks\n", num_devex_framework);
    printf(
        "%12d average number of iterations\n",
        AnIterNumEdWtIt[(int)DualEdgeWeightMode::DEVEX] / num_devex_framework);
  }
  // Look for any PAMI data to summarise
  if (sum_multi_chosen > 0) {
    const int pct_minor_iterations_performed =
        (100 * sum_multi_finished) / sum_multi_chosen;
    printf("\nPAMI summary: for average of %0.1g threads \n",
           average_num_threads);
    printf("%12d Major iterations\n", multi_iteration_count);
    printf("%12d Minor iterations\n", sum_multi_finished);
    printf(
        "%12d Total rows chosen: performed %3d%% of possible minor "
        "iterations\n\n",
        sum_multi_chosen, pct_minor_iterations_performed);
  }

  printf("\nCost perturbation summary\n");
  printValueDistribution(cost_perturbation1_distribution);
  printValueDistribution(cost_perturbation2_distribution);

  printValueDistribution(before_ftran_upper_sparse_density, numRow);
  printValueDistribution(ftran_upper_sparse_density, numRow);
  printValueDistribution(before_ftran_upper_hyper_density, numRow);
  printValueDistribution(ftran_upper_hyper_density, numRow);
  printValueDistribution(primal_step_distribution);
  printValueDistribution(dual_step_distribution);
  printValueDistribution(pivot_distribution);
  printValueDistribution(numerical_trouble_distribution);
  printValueDistribution(cleanup_dual_change_distribution);
  printValueDistribution(cleanup_primal_step_distribution);
  printValueDistribution(cleanup_dual_step_distribution);
  printValueDistribution(cleanup_primal_change_distribution);

  if (AnIterTraceIterDl >= 100) {
    // Possibly (usually) add a temporary record for the final
    // iterations: may end up with one more than
    // AN_ITER_TRACE_MX_NUM_REC records, so ensure that there is
    // enough space in the arrays
    //
    const bool add_extra_record =
        simplex_iteration_count >
        AnIterTrace[AnIterTraceNumRec].AnIterTraceIter;
    if (add_extra_record) {
      AnIterTraceNumRec++;
      AnIterTraceRec& lcAnIter = AnIterTrace[AnIterTraceNumRec];
      lcAnIter.AnIterTraceIter = simplex_iteration_count;
      lcAnIter.AnIterTraceTime = timer_->getWallTime();
      if (average_fraction_of_possible_minor_iterations_performed > 0) {
        lcAnIter.AnIterTraceMulti =
            average_fraction_of_possible_minor_iterations_performed;
      } else {
        lcAnIter.AnIterTraceMulti = 0;
      }
      lcAnIter.AnIterTraceDensity[ANALYSIS_OPERATION_TYPE_FTRAN] =
          col_aq_density;
      lcAnIter.AnIterTraceDensity[ANALYSIS_OPERATION_TYPE_BTRAN_EP] =
          row_ep_density;
      lcAnIter.AnIterTraceDensity[ANALYSIS_OPERATION_TYPE_PRICE_AP] =
          row_ap_density;
      lcAnIter.AnIterTraceDensity[ANALYSIS_OPERATION_TYPE_FTRAN_BFRT] =
          col_aq_density;
      if (edge_weight_mode == DualEdgeWeightMode::STEEPEST_EDGE) {
        lcAnIter.AnIterTraceDensity[ANALYSIS_OPERATION_TYPE_FTRAN_DSE] =
            row_DSE_density;
        lcAnIter.AnIterTraceCostlyDse = AnIterCostlyDseMeasure;
      } else {
        lcAnIter.AnIterTraceDensity[ANALYSIS_OPERATION_TYPE_FTRAN_DSE] = 0;
        lcAnIter.AnIterTraceCostlyDse = 0;
      }
      lcAnIter.AnIterTrace_dual_edge_weight_mode = (int)edge_weight_mode;
    }
    // Determine whether the Multi and steepest edge columns should be reported
    double su_multi_values = 0;
    double su_dse_values = 0;
    for (int rec = 1; rec <= AnIterTraceNumRec; rec++) {
      AnIterTraceRec& lcAnIter = AnIterTrace[rec];
      su_multi_values += fabs(lcAnIter.AnIterTraceMulti);
      su_dse_values +=
          fabs(lcAnIter.AnIterTraceDensity[ANALYSIS_OPERATION_TYPE_FTRAN_DSE]);
    }
    const bool report_multi = su_multi_values > 0;
    const bool rp_dual_steepest_edge = su_dse_values > 0;
    printf("\n Iteration speed analysis\n");
    AnIterTraceRec& lcAnIter = AnIterTrace[0];
    int fmIter = lcAnIter.AnIterTraceIter;
    double fmTime = lcAnIter.AnIterTraceTime;
    printf("        Iter (      FmIter:      ToIter)      Time      Iter/sec ");
    if (report_multi) printf("| PAMI ");
    printf("| C_Aq R_Ep R_Ap ");
    if (rp_dual_steepest_edge) printf(" DSE ");
    printf("| EdWt ");
    if (rp_dual_steepest_edge) {
      printf("| CostlyDse\n");
    } else {
      printf("\n");
    }

    for (int rec = 1; rec <= AnIterTraceNumRec; rec++) {
      AnIterTraceRec& lcAnIter = AnIterTrace[rec];
      int toIter = lcAnIter.AnIterTraceIter;
      double toTime = lcAnIter.AnIterTraceTime;
      int dlIter = toIter - fmIter;
      if (rec < AnIterTraceNumRec && dlIter != AnIterTraceIterDl)
        printf("STRANGE: %d = dlIter != AnIterTraceIterDl = %d\n", dlIter,
               AnIterTraceIterDl);
      double dlTime = toTime - fmTime;
      int iterSpeed = 0;
      if (dlTime > 0) iterSpeed = dlIter / dlTime;
      int lc_dual_edge_weight_mode = lcAnIter.AnIterTrace_dual_edge_weight_mode;
      std::string str_dual_edge_weight_mode;
      if (lc_dual_edge_weight_mode == (int)DualEdgeWeightMode::STEEPEST_EDGE)
        str_dual_edge_weight_mode = "DSE";
      else if (lc_dual_edge_weight_mode == (int)DualEdgeWeightMode::DEVEX)
        str_dual_edge_weight_mode = "Dvx";
      else if (lc_dual_edge_weight_mode == (int)DualEdgeWeightMode::DANTZIG)
        str_dual_edge_weight_mode = "Dan";
      else
        str_dual_edge_weight_mode = "XXX";
      printf("%12d (%12d:%12d) %9.4f  %12d ", dlIter, fmIter, toIter, dlTime,
             iterSpeed);
      if (report_multi) {
        const int pct = (100 * lcAnIter.AnIterTraceMulti);
        printf("|  %3d ", pct);
      }
      printf("|");
      reportOneDensity(
          lcAnIter.AnIterTraceDensity[ANALYSIS_OPERATION_TYPE_FTRAN]);
      reportOneDensity(
          lcAnIter.AnIterTraceDensity[ANALYSIS_OPERATION_TYPE_BTRAN_EP]);
      reportOneDensity(
          lcAnIter.AnIterTraceDensity[ANALYSIS_OPERATION_TYPE_PRICE_AP]);
      double use_row_DSE_density;
      if (rp_dual_steepest_edge) {
        if (lc_dual_edge_weight_mode ==
            (int)DualEdgeWeightMode::STEEPEST_EDGE) {
          use_row_DSE_density =
              lcAnIter.AnIterTraceDensity[ANALYSIS_OPERATION_TYPE_FTRAN_DSE];
        } else {
          use_row_DSE_density = 0;
        }
        reportOneDensity(use_row_DSE_density);
      }
      printf(" |  %3s ", str_dual_edge_weight_mode.c_str());
      if (rp_dual_steepest_edge) {
        double use_costly_dse;
        printf("|     ");
        if (lc_dual_edge_weight_mode ==
            (int)DualEdgeWeightMode::STEEPEST_EDGE) {
          use_costly_dse = lcAnIter.AnIterTraceCostlyDse;
        } else {
          use_costly_dse = 0;
        }
        reportOneDensity(use_costly_dse);
      }
      printf("\n");
      fmIter = toIter;
      fmTime = toTime;
    }
    printf("\n");
    // Remove any temporary record added for the final iterations
    if (add_extra_record) AnIterTraceNumRec--;
  }
}
#endif

void HighsSimplexAnalysis::iterationReport(const bool header) {
  if (!(iteration_report_message_level & message_level)) return;
  if (!header && (pivotal_row_index < 0 || entering_variable < 0)) return;
  reportAlgorithmPhaseIterationObjective(header,
                                         iteration_report_message_level);
#ifdef HiGHSDEV
  reportDensity(header, iteration_report_message_level);
  reportIterationData(header, iteration_report_message_level);
#endif
  HighsPrintMessage(output, message_level, iteration_report_message_level,
                    "\n");
  if (!header) num_iteration_report_since_last_header++;
}

void HighsSimplexAnalysis::reportAlgorithmPhaseIterationObjective(
    const bool header, const int this_message_level) {
  if (header) {
    HighsPrintMessage(output, message_level, this_message_level,
                      "       Iteration        Objective    ");
  } else {
    std::string algorithm;
    if (dualAlgorithm()) {
      algorithm = "Du";
    } else {
      algorithm = "Pr";
    }
    HighsPrintMessage(output, message_level, this_message_level,
                      "%2sPh%1d %10d %20.10e", algorithm.c_str(), solve_phase,
                      simplex_iteration_count, objective_value);
  }
}

void HighsSimplexAnalysis::reportInfeasibility(const bool header,
                                               const int this_message_level) {
  if (header) {
    HighsPrintMessage(output, message_level, this_message_level,
                      " Infeasibilities num(sum)");
  } else {
    if (solve_phase == 1) {
      HighsPrintMessage(output, message_level, this_message_level,
                        " Ph1: %d(%g)", num_primal_infeasibilities,
                        sum_primal_infeasibilities);
    } else {
      HighsPrintMessage(output, message_level, this_message_level,
                        " Pr: %d(%g)", num_primal_infeasibilities,
                        sum_primal_infeasibilities);
    }
    if (sum_dual_infeasibilities > 0) {
      HighsPrintMessage(output, message_level, this_message_level,
                        "; Du: %d(%g)", num_dual_infeasibilities,
                        sum_dual_infeasibilities);
    }
  }
}

#ifdef HiGHSDEV
void HighsSimplexAnalysis::reportThreads(const bool header,
                                         const int this_message_level) {
  if (header) {
    HighsPrintMessage(output, message_level, this_message_level, "  Threads");
  } else if (num_threads > 0) {
    HighsPrintMessage(output, message_level, this_message_level, " %2d|%2d|%2d",
                      min_threads, num_threads, max_threads);
  } else {
    HighsPrintMessage(output, message_level, this_message_level, "   |  |  ");
  }
}

void HighsSimplexAnalysis::reportMulti(const bool header,
                                       const int this_message_level) {
  if (header) {
    HighsPrintMessage(output, message_level, this_message_level, "  Multi");
  } else if (average_fraction_of_possible_minor_iterations_performed >= 0) {
    HighsPrintMessage(
        output, message_level, this_message_level, "   %3d%%",
        (int)(100 * average_fraction_of_possible_minor_iterations_performed));
  } else {
    HighsPrintMessage(output, message_level, this_message_level, "       ");
  }
}

void HighsSimplexAnalysis::reportOneDensity(const int this_message_level,
                                            const double density) {
  const int log_10_density = intLog10(density);
  if (log_10_density > -99) {
    HighsPrintMessage(output, message_level, this_message_level, " %4d",
                      log_10_density);
  } else {
    HighsPrintMessage(output, message_level, this_message_level, "     ");
  }
}

void HighsSimplexAnalysis::reportOneDensity(const double density) {
  const int log_10_density = intLog10(density);
  if (log_10_density > -99) {
    printf(" %4d", log_10_density);
  } else {
    printf("     ");
  }
}

void HighsSimplexAnalysis::reportDensity(const bool header,
                                         const int this_message_level) {
  const bool rp_dual_steepest_edge =
      edge_weight_mode == DualEdgeWeightMode::STEEPEST_EDGE;
  if (header) {
    HighsPrintMessage(output, message_level, this_message_level,
                      " C_Aq R_Ep R_Ap");
    if (rp_dual_steepest_edge) {
      HighsPrintMessage(output, message_level, this_message_level, "  DSE");
    } else {
      HighsPrintMessage(output, message_level, this_message_level, "     ");
    }
  } else {
    reportOneDensity(this_message_level, col_aq_density);
    reportOneDensity(this_message_level, row_ep_density);
    reportOneDensity(this_message_level, row_ap_density);
    double use_row_DSE_density;
    if (rp_dual_steepest_edge) {
      use_row_DSE_density = row_DSE_density;
    } else {
      use_row_DSE_density = 0;
    }
    reportOneDensity(this_message_level, use_row_DSE_density);
  }
}

void HighsSimplexAnalysis::reportInvert(const bool header,
                                        const int this_message_level) {
  if (header) {
    HighsPrintMessage(output, message_level, this_message_level, " Inv");
  } else {
    HighsPrintMessage(output, message_level, this_message_level, "  %2d",
                      invert_hint);
  }
}

#ifdef HiGHSDEV
void HighsSimplexAnalysis::reportCondition(const bool header,
                                           const int this_message_level) {
  if (header) {
    HighsPrintMessage(output, message_level, this_message_level, "       k(B)");
  } else {
    HighsPrintMessage(output, message_level, this_message_level, " %10.4g",
                      basis_condition);
  }
}
#endif

void HighsSimplexAnalysis::reportIterationData(const bool header,
                                               const int this_message_level) {
  if (header) {
    HighsPrintMessage(output, message_level, this_message_level,
                      "       NumCk     LvR     LvC     EnC        DlPr    "
                      "    ThDu        ThPr          Aa");
  } else {
    HighsPrintMessage(output, message_level, this_message_level,
                      " %11.4g %7d %7d %7d %11.4g %11.4g %11.4g %11.4g",
                      numerical_trouble, pivotal_row_index, leaving_variable,
                      entering_variable, primal_delta, dual_step, primal_step,
                      pivot_value_from_column);
  }
}

int HighsSimplexAnalysis::intLog10(const double v) {
  int intLog10V = -99;
  if (v > 0) intLog10V = log(v) / log(10.0);
  return intLog10V;
}

#endif

bool HighsSimplexAnalysis::dualAlgorithm() {
  return (simplex_strategy == SIMPLEX_STRATEGY_DUAL ||
          simplex_strategy == SIMPLEX_STRATEGY_DUAL_TASKS ||
          simplex_strategy == SIMPLEX_STRATEGY_DUAL_MULTI);
}<|MERGE_RESOLUTION|>--- conflicted
+++ resolved
@@ -34,10 +34,6 @@
   //
   AnIterIt0 = simplex_iteration_count_;
   AnIterCostlyDseFq = 0;
-<<<<<<< HEAD
-  AnIterPrevRpNumCostlyDseIt = 0;
-=======
->>>>>>> 40c82204
   AnIterNumCostlyDseIt = 0;
   // Copy messaging parameter from options
   messaging(options.logfile, options.output, options.message_level);
