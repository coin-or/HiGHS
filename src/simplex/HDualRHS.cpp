--- conflicted
+++ resolved
@@ -232,16 +232,8 @@
     chooseMultiGlobal(chIndex, chCount, chLimit);
 }
 
-<<<<<<< HEAD
 void HDualRHS::chooseMultiHyperGraphPart(int* chIndex, int* chCount, int chLimit) {
   analysis->simplexTimerStart(ChuzrDualClock);
-=======
-void HDualRHS::chooseMultiHyperGraphPart(int* chIndex, int* chCount,
-                                         int chLimit) {
-  HighsTimer& timer = workHMO.timer_;
-  HighsSimplexInfo& simplex_info = workHMO.simplex_info_;
-  timer.start(simplex_info.clock_[ChuzrDualClock]);
->>>>>>> a8412703
 
   // Force to use partition method, unless doesn't exist
   if (partNum != chLimit) {
@@ -370,18 +362,9 @@
 }
 
 // Update the DSE weights
-<<<<<<< HEAD
 void HDualRHS::updateWeightDualSteepestEdge(HVector* column, const double new_pivotal_edge_weight,
 					    double Kai, double* dseArray) {
   analysis->simplexTimerStart(DseUpdateWeightClock);
-=======
-void HDualRHS::updateWeightDualSteepestEdge(
-    HVector* column, const double new_pivotal_edge_weight, double Kai,
-    double* dseArray) {
-  HighsTimer& timer = workHMO.timer_;
-  HighsSimplexInfo& simplex_info = workHMO.simplex_info_;
-  timer.start(simplex_info.clock_[DseUpdateWeightClock]);
->>>>>>> a8412703
 
   const int numRow = workHMO.simplex_lp_.numRow_;
   const int columnCount = column->count;
@@ -410,16 +393,8 @@
   analysis->simplexTimerStop(DseUpdateWeightClock);
 }
 // Update the Devex weights
-<<<<<<< HEAD
 void HDualRHS::updateWeightDevex(HVector* column, const double new_pivotal_edge_weight) {
   analysis->simplexTimerStart(DevexUpdateWeightClock);
-=======
-void HDualRHS::updateWeightDevex(HVector* column,
-                                 const double new_pivotal_edge_weight) {
-  HighsTimer& timer = workHMO.timer_;
-  HighsSimplexInfo& simplex_info = workHMO.simplex_info_;
-  timer.start(simplex_info.clock_[DevexUpdateWeightClock]);
->>>>>>> a8412703
 
   const int numRow = workHMO.simplex_lp_.numRow_;
   const int columnCount = column->count;
