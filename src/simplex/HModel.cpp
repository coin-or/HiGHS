--- conflicted
+++ resolved
@@ -1703,57 +1703,7 @@
   mlFg_Update(mlFg_action_ShuffleLP);
 }
 
-<<<<<<< HEAD
-void HModel::copy_basisFromPostsolve(Presolve &ptr_model) {
-  basis_->basicIndex_ = ptr_model.basicIndex;
-  basis_->nonbasicFlag_ = ptr_model.nonbasicFlag;
-  basis_->nonbasicMove_ = ptr_model.nonbasicMove;
-}
-
-void HModel::copy_basisFromPostsolve(Presolve *ptr_model) {
-  basis_->basicIndex_ = ptr_model->basicIndex;
-  basis_->nonbasicFlag_ = ptr_model->nonbasicFlag;
-  basis_->nonbasicMove_ = ptr_model->nonbasicMove;
-}
-
-void HModel::copy_fromHPresolveToHModel(Presolve &ptr_model) {
-  /*
-  lp.numCol_ = ptr_model.numCol;
-  lp.numRow_ = ptr_model.numRow;
-  lp.Astart_ = ptr_model.Astart;
-  lp.Aindex_ = ptr_model.Aindex;
-  lp.Avalue_ = ptr_model.Avalue;
-  lp.colCost_ = ptr_model.colCost;
-  lp.colLower_ = ptr_model.colLower;
-  lp.colUpper_ = ptr_model.colUpper;
-  lp.rowLower_ = ptr_model.rowLower;
-  lp.rowUpper_ = ptr_model.rowUpper;
-
-  lp.sense_ = 1;
-  */
-
-}
-
-void HModel::copy_fromHPresolveToHModel(Presolve *ptr_model) {
-  /*
-  lp.numCol_ = ptr_model->numCol;
-  lp.numRow_ = ptr_model->numRow;
-  lp.Astart_ = ptr_model->Astart;
-  lp.Aindex_ = ptr_model->Aindex;
-  lp.Avalue_ = ptr_model->Avalue;
-  lp.colCost_ = ptr_model->colCost;
-  lp.colLower_ = ptr_model->colLower;
-  lp.colUpper_ = ptr_model->colUpper;
-  lp.rowLower_ = ptr_model->rowLower;
-  lp.rowUpper_ = ptr_model->rowUpper;
-
-  lp.sense_ = 1;
-  */
-}
-
-=======
 /*
->>>>>>> 72dd7b89
 void HModel::copy_fromHPresolveToHModelImplied(const Presolve &ptr_model) {
   impliedBoundsPresolve = true;
   primalColLowerImplied = ptr_model.implColLower;
