--- conflicted
+++ resolved
@@ -797,19 +797,12 @@
   const bool solve_phase_ok = solve_phase == kSolvePhase1 ||
                               solve_phase == kSolvePhase2 ||
                               solve_phase == kSolvePhaseExit;
-<<<<<<< HEAD
-  // if (!solve_phase_ok)
-  //   printf("HEkkDual::solvePhase1 solve_phase == %d (solve call %d; iter %d)\n",
-  //          (int)solve_phase, (int)ekk_instance_.debug_solve_call_num_,
-  //          (int)ekk_instance_.iteration_count_);
-=======
   if (!solve_phase_ok)
     highsLogDev(
         ekk_instance_.options_->log_options, HighsLogType::kInfo,
         "HEkkDual::solvePhase1 solve_phase == %d (solve call %d; iter %d)\n",
         (int)solve_phase, (int)ekk_instance_.debug_solve_call_num_,
         (int)ekk_instance_.iteration_count_);
->>>>>>> ae94a9a0
   assert(solve_phase == kSolvePhase1 || solve_phase == kSolvePhase2 ||
          solve_phase == kSolvePhaseExit);
   if (solve_phase == kSolvePhase2 || solve_phase == kSolvePhaseExit) {
