/* * * * * * * * * * * * * * * * * * * * * * * * * * * * * * * * * * * * */
/*                                                                       */
/*    This file is part of the HiGHS linear optimization suite           */
/*                                                                       */
/*    Written and engineered 2008-2021 at the University of Edinburgh    */
/*                                                                       */
/*    Available as open-source under the MIT License                     */
/*                                                                       */
/*    Authors: Julian Hall, Ivet Galabova, Qi Huangfu, Leona Gottwald    */
/*    and Michael Feldmeier                                              */
/*                                                                       */
/* * * * * * * * * * * * * * * * * * * * * * * * * * * * * * * * * * * * */
#ifndef SIMPLEX_HAPP_H_
#define SIMPLEX_HAPP_H_

// todo: clear includes.
#include <cstring>
#include <fstream>
#include <iomanip>
#include <iostream>
#include <map>
#include <set>
#include <vector>

#include "HConfig.h"
#include "lp_data/HighsLp.h"
#include "lp_data/HighsLpUtils.h"
#include "lp_data/HighsModelObject.h"
#include "lp_data/HighsSolution.h"
#include "lp_data/HighsSolve.h"
#include "lp_data/HighsStatus.h"
<<<<<<< HEAD
//#include "simplex/HDual.h"
#include "simplex/HEkk.h"
//#include "simplex/HPrimal.h"
=======
#include "simplex/HEkk.h"
#include "simplex/HEkkPrimal.h"
>>>>>>> ed66d31c
#include "simplex/HSimplex.h"
#include "simplex/HSimplexReport.h"
#include "simplex/SimplexConst.h"
#include "simplex/SimplexTimer.h"
#include "util/HighsUtils.h"

#ifdef OPENMP
#include "omp.h"
#endif

// Single method to solve an LP with the simplex method. Solves the
// scaled LP then analyses the unscaled solution. If it doesn't satisfy
// the required tolerances, tolerances for the scaled LP are
// identified which, if used, might yield an unscaled solution that
// satisfies the required tolerances.
//
// It sets the HiGHS basis within highs_model_object and, if optimal,
// the HiGHS solution, too
HighsStatus solveLpSimplex(HighsModelObject& highs_model_object) {
<<<<<<< HEAD
  HighsStatus return_status = HighsStatus::OK;
  //  HighsStatus call_status;
  HEkk& ekk_instance = highs_model_object.ekk_instance_;
  HighsOptions& options = highs_model_object.options_;
  HighsSimplexLpStatus& simplex_lp_status = ekk_instance.simplex_lp_status_;
=======
  HighsStatus return_status = HighsStatus::kOk;
  //  HighsStatus call_status;
  HEkk& ekk_instance = highs_model_object.ekk_instance_;
  HighsOptions& options = highs_model_object.options_;
  HighsSimplexStatus& status = ekk_instance.status_;
>>>>>>> ed66d31c

  // Reset the model status and solution parameters for the unscaled
  // LP in case of premature return
  resetModelStatusAndSolutionParams(highs_model_object);
<<<<<<< HEAD

  // Assumes that the LP has a positive number of rows, since
  // unconstrained LPs should be solved in solveLpSimplex
  bool positive_num_row = highs_model_object.lp_.numRow_ > 0;
  assert(positive_num_row);
  if (!positive_num_row) {
    HighsLogMessage(options.logfile, HighsMessageType::ERROR,
                    "solveLpEkkSimplex called for LP with non-positive (%d) "
                    "number of constraints",
                    highs_model_object.lp_.numRow_);
    return HighsStatus::Error;
  }

  // If the simplex LP isn't initialised, scale and pass the current LP
  if (!simplex_lp_status.initialised) scaleAndPassLpToEkk(highs_model_object);

  // If there is no simplex basis, use the HiGHS basis
  if (!simplex_lp_status.has_basis && highs_model_object.basis_.valid_) {
    return_status = ekk_instance.setBasis(highs_model_object.basis_);
    if (return_status == HighsStatus::Error) return HighsStatus::Error;
  }

  // Solve the LP!
  return_status = ekk_instance.solve();
  if (return_status == HighsStatus::Error) return HighsStatus::Error;

  // Copy solution data into the HMO
  HighsSolutionParams& solution_params = highs_model_object.solution_params_;
  highs_model_object.scaled_model_status_ = ekk_instance.scaled_model_status_;
  solution_params.objective_function_value =
      ekk_instance.simplex_info_.primal_objective_value;
  highs_model_object.iteration_counts_.simplex += ekk_instance.iteration_count_;
  highs_model_object.solution_ = ekk_instance.getSolution();
  if (highs_model_object.scale_.is_scaled_)
    unscaleSolution(highs_model_object.solution_, highs_model_object.scale_);
  highs_model_object.basis_ = ekk_instance.getHighsBasis();

  // Determine whether the unscaled LP has been solved
  double new_primal_feasibility_tolerance;
  double new_dual_feasibility_tolerance;
  //  HighsSolutionParams solution_;
  getUnscaledInfeasibilitiesAndNewTolerances(
      ekk_instance.options_, ekk_instance.simplex_lp_,
      ekk_instance.scaled_model_status_, ekk_instance.simplex_basis_,
      ekk_instance.simplex_info_, highs_model_object.scale_, solution_params,
      new_primal_feasibility_tolerance, new_dual_feasibility_tolerance);

  // Handle non-optimal status
  if (ekk_instance.scaled_model_status_ != HighsModelStatus::OPTIMAL) {
    highs_model_object.unscaled_model_status_ =
        ekk_instance.scaled_model_status_;
    return_status =
        highsStatusFromHighsModelStatus(ekk_instance.scaled_model_status_);
    return return_status;
  }

  // Now interpret the status of the unscaled solution when the scaled
  // LP is solved to optimailty
  assert(ekk_instance.scaled_model_status_ == HighsModelStatus::OPTIMAL);

  int num_unscaled_primal_infeasibility =
      solution_params.num_primal_infeasibility;
  int num_unscaled_dual_infeasibility = solution_params.num_dual_infeasibility;
  // Set the model and solution status according to the unscaled solution
  // parameters
  if (num_unscaled_primal_infeasibility == 0 &&
      num_unscaled_dual_infeasibility == 0) {
    // Optimal
    highs_model_object.unscaled_model_status_ = HighsModelStatus::OPTIMAL;
    solution_params.primal_status = PrimalDualStatus::STATUS_FEASIBLE_POINT;
    solution_params.dual_status = PrimalDualStatus::STATUS_FEASIBLE_POINT;
  } else {
    // Not optimal - should try refinement
    highs_model_object.unscaled_model_status_ = HighsModelStatus::NOTSET;
    assert(num_unscaled_primal_infeasibility > 0 ||
           num_unscaled_dual_infeasibility > 0);
    HighsLogMessage(highs_model_object.options_.logfile, HighsMessageType::INFO,
                    "Have num/max/sum primal (%d/%g/%g) and dual (%d/%g/%g) "
                    "unscaled infeasibilities",
                    num_unscaled_primal_infeasibility,
                    solution_params.max_primal_infeasibility,
                    solution_params.sum_primal_infeasibility,
                    num_unscaled_dual_infeasibility,
                    solution_params.max_dual_infeasibility,
                    solution_params.sum_dual_infeasibility);
    if (ekk_instance.scaled_model_status_ == HighsModelStatus::OPTIMAL)
      HighsLogMessage(
          highs_model_object.options_.logfile, HighsMessageType::INFO,
          "Possibly re-solve with feasibility tolerances of %g "
          "primal and %g dual",
          new_primal_feasibility_tolerance, new_dual_feasibility_tolerance);
    highs_model_object.solution_ = ekk_instance.getSolution();
    if (highs_model_object.scale_.is_scaled_)
      unscaleSolution(highs_model_object.solution_, highs_model_object.scale_);
    highs_model_object.basis_ = ekk_instance.getHighsBasis();
  }
=======

  // Assumes that the LP has a positive number of rows, since
  // unconstrained LPs should be solved in solveLp
  bool positive_num_row = highs_model_object.lp_.numRow_ > 0;
  assert(positive_num_row);
  if (!positive_num_row) {
    highsLogUser(
        options.log_options, HighsLogType::kError,
        "solveLpSimplex called for LP with non-positive (%" HIGHSINT_FORMAT
        ") "
        "number of constraints\n",
        highs_model_object.lp_.numRow_);
    return HighsStatus::kError;
  }

  // If the simplex LP isn't initialised, scale and pass the current LP
  if (!status.initialised) scaleAndPassLpToEkk(highs_model_object);

  // If there is no simplex basis, use the HiGHS basis
  if (!status.has_basis && highs_model_object.basis_.valid) {
    return_status = ekk_instance.setBasis(highs_model_object.basis_);
    if (return_status == HighsStatus::kError) return HighsStatus::kError;
  }

  // Solve the LP!
  return_status = ekk_instance.solve();
  if (return_status == HighsStatus::kError) return HighsStatus::kError;

  // Copy solution data into the HMO
  HighsSolutionParams& solution_params = highs_model_object.solution_params_;
  highs_model_object.scaled_model_status_ = ekk_instance.model_status_;
  solution_params.objective_function_value =
      ekk_instance.info_.primal_objective_value;
  highs_model_object.iteration_counts_.simplex += ekk_instance.iteration_count_;
  highs_model_object.solution_ = ekk_instance.getSolution();
  if (highs_model_object.scale_.is_scaled)
    unscaleSolution(highs_model_object.solution_, highs_model_object.scale_);
  highs_model_object.basis_ = ekk_instance.getHighsBasis();

  // Determine whether the unscaled LP has been solved
  double new_primal_feasibility_tolerance;
  double new_dual_feasibility_tolerance;
  //  HighsSolutionParams solution_;
  getUnscaledInfeasibilitiesAndNewTolerances(
      ekk_instance.options_, ekk_instance.lp_, ekk_instance.model_status_,
      ekk_instance.basis_, ekk_instance.info_, highs_model_object.scale_,
      solution_params, new_primal_feasibility_tolerance,
      new_dual_feasibility_tolerance);

  HighsInt num_unscaled_primal_infeasibility =
      solution_params.num_primal_infeasibility;
  HighsInt num_unscaled_dual_infeasibility =
      solution_params.num_dual_infeasibility;

  if (num_unscaled_primal_infeasibility > 0) {
    solution_params.primal_solution_status = kSolutionStatusInfeasible;
  } else {
    solution_params.primal_solution_status = kSolutionStatusFeasible;
  }
  if (num_unscaled_dual_infeasibility > 0) {
    solution_params.dual_solution_status = kSolutionStatusInfeasible;
  } else {
    solution_params.dual_solution_status = kSolutionStatusFeasible;
  }

  // Handle non-optimal status
  if (ekk_instance.model_status_ != HighsModelStatus::kOptimal) {
    highs_model_object.unscaled_model_status_ = ekk_instance.model_status_;
    return_status = highsStatusFromHighsModelStatus(ekk_instance.model_status_);
    return return_status;
  }

  // Now interpret the status of the unscaled solution when the scaled
  // LP is solved to optimailty
  assert(ekk_instance.model_status_ == HighsModelStatus::kOptimal);

  // Set the model and solution status according to the unscaled solution
  // parameters
  if (num_unscaled_primal_infeasibility == 0 &&
      num_unscaled_dual_infeasibility == 0) {
    // Optimal
    highs_model_object.unscaled_model_status_ = HighsModelStatus::kOptimal;
  } else {
    // Not optimal - should try refinement
    assert(num_unscaled_primal_infeasibility > 0 ||
           num_unscaled_dual_infeasibility > 0);
    highs_model_object.unscaled_model_status_ = HighsModelStatus::kNotset;
    highsLogUser(highs_model_object.options_.log_options, HighsLogType::kInfo,
                 "Have num/max/sum primal (%" HIGHSINT_FORMAT
                 "/%g/%g) and dual (%" HIGHSINT_FORMAT
                 "/%g/%g) "
                 "unscaled infeasibilities\n",
                 num_unscaled_primal_infeasibility,
                 solution_params.max_primal_infeasibility,
                 solution_params.sum_primal_infeasibility,
                 num_unscaled_dual_infeasibility,
                 solution_params.max_dual_infeasibility,
                 solution_params.sum_dual_infeasibility);
    if (ekk_instance.model_status_ == HighsModelStatus::kOptimal)
      highsLogUser(highs_model_object.options_.log_options, HighsLogType::kInfo,
                   "Possibly re-solve with feasibility tolerances of %g "
                   "primal and %g dual\n",
                   new_primal_feasibility_tolerance,
                   new_dual_feasibility_tolerance);
    highs_model_object.solution_ = ekk_instance.getSolution();
    if (highs_model_object.scale_.is_scaled)
      unscaleSolution(highs_model_object.solution_, highs_model_object.scale_);
    highs_model_object.basis_ = ekk_instance.getHighsBasis();
  }
>>>>>>> ed66d31c
  return return_status;
}
#endif<|MERGE_RESOLUTION|>--- conflicted
+++ resolved
@@ -29,14 +29,8 @@
 #include "lp_data/HighsSolution.h"
 #include "lp_data/HighsSolve.h"
 #include "lp_data/HighsStatus.h"
-<<<<<<< HEAD
-//#include "simplex/HDual.h"
-#include "simplex/HEkk.h"
-//#include "simplex/HPrimal.h"
-=======
 #include "simplex/HEkk.h"
 #include "simplex/HEkkPrimal.h"
->>>>>>> ed66d31c
 #include "simplex/HSimplex.h"
 #include "simplex/HSimplexReport.h"
 #include "simplex/SimplexConst.h"
@@ -56,121 +50,15 @@
 // It sets the HiGHS basis within highs_model_object and, if optimal,
 // the HiGHS solution, too
 HighsStatus solveLpSimplex(HighsModelObject& highs_model_object) {
-<<<<<<< HEAD
-  HighsStatus return_status = HighsStatus::OK;
-  //  HighsStatus call_status;
-  HEkk& ekk_instance = highs_model_object.ekk_instance_;
-  HighsOptions& options = highs_model_object.options_;
-  HighsSimplexLpStatus& simplex_lp_status = ekk_instance.simplex_lp_status_;
-=======
   HighsStatus return_status = HighsStatus::kOk;
   //  HighsStatus call_status;
   HEkk& ekk_instance = highs_model_object.ekk_instance_;
   HighsOptions& options = highs_model_object.options_;
   HighsSimplexStatus& status = ekk_instance.status_;
->>>>>>> ed66d31c
 
   // Reset the model status and solution parameters for the unscaled
   // LP in case of premature return
   resetModelStatusAndSolutionParams(highs_model_object);
-<<<<<<< HEAD
-
-  // Assumes that the LP has a positive number of rows, since
-  // unconstrained LPs should be solved in solveLpSimplex
-  bool positive_num_row = highs_model_object.lp_.numRow_ > 0;
-  assert(positive_num_row);
-  if (!positive_num_row) {
-    HighsLogMessage(options.logfile, HighsMessageType::ERROR,
-                    "solveLpEkkSimplex called for LP with non-positive (%d) "
-                    "number of constraints",
-                    highs_model_object.lp_.numRow_);
-    return HighsStatus::Error;
-  }
-
-  // If the simplex LP isn't initialised, scale and pass the current LP
-  if (!simplex_lp_status.initialised) scaleAndPassLpToEkk(highs_model_object);
-
-  // If there is no simplex basis, use the HiGHS basis
-  if (!simplex_lp_status.has_basis && highs_model_object.basis_.valid_) {
-    return_status = ekk_instance.setBasis(highs_model_object.basis_);
-    if (return_status == HighsStatus::Error) return HighsStatus::Error;
-  }
-
-  // Solve the LP!
-  return_status = ekk_instance.solve();
-  if (return_status == HighsStatus::Error) return HighsStatus::Error;
-
-  // Copy solution data into the HMO
-  HighsSolutionParams& solution_params = highs_model_object.solution_params_;
-  highs_model_object.scaled_model_status_ = ekk_instance.scaled_model_status_;
-  solution_params.objective_function_value =
-      ekk_instance.simplex_info_.primal_objective_value;
-  highs_model_object.iteration_counts_.simplex += ekk_instance.iteration_count_;
-  highs_model_object.solution_ = ekk_instance.getSolution();
-  if (highs_model_object.scale_.is_scaled_)
-    unscaleSolution(highs_model_object.solution_, highs_model_object.scale_);
-  highs_model_object.basis_ = ekk_instance.getHighsBasis();
-
-  // Determine whether the unscaled LP has been solved
-  double new_primal_feasibility_tolerance;
-  double new_dual_feasibility_tolerance;
-  //  HighsSolutionParams solution_;
-  getUnscaledInfeasibilitiesAndNewTolerances(
-      ekk_instance.options_, ekk_instance.simplex_lp_,
-      ekk_instance.scaled_model_status_, ekk_instance.simplex_basis_,
-      ekk_instance.simplex_info_, highs_model_object.scale_, solution_params,
-      new_primal_feasibility_tolerance, new_dual_feasibility_tolerance);
-
-  // Handle non-optimal status
-  if (ekk_instance.scaled_model_status_ != HighsModelStatus::OPTIMAL) {
-    highs_model_object.unscaled_model_status_ =
-        ekk_instance.scaled_model_status_;
-    return_status =
-        highsStatusFromHighsModelStatus(ekk_instance.scaled_model_status_);
-    return return_status;
-  }
-
-  // Now interpret the status of the unscaled solution when the scaled
-  // LP is solved to optimailty
-  assert(ekk_instance.scaled_model_status_ == HighsModelStatus::OPTIMAL);
-
-  int num_unscaled_primal_infeasibility =
-      solution_params.num_primal_infeasibility;
-  int num_unscaled_dual_infeasibility = solution_params.num_dual_infeasibility;
-  // Set the model and solution status according to the unscaled solution
-  // parameters
-  if (num_unscaled_primal_infeasibility == 0 &&
-      num_unscaled_dual_infeasibility == 0) {
-    // Optimal
-    highs_model_object.unscaled_model_status_ = HighsModelStatus::OPTIMAL;
-    solution_params.primal_status = PrimalDualStatus::STATUS_FEASIBLE_POINT;
-    solution_params.dual_status = PrimalDualStatus::STATUS_FEASIBLE_POINT;
-  } else {
-    // Not optimal - should try refinement
-    highs_model_object.unscaled_model_status_ = HighsModelStatus::NOTSET;
-    assert(num_unscaled_primal_infeasibility > 0 ||
-           num_unscaled_dual_infeasibility > 0);
-    HighsLogMessage(highs_model_object.options_.logfile, HighsMessageType::INFO,
-                    "Have num/max/sum primal (%d/%g/%g) and dual (%d/%g/%g) "
-                    "unscaled infeasibilities",
-                    num_unscaled_primal_infeasibility,
-                    solution_params.max_primal_infeasibility,
-                    solution_params.sum_primal_infeasibility,
-                    num_unscaled_dual_infeasibility,
-                    solution_params.max_dual_infeasibility,
-                    solution_params.sum_dual_infeasibility);
-    if (ekk_instance.scaled_model_status_ == HighsModelStatus::OPTIMAL)
-      HighsLogMessage(
-          highs_model_object.options_.logfile, HighsMessageType::INFO,
-          "Possibly re-solve with feasibility tolerances of %g "
-          "primal and %g dual",
-          new_primal_feasibility_tolerance, new_dual_feasibility_tolerance);
-    highs_model_object.solution_ = ekk_instance.getSolution();
-    if (highs_model_object.scale_.is_scaled_)
-      unscaleSolution(highs_model_object.solution_, highs_model_object.scale_);
-    highs_model_object.basis_ = ekk_instance.getHighsBasis();
-  }
-=======
 
   // Assumes that the LP has a positive number of rows, since
   // unconstrained LPs should be solved in solveLp
@@ -280,7 +168,6 @@
       unscaleSolution(highs_model_object.solution_, highs_model_object.scale_);
     highs_model_object.basis_ = ekk_instance.getHighsBasis();
   }
->>>>>>> ed66d31c
   return return_status;
 }
 #endif