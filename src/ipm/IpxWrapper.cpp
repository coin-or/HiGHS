/* * * * * * * * * * * * * * * * * * * * * * * * * * * * * * * * * * * * */
/*                                                                       */
/*    This file is part of the HiGHS linear optimization suite           */
/*                                                                       */
/*    Written and engineered 2008-2022 at the University of Edinburgh    */
/*                                                                       */
/*    Available as open-source under the MIT License                     */
/*                                                                       */
/*    Authors: Julian Hall, Ivet Galabova, Leona Gottwald and Michael    */
/*    Feldmeier                                                          */
/*                                                                       */
/* * * * * * * * * * * * * * * * * * * * * * * * * * * * * * * * * * * * */
/**@file ipm/IpxWrapper.cpp
 * @brief
 * @author Julian Hall, Ivet Galabova, Qi Huangfu and Michael Feldmeier
 */
#include "ipm/IpxWrapper.h"

#include <cassert>

#include "lp_data/HighsOptions.h"
#include "lp_data/HighsSolution.h"

using std::min;

HighsStatus solveLpIpx(HighsLpSolverObject& solver_object) {
  return solveLpIpx(solver_object.options_, solver_object.timer_, solver_object.lp_, 
                    solver_object.basis_, solver_object.solution_, 
                    solver_object.unscaled_model_status_, solver_object.highs_info_);
}

HighsStatus solveLpIpx(const HighsOptions& options,
		       HighsTimer& timer,
                       const HighsLp& lp, 
                       HighsBasis& highs_basis,
		       HighsSolution& highs_solution,
                       HighsModelStatus& model_status,
                       HighsInfo& highs_info) {
  // Use IPX to try to solve the LP
  //
  // Can return HighsModelStatus (HighsStatus) values:
  //
  // 1. kSolveError (kError) if various unlikely solution errors occur
  //
  // 2. kTimeLimit (kWarning) if time limit is reached
  //
  // 3. kIterationLimit (kWarning) if iteration limit is reached
  //
  // 4. kUnknown (kWarning) if IPM makes no progress or if
  // IPM/crossover are imprecise
  //
  // 5. kInfeasible (kOk) if IPM identifies primal infeasibility
  //
  // 6. kUnboundedOrInfeasible (kOk) if IPM identifies dual
  // infeasibility
  //
  // kOptimal (kOk) if IPM/crossover identify optimality
  //
  // With a non-error return, if just IPM has been run then a
  // non-vertex primal solution is obtained; if crossover has been run
  // then a basis and primal+dual solution are obtained.
  //
  //
  // Indicate that there is no valid primal solution, dual solution or basis
  highs_basis.valid = false;
  highs_solution.value_valid = false;
  highs_solution.dual_valid = false;
  // Indicate that no imprecise solution has (yet) been found
  resetModelStatusAndHighsInfo(model_status, highs_info);
  // Create the LpSolver instance
  ipx::LpSolver lps;
  // Set IPX parameters
  //
  // Cannot set internal IPX parameters directly since they are
  // private, so create instance of parameters
  ipx::Parameters parameters;
  // Set IPX parameters from options
  //
  // Set display according to output
  parameters.display = 1;
  if (!options.output_flag) parameters.display = 0;
  // Modify parameters.debug according to log_dev_level
  parameters.debug = 0;
  if (options.log_dev_level == kHighsLogDevLevelDetailed) {
    // Default options.log_dev_level setting is kHighsLogDevLevelNone, yielding
    // default setting debug = 0
    parameters.debug = 0;
  } else if (options.log_dev_level == kHighsLogDevLevelInfo) {
    parameters.debug = 2;
  } else if (options.log_dev_level == kHighsLogDevLevelVerbose) {
    parameters.debug = 4;
  }
  // Just test feasibility and optimality tolerances for now
  // ToDo Set more parameters
  parameters.ipm_feasibility_tol = min(options.primal_feasibility_tolerance,
                                       options.dual_feasibility_tolerance);

  parameters.ipm_optimality_tol = options.ipm_optimality_tolerance;
  parameters.crossover_start = options.start_crossover_tolerance;
  parameters.analyse_basis_data = kHighsAnalysisLevelNlaData & options.highs_analysis_level;
  // Determine the run time allowed for IPX
  parameters.time_limit = options.time_limit - timer.readRunHighsClock();
  parameters.ipm_maxiter = options.ipm_iteration_limit - highs_info.ipm_iteration_count;
  // Determine if crossover is to be run or not
  parameters.crossover = options.run_crossover;
  if (!parameters.crossover) {
    // If crossover is not run, then set crossover_start to -1 so that
    // IPX can terminate according to its feasibility and optimality
    // tolerances
    parameters.crossover_start = -1;
  }

  // Set the internal IPX parameters
  lps.SetParameters(parameters);

  ipx::Int num_col, num_row;
  std::vector<ipx::Int> Ap, Ai;
  std::vector<double> objective, col_lb, col_ub, Av, rhs;
  std::vector<char> constraint_type;
  fillInIpxData(lp, num_col, num_row, objective, col_lb, col_ub, Ap, Ai, Av,
                rhs, constraint_type);
  highsLogUser(options.log_options, HighsLogType::kInfo,
               "IPX model has %" HIGHSINT_FORMAT " rows, %" HIGHSINT_FORMAT
               " columns and %" HIGHSINT_FORMAT " nonzeros\n",
               num_row, num_col, Ap[num_col]);

  ipx::Int load_status =
      lps.LoadModel(num_col, &objective[0], &col_lb[0], &col_ub[0], num_row,
                    &Ap[0], &Ai[0], &Av[0], &rhs[0], &constraint_type[0]);

  if (load_status) {
    model_status = HighsModelStatus::kSolveError;
    return HighsStatus::kError;
  }

  // Use IPX to solve the LP!
  ipx::Int solve_status = lps.Solve();

  const bool report_solve_data = kHighsAnalysisLevelSolverSummaryData & options.highs_analysis_level;
  // Get solver and solution information.
  // Struct ipx_info defined in ipx/include/ipx_info.h
  const ipx::Info ipx_info = lps.GetInfo();
  if (report_solve_data) reportSolveData(options.log_options, ipx_info);
  highs_info.ipm_iteration_count += (HighsInt)ipx_info.iter;
  highs_info.crossover_iteration_count += (HighsInt)ipx_info.updates_crossover;

  // If not solved...
  if (solve_status != IPX_STATUS_solved) {
    const HighsStatus solve_return_status =
        reportIpxSolveStatus(options, solve_status, ipx_info.errflag);
    // Return error if IPX solve error has occurred
    if (solve_return_status == HighsStatus::kError) {
      model_status = HighsModelStatus::kSolveError;
      return HighsStatus::kError;
    }
  }
  bool ipm_status = true;
  const HighsStatus ipm_return_status =
      reportIpxIpmCrossoverStatus(options, ipx_info.status_ipm, ipm_status);
  ipm_status = false;
  const HighsStatus crossover_return_status = reportIpxIpmCrossoverStatus(
      options, ipx_info.status_crossover, ipm_status);
  // Return error if IPX IPM or crossover error has occurred
  if (ipm_return_status == HighsStatus::kError ||
      crossover_return_status == HighsStatus::kError) {
    model_status = HighsModelStatus::kSolveError;
    return HighsStatus::kError;
  }
  // Should only reach here if Solve() returned IPX_STATUS_solved or
  // IPX_STATUS_stopped
  if (ipxStatusError(solve_status != IPX_STATUS_solved &&
		     solve_status != IPX_STATUS_stopped,
		     options, "solve_status should be solved or stopped here but value is",
		     (int)solve_status))
    return HighsStatus::kError;

  // Only error returns so far
  //

  if (solve_status == IPX_STATUS_stopped) {
    // IPX stopped, so there's certainly no basic solution. Get the
    // non-vertex solution, though. This needs the model status to
    // know whether to worry about dual infeasibilities.
    const HighsModelStatus local_model_status = HighsModelStatus::kUnknown;
    getHighsNonVertexSolution(options, lp, num_col, num_row, rhs,
                              constraint_type, lps,
			      local_model_status, highs_solution);
    //
    // Look at the reason why IPX stopped
    //
    // Return error if stopped status settings occur that JAJH doesn't
    // think should happen
    //
    //==============
    // For crossover
    //==============
    if (illegalIpxStoppedCrossoverStatus(ipx_info, options))
      return HighsStatus::kError;
    // Can stop and reach time limit
    if (ipx_info.status_crossover == IPX_STATUS_time_limit) {
      model_status = HighsModelStatus::kTimeLimit;
      return HighsStatus::kWarning;
    }
    //========
    // For IPM
    //========
    //
    // Note that IPX can stop with IPM optimal, imprecise,
    // primal_infeas or dual_infeas, due to crossover stopping with
    // time limit, and this is why crossover returns are tested first
    if (illegalIpxStoppedIpmStatus(ipx_info, options))
      return HighsStatus::kError;
    // Can stop with time limit
    // Can stop with iter limit
    // Can stop with no progress
    if (ipx_info.status_ipm == IPX_STATUS_time_limit) {
      model_status = HighsModelStatus::kTimeLimit;
      return HighsStatus::kWarning;
    } else if (ipx_info.status_ipm == IPX_STATUS_iter_limit) {
      model_status = HighsModelStatus::kIterationLimit;
      return HighsStatus::kWarning;
    } else {
      assert(ipx_info.status_ipm == IPX_STATUS_no_progress);
      reportIpmNoProgress(options, ipx_info);
      model_status = HighsModelStatus::kUnknown;
      return HighsStatus::kWarning;
    }
  }
  // Should only reach here if Solve() returned IPX_STATUS_solved
  if (ipxStatusError(solve_status != IPX_STATUS_solved, options,
                     "solve_status should be solved here but value is",
                     (int)solve_status))
    return HighsStatus::kError;
  // Return error if solved status settings occur that JAJH doesn't
  // think should happen
  if (illegalIpxSolvedStatus(ipx_info, options)) return HighsStatus::kError;
  //==============
  // For crossover
  //==============
  // Can be not run
  // Can solve and be optimal
  // Can solve and be imprecise
  //========
  // For IPM
  //========
  // Can solve and be optimal
  // Can solve and be imprecise
  // Can solve and be primal_infeas
  // Can solve and be dual_infeas
  if (ipx_info.status_ipm == IPX_STATUS_primal_infeas ||
      ipx_info.status_ipm == IPX_STATUS_dual_infeas) {
    // IPM identified primal or dual infeasibility: crossover will not
    // have run, so get the non-vertex solution and return
    if (ipx_info.status_ipm == IPX_STATUS_primal_infeas) {
      model_status = HighsModelStatus::kInfeasible;
    } else if (ipx_info.status_ipm == IPX_STATUS_dual_infeas) {
      model_status = HighsModelStatus::kUnboundedOrInfeasible;
    }
    getHighsNonVertexSolution(options, lp, num_col, num_row, rhs,
                              constraint_type, lps,
			      model_status, highs_solution);
    return HighsStatus::kOk;
  }

  // Should only reach here if IPM is optimal or imprecise
  if (ipxStatusError(ipx_info.status_ipm != IPX_STATUS_optimal &&
                         ipx_info.status_ipm != IPX_STATUS_imprecise,
                     options,
                     "ipm status should be not run, optimal or imprecise "
                     "but value is",
                     (int)ipx_info.status_ipm))
    return HighsStatus::kError;

  // Should only reach here if crossover is not run, optimal or imprecise
  if (ipxStatusError(ipx_info.status_crossover != IPX_STATUS_not_run &&
		     ipx_info.status_crossover != IPX_STATUS_optimal &&
		     ipx_info.status_crossover != IPX_STATUS_imprecise,
                     options,
                     "crossover status should be not run, optimal or imprecise "
                     "but value is",
                     (int)ipx_info.status_crossover))
    return HighsStatus::kError;

  // Basic solution depends on crossover being run
  const bool have_basic_solution =
      ipx_info.status_crossover != IPX_STATUS_not_run;
  // Both crossover and IPM can be imprecise
  const bool imprecise_solution =
    ipx_info.status_crossover == IPX_STATUS_imprecise ||
    ipx_info.status_ipm == IPX_STATUS_imprecise;
  if (have_basic_solution) {
    IpxSolution ipx_solution;
    ipx_solution.num_col = num_col;
    ipx_solution.num_row = num_row;
    ipx_solution.ipx_col_value.resize(num_col);
    ipx_solution.ipx_row_value.resize(num_row);
    ipx_solution.ipx_col_dual.resize(num_col);
    ipx_solution.ipx_row_dual.resize(num_row);
    ipx_solution.ipx_row_status.resize(num_row);
    ipx_solution.ipx_col_status.resize(num_col);
    ipx::Int errflag = lps.GetBasicSolution(
        &ipx_solution.ipx_col_value[0], &ipx_solution.ipx_row_value[0],
        &ipx_solution.ipx_row_dual[0], &ipx_solution.ipx_col_dual[0],
        &ipx_solution.ipx_row_status[0], &ipx_solution.ipx_col_status[0]);
    if (errflag != 0) {
      highsLogUser(options.log_options, HighsLogType::kError,
		   "IPX crossover getting basic solution: flag = %d\n",
		   (int)errflag);
      return HighsStatus::kError;
    }
    // Convert the IPX basic solution to a HiGHS basic solution
    HighsStatus status = ipxBasicSolutionToHighsBasicSolution(options.log_options, lp, rhs,
                                         constraint_type, ipx_solution,
                                         highs_basis, highs_solution);
    if (status != HighsStatus::kOk) {
      highsLogUser(options.log_options, HighsLogType::kError,
		   "Failed to convert IPX basic solution to Highs basic solution\n");
      return HighsStatus::kError;
    }

  } else {
    // No basic solution, so get a non-vertex HiGHS solution. This
    // needs the model status to know whether to worry about dual
    // infeasibilities.
    const HighsModelStatus local_model_status = imprecise_solution ? HighsModelStatus::kUnknown : HighsModelStatus::kOptimal;
    getHighsNonVertexSolution(options, lp, num_col, num_row, rhs,
                              constraint_type, lps,
			      local_model_status, highs_solution);
    assert(!highs_basis.valid);
  }
  highs_info.basis_validity = highs_basis.valid ? kBasisValidityValid : kBasisValidityInvalid;
  HighsStatus return_status;
  if (imprecise_solution) {
    model_status = HighsModelStatus::kUnknown;
    return_status = HighsStatus::kWarning;
  } else {
    model_status = HighsModelStatus::kOptimal;
    return_status = HighsStatus::kOk;
  }
  return return_status;
}

void fillInIpxData(const HighsLp& lp, ipx::Int& num_col, ipx::Int& num_row,
                   std::vector<double>& obj, std::vector<double>& col_lb,
                   std::vector<double>& col_ub, std::vector<ipx::Int>& Ap,
                   std::vector<ipx::Int>& Ai, std::vector<double>& Ax,
                   std::vector<double>& rhs,
                   std::vector<char>& constraint_type) {
  num_col = lp.num_col_;
  num_row = lp.num_row_;

  // For each row with both a lower and an upper bound introduce one new column
  // so num_col may increase. Ignore each free row so num_row may decrease.
  // lba <= a'x <= uba becomes
  // a'x-s = 0 and lba <= s <= uba.

  // For each row with bounds on both sides introduce explicit slack and
  // transfer bounds.
  assert((HighsInt)lp.row_lower_.size() == num_row);
  assert((HighsInt)lp.row_upper_.size() == num_row);

  std::vector<HighsInt> general_bounded_rows;
  std::vector<HighsInt> free_rows;

  for (HighsInt row = 0; row < num_row; row++)
    if (lp.row_lower_[row] < lp.row_upper_[row] &&
        lp.row_lower_[row] > -kHighsInf && lp.row_upper_[row] < kHighsInf)
      general_bounded_rows.push_back(row);
    else if (lp.row_lower_[row] <= -kHighsInf && lp.row_upper_[row] >= kHighsInf)
      free_rows.push_back(row);

  const HighsInt num_slack = general_bounded_rows.size();

  // For each row except free rows add entry to char array and set up rhs
  // vector
  rhs.reserve(num_row);
  constraint_type.reserve(num_row);

  for (int row = 0; row < num_row; row++) {
    if (lp.row_lower_[row] > -kHighsInf && lp.row_upper_[row] >= kHighsInf) {
      rhs.push_back(lp.row_lower_[row]);
      constraint_type.push_back('>');
    } else if (lp.row_lower_[row] <= -kHighsInf &&
               lp.row_upper_[row] < kHighsInf) {
      rhs.push_back(lp.row_upper_[row]);
      constraint_type.push_back('<');
    } else if (lp.row_lower_[row] == lp.row_upper_[row]) {
      rhs.push_back(lp.row_upper_[row]);
      constraint_type.push_back('=');
    } else if (lp.row_lower_[row] > -kHighsInf &&
               lp.row_upper_[row] < kHighsInf) {
      // general bounded
      rhs.push_back(0);
      constraint_type.push_back('=');
    }
  }

  std::vector<HighsInt> reduced_rowmap(lp.num_row_, -1);
  if (free_rows.size() > 0) {
    HighsInt counter = 0;
    HighsInt findex = 0;
    for (HighsInt row = 0; row < lp.num_row_; row++) {
      if (free_rows[findex] == row) {
        findex++;
        continue;
      } else {
        reduced_rowmap[row] = counter;
        counter++;
      }
    }
  } else {
    for (HighsInt k = 0; k < lp.num_row_; k++) reduced_rowmap[k] = k;
  }
  num_row -= free_rows.size();
  num_col += num_slack;

  std::vector<HighsInt> sizes(num_col, 0);

  for (HighsInt col = 0; col < lp.num_col_; col++)
    for (HighsInt k = lp.a_matrix_.start_[col]; k < lp.a_matrix_.start_[col + 1]; k++) {
      HighsInt row = lp.a_matrix_.index_[k];
      if (lp.row_lower_[row] > -kHighsInf || lp.row_upper_[row] < kHighsInf)
        sizes[col]++;
    }
  // Copy Astart and Aindex to ipx::Int array.
  HighsInt nnz = lp.a_matrix_.index_.size();
  Ap.resize(num_col + 1);
  Ai.reserve(nnz + num_slack);
  Ax.reserve(nnz + num_slack);

  // Set starting points of original and newly introduced columns.
  Ap[0] = 0;
  for (HighsInt col = 0; col < lp.num_col_; col++) {
    Ap[col + 1] = Ap[col] + sizes[col];
  }
  for (HighsInt col = lp.num_col_; col < (HighsInt)num_col; col++) {
    Ap[col + 1] = Ap[col] + 1;
  }
  for (HighsInt k = 0; k < nnz; k++) {
    HighsInt row = lp.a_matrix_.index_[k];
    if (lp.row_lower_[row] > -kHighsInf || lp.row_upper_[row] < kHighsInf) {
      Ai.push_back(reduced_rowmap[lp.a_matrix_.index_[k]]);
      Ax.push_back(lp.a_matrix_.value_[k]);
    }
  }

  for (HighsInt k = 0; k < num_slack; k++) {
    Ai.push_back((ipx::Int)general_bounded_rows[k]);
    Ax.push_back(-1);
  }

  // Column bound vectors.
  col_lb.resize(num_col);
  col_ub.resize(num_col);
  for (HighsInt col = 0; col < lp.num_col_; col++) {
    if (lp.col_lower_[col] <= -kHighsInf)
      col_lb[col] = -INFINITY;
    else
      col_lb[col] = lp.col_lower_[col];

    if (lp.col_upper_[col] >= kHighsInf)
      col_ub[col] = INFINITY;
    else
      col_ub[col] = lp.col_upper_[col];
  }
  for (HighsInt slack = 0; slack < num_slack; slack++) {
    const int row = general_bounded_rows[slack];
    col_lb[lp.num_col_ + slack] = lp.row_lower_[row];
    col_ub[lp.num_col_ + slack] = lp.row_upper_[row];
  }

  obj.resize(num_col);
  for (HighsInt col = 0; col < lp.num_col_; col++) {
    obj[col] = (HighsInt)lp.sense_ * lp.col_cost_[col];
  }
  obj.insert(obj.end(), num_slack, 0);
}

HighsStatus reportIpxSolveStatus(const HighsOptions& options,
                                 const ipx::Int solve_status,
                                 const ipx::Int error_flag) {
  if (solve_status == IPX_STATUS_solved) {
    highsLogUser(options.log_options, HighsLogType::kInfo, "Ipx: Solved\n");
    return HighsStatus::kOk;
  } else if (solve_status == IPX_STATUS_stopped) {
    highsLogUser(options.log_options, HighsLogType::kWarning, "Ipx: Stopped\n");
    return HighsStatus::kWarning;
  } else if (solve_status == IPX_STATUS_no_model) {
    if (error_flag == IPX_ERROR_argument_null) {
      highsLogUser(options.log_options, HighsLogType::kError,
                   "Ipx: Invalid input - argument_null\n");
      return HighsStatus::kError;
    } else if (error_flag == IPX_ERROR_invalid_dimension) {
      highsLogUser(options.log_options, HighsLogType::kError,
                   "Ipx: Invalid input - invalid dimension\n");
      return HighsStatus::kError;
    } else if (error_flag == IPX_ERROR_invalid_matrix) {
      highsLogUser(options.log_options, HighsLogType::kError,
                   "Ipx: Invalid input - invalid matrix\n");
      return HighsStatus::kError;
    } else if (error_flag == IPX_ERROR_invalid_vector) {
      highsLogUser(options.log_options, HighsLogType::kError,
                   "Ipx: Invalid input - invalid vector\n");
      return HighsStatus::kError;
    } else if (error_flag == IPX_ERROR_invalid_basis) {
      highsLogUser(options.log_options, HighsLogType::kError,
                   "Ipx: Invalid input - invalid basis\n");
      return HighsStatus::kError;
    } else {
      highsLogUser(options.log_options, HighsLogType::kError,
                   "Ipx: Invalid input - unrecognised error\n");
      return HighsStatus::kError;
    }
  } else if (solve_status == IPX_STATUS_out_of_memory) {
    highsLogUser(options.log_options, HighsLogType::kError,
                 "Ipx: Out of memory\n");
    return HighsStatus::kError;
  } else if (solve_status == IPX_STATUS_internal_error) {
    highsLogUser(options.log_options, HighsLogType::kError,
                 "Ipx: Internal error %" HIGHSINT_FORMAT "\n", (int)error_flag);
    return HighsStatus::kError;
  } else {
    highsLogUser(options.log_options, HighsLogType::kError,
                 "Ipx: unrecognised solve status = %" HIGHSINT_FORMAT "\n",
                 (int)solve_status);
    return HighsStatus::kError;
  }
  return HighsStatus::kError;
}

HighsStatus reportIpxIpmCrossoverStatus(const HighsOptions& options,
                                        const ipx::Int status,
                                        const bool ipm_status) {
  std::string method_name;
  if (ipm_status)
    method_name = "IPM      ";
  else
    method_name = "Crossover";
  if (status == IPX_STATUS_not_run) {
    if (ipm_status || options.run_crossover) {
      // Warn if method not run is IPM or run_crossover option is true
      highsLogUser(options.log_options, HighsLogType::kWarning,
		   "Ipx: %s not run\n", method_name.c_str());
      return HighsStatus::kWarning;
    }
    // OK if method not run is crossover and run_crossover option is
    // false!
    return HighsStatus::kOk;
  } else if (status == IPX_STATUS_optimal) {
    highsLogUser(options.log_options, HighsLogType::kInfo, "Ipx: %s optimal\n",
                 method_name.c_str());
    return HighsStatus::kOk;
  } else if (status == IPX_STATUS_imprecise) {
    highsLogUser(options.log_options, HighsLogType::kWarning,
                 "Ipx: %s imprecise\n", method_name.c_str());
    return HighsStatus::kWarning;
  } else if (status == IPX_STATUS_primal_infeas) {
    highsLogUser(options.log_options, HighsLogType::kWarning,
                 "Ipx: %s primal infeasible\n", method_name.c_str());
    return HighsStatus::kWarning;
  } else if (status == IPX_STATUS_dual_infeas) {
    highsLogUser(options.log_options, HighsLogType::kWarning,
                 "Ipx: %s dual infeasible\n", method_name.c_str());
    return HighsStatus::kWarning;
  } else if (status == IPX_STATUS_time_limit) {
    highsLogUser(options.log_options, HighsLogType::kWarning,
                 "Ipx: %s reached time limit\n", method_name.c_str());
    return HighsStatus::kWarning;
  } else if (status == IPX_STATUS_iter_limit) {
    highsLogUser(options.log_options, HighsLogType::kWarning,
                 "Ipx: %s reached iteration limit\n", method_name.c_str());
    return HighsStatus::kWarning;
  } else if (status == IPX_STATUS_no_progress) {
    highsLogUser(options.log_options, HighsLogType::kWarning,
                 "Ipx: %s no progress\n", method_name.c_str());
    return HighsStatus::kWarning;
  } else if (status == IPX_STATUS_failed) {
    highsLogUser(options.log_options, HighsLogType::kError, "Ipx: %s failed\n",
                 method_name.c_str());
    return HighsStatus::kError;
  } else if (status == IPX_STATUS_debug) {
    highsLogUser(options.log_options, HighsLogType::kError, "Ipx: %s debug\n",
                 method_name.c_str());
    return HighsStatus::kError;
  } else {
    highsLogUser(options.log_options, HighsLogType::kError,
                 "Ipx: %s unrecognised status\n", method_name.c_str());
    return HighsStatus::kError;
  }
  return HighsStatus::kError;
}

bool ipxStatusError(const bool status_error, const HighsOptions& options,
                    std::string message, const int value) {
  if (status_error) {
    if (value < 0) {
      highsLogUser(options.log_options, HighsLogType::kError, "Ipx: %s\n",
                   message.c_str());
    } else {
      highsLogUser(options.log_options, HighsLogType::kError, "Ipx: %s %d\n",
                   message.c_str(), value);
    }
    fflush(NULL);
  }
  assert(!status_error);
  return status_error;
}

bool illegalIpxSolvedStatus(const ipx::Info& ipx_info,
                            const HighsOptions& options) {
  bool found_illegal_status = false;
  //========
  // For IPX
  //========
  // Can solve and be optimal
  // Can solve and be imprecise
  // Can solve and be primal_infeas
  // Can solve and be dual_infeas
  // Cannot solve and reach time limit
  found_illegal_status =
      found_illegal_status ||
      ipxStatusError(ipx_info.status_ipm == IPX_STATUS_time_limit, options,
                     "solved  status_ipm should not be IPX_STATUS_time_limit");
  // Cannot solve and reach iteration limit
  found_illegal_status =
      found_illegal_status ||
      ipxStatusError(ipx_info.status_ipm == IPX_STATUS_iter_limit, options,
                     "solved  status_ipm should not be IPX_STATUS_iter_limit");
  // Cannot solve and make no progress
  found_illegal_status =
      found_illegal_status ||
      ipxStatusError(ipx_info.status_ipm == IPX_STATUS_no_progress, options,
                     "solved  status_ipm should not be IPX_STATUS_no_progress");
  // Cannot solve and failed
  found_illegal_status =
      found_illegal_status ||
      ipxStatusError(ipx_info.status_ipm == IPX_STATUS_failed, options,
                     "solved  status_ipm should not be IPX_STATUS_failed");
  // Cannot solve and debug
  found_illegal_status =
      found_illegal_status ||
      ipxStatusError(ipx_info.status_ipm == IPX_STATUS_debug, options,
                     "solved  status_ipm should not be IPX_STATUS_debug");
  //==============
  // For crossover
  //==============
  // Can solve and be optimal
  // Can solve and be imprecise
  // Cannot solve with primal infeasibility
  found_illegal_status =
      found_illegal_status ||
      ipxStatusError(
          ipx_info.status_crossover == IPX_STATUS_primal_infeas, options,
          "solved  status_crossover should not be IPX_STATUS_primal_infeas");
  // Cannot solve with dual infeasibility
  found_illegal_status =
      found_illegal_status ||
      ipxStatusError(
          ipx_info.status_crossover == IPX_STATUS_dual_infeas, options,
          "solved  status_crossover should not be IPX_STATUS_dual_infeas");
  // Cannot solve and reach time limit
  found_illegal_status =
      found_illegal_status ||
      ipxStatusError(
          ipx_info.status_crossover == IPX_STATUS_time_limit, options,
          "solved  status_crossover should not be IPX_STATUS_time_limit");
  // Cannot solve and reach time limit
  found_illegal_status =
      found_illegal_status ||
      ipxStatusError(
          ipx_info.status_crossover == IPX_STATUS_iter_limit, options,
          "solved  status_crossover should not be IPX_STATUS_iter_limit");
  // Cannot solve and make no progress
  found_illegal_status =
      found_illegal_status ||
      ipxStatusError(
          ipx_info.status_crossover == IPX_STATUS_no_progress, options,
          "solved  status_crossover should not be IPX_STATUS_no_progress");
  // Cannot solve and failed
  found_illegal_status =
      found_illegal_status ||
      ipxStatusError(
          ipx_info.status_crossover == IPX_STATUS_failed, options,
          "solved  status_crossover should not be IPX_STATUS_failed");
  // Cannot solve and debug
  found_illegal_status =
      found_illegal_status ||
      ipxStatusError(ipx_info.status_crossover == IPX_STATUS_debug, options,
                     "solved  status_crossover should not be IPX_STATUS_debug");
  return found_illegal_status;
}

bool illegalIpxStoppedIpmStatus(const ipx::Info& ipx_info,
                                const HighsOptions& options) {
  bool found_illegal_status = false;
  // Cannot stop and be optimal
  found_illegal_status =
      found_illegal_status ||
      ipxStatusError(ipx_info.status_ipm == IPX_STATUS_optimal, options,
                     "stopped status_ipm should not be IPX_STATUS_optimal");
  // Cannot stop and be imprecise
  found_illegal_status =
      found_illegal_status ||
      ipxStatusError(ipx_info.status_ipm == IPX_STATUS_imprecise, options,
                     "stopped status_ipm should not be IPX_STATUS_imprecise");
  // Cannot stop with primal infeasibility
  found_illegal_status =
      found_illegal_status ||
      ipxStatusError(
          ipx_info.status_ipm == IPX_STATUS_primal_infeas, options,
          "stopped status_ipm should not be IPX_STATUS_primal_infeas");
  // Cannot stop with dual infeasibility
  found_illegal_status =
      found_illegal_status ||
      ipxStatusError(ipx_info.status_ipm == IPX_STATUS_dual_infeas, options,
                     "stopped status_ipm should not be IPX_STATUS_dual_infeas");
  // Can stop with time limit
  // Can stop with iter limit
  // Can stop with no progress
  // Cannot stop and failed - should be error return earlier
  found_illegal_status =
      found_illegal_status ||
      ipxStatusError(ipx_info.status_ipm == IPX_STATUS_failed, options,
                     "stopped status_ipm should not be IPX_STATUS_failed");
  // Cannot stop and debug - should be error return earlier
  found_illegal_status =
      found_illegal_status ||
      ipxStatusError(ipx_info.status_ipm == IPX_STATUS_debug, options,
                     "stopped status_ipm should not be IPX_STATUS_debug");
  return found_illegal_status;
}

bool illegalIpxStoppedCrossoverStatus(const ipx::Info& ipx_info,
                                      const HighsOptions& options) {
  bool found_illegal_status = false;
  // Cannot stop and be optimal
  found_illegal_status =
      found_illegal_status ||
      ipxStatusError(
          ipx_info.status_crossover == IPX_STATUS_optimal, options,
          "stopped status_crossover should not be IPX_STATUS_optimal");
  // Cannot stop and be imprecise
  found_illegal_status =
      found_illegal_status ||
      ipxStatusError(
          ipx_info.status_crossover == IPX_STATUS_imprecise, options,
          "stopped status_crossover should not be IPX_STATUS_imprecise");
  // Cannot stop with primal infeasibility
  found_illegal_status =
      found_illegal_status ||
      ipxStatusError(
          ipx_info.status_crossover == IPX_STATUS_primal_infeas, options,
          "stopped status_crossover should not be IPX_STATUS_primal_infeas");
  // Cannot stop with dual infeasibility
  found_illegal_status =
      found_illegal_status ||
      ipxStatusError(
          ipx_info.status_crossover == IPX_STATUS_dual_infeas, options,
          "stopped status_crossover should not be IPX_STATUS_dual_infeas");
  // Cannot stop and reach iteration limit
  found_illegal_status =
      found_illegal_status ||
      ipxStatusError(
          ipx_info.status_crossover == IPX_STATUS_iter_limit, options,
          "stopped status_crossover should not be IPX_STATUS_iter_limit");
  // Can stop and reach time limit
  // Cannot stop with no_progress
  found_illegal_status =
      found_illegal_status ||
      ipxStatusError(
          ipx_info.status_crossover == IPX_STATUS_no_progress, options,
          "stopped status_crossover should not be IPX_STATUS_no_progress");
  // Cannot stop and failed - should be error return earlier
  found_illegal_status =
      found_illegal_status ||
      ipxStatusError(
          ipx_info.status_crossover == IPX_STATUS_failed, options,
          "stopped status_crossover should not be IPX_STATUS_failed");
  // Cannot stop and debug - should be error return earlier
  found_illegal_status =
      found_illegal_status ||
      ipxStatusError(ipx_info.status_crossover == IPX_STATUS_debug, options,
                     "stopped status_crossover should not be IPX_STATUS_debug");
  return found_illegal_status;
}

void reportIpmNoProgress(const HighsOptions& options,
                         const ipx::Info& ipx_info) {
  highsLogUser(options.log_options, HighsLogType::kWarning,
               "No progress: primal objective value       = %11.4g\n",
               ipx_info.pobjval);
  highsLogUser(options.log_options, HighsLogType::kWarning,
               "No progress: max absolute primal residual = %11.4g\n",
               ipx_info.abs_presidual);
  highsLogUser(options.log_options, HighsLogType::kWarning,
               "No progress: max absolute   dual residual = %11.4g\n",
               ipx_info.abs_dresidual);
}

<<<<<<< HEAD
void getHighsNonVertexSolution(const HighsOptions& options,
                               const HighsLp& lp, const ipx::Int num_col,
                               const ipx::Int num_row,
                               const std::vector<double>& rhs,
                               const std::vector<char>& constraint_type,
                               const ipx::LpSolver& lps,
			       const HighsModelStatus model_status,
                               HighsSolution& highs_solution) {
  // Get the interior solution (available if IPM was started).
  // GetInteriorSolution() returns the final IPM iterate, regardless if the
  // IPM terminated successfully or not. (Only in case of out-of-memory no
  // solution exists.)
  std::vector<double> x(num_col);
  std::vector<double> xl(num_col);
  std::vector<double> xu(num_col);
  std::vector<double> zl(num_col);
  std::vector<double> zu(num_col);
  std::vector<double> slack(num_row);
  std::vector<double> y(num_row);

  lps.GetInteriorSolution(&x[0], &xl[0], &xu[0], &slack[0], &y[0], &zl[0],
                          &zu[0]);

  ipxSolutionToHighsSolution(options, lp, rhs, constraint_type, num_col,
                             num_row, x, slack, y, zl, zu,
			     model_status, highs_solution);
=======
HighsStatus solveLpIpx(HighsLpSolverObject& solver_object) {
  return solveLpIpx(solver_object.options_, solver_object.timer_, solver_object.lp_, 
                    solver_object.basis_, solver_object.solution_, 
                    solver_object.model_status_, solver_object.highs_info_);
>>>>>>> 0529b328
}

void reportSolveData(const HighsLogOptions& log_options, const ipx::Info& ipx_info) {
  highsLogDev(log_options, HighsLogType::kInfo, "\nIPX Solve data\n");
  highsLogDev(log_options, HighsLogType::kInfo,
	 "    IPX       status = %4d\n", (int)ipx_info.status);
  highsLogDev(log_options, HighsLogType::kInfo,
	 "    IPM       status = %4d\n", (int)ipx_info.status_ipm);
  highsLogDev(log_options, HighsLogType::kInfo,
	 "    Crossover status = %4d\n", (int)ipx_info.status_crossover);
  highsLogDev(log_options, HighsLogType::kInfo,
	 "    IPX errflag      = %4d\n\n", (int)ipx_info.errflag);

  highsLogDev(log_options, HighsLogType::kInfo,
	 "    LP variables   = %8d\n", (int)ipx_info.num_var);
  highsLogDev(log_options, HighsLogType::kInfo,
	 "    LP constraints = %8d\n", (int)ipx_info.num_constr);
  highsLogDev(log_options, HighsLogType::kInfo,
	 "    LP entries     = %8d\n\n", (int)ipx_info.num_entries);

  highsLogDev(log_options, HighsLogType::kInfo,
	 "    Solver columns = %8d\n", (int)ipx_info.num_cols_solver);
  highsLogDev(log_options, HighsLogType::kInfo,
	 "    Solver rows    = %8d\n", (int)ipx_info.num_rows_solver);
  highsLogDev(log_options, HighsLogType::kInfo,
	 "    Solver entries = %8d\n\n", (int)ipx_info.num_entries_solver);

  highsLogDev(log_options, HighsLogType::kInfo,
	 "    Dualized = %d\n", (int)ipx_info.dualized);
  highsLogDev(log_options, HighsLogType::kInfo,
	 "    Number of dense columns detected = %d\n\n", (int)ipx_info.dense_cols);

  highsLogDev(log_options, HighsLogType::kInfo,
	 "    Dependent rows    = %d\n", (int)ipx_info.dependent_rows);
  highsLogDev(log_options, HighsLogType::kInfo,
	 "    Dependent cols    = %d\n", (int)ipx_info.dependent_cols);
  highsLogDev(log_options, HighsLogType::kInfo,
	 "    Inconsistent rows = %d\n", (int)ipx_info.rows_inconsistent);
  highsLogDev(log_options, HighsLogType::kInfo,
	 "    Inconsistent cols = %d\n", (int)ipx_info.cols_inconsistent);
  highsLogDev(log_options, HighsLogType::kInfo,
	 "    Primal dropped    = %d\n", (int)ipx_info.primal_dropped);
  highsLogDev(log_options, HighsLogType::kInfo,
	 "    Dual   dropped    = %d\n\n", (int)ipx_info.dual_dropped);

  highsLogDev(log_options, HighsLogType::kInfo,
	 "    |Absolute primal residual| = %11.4g\n", ipx_info.abs_presidual);
  highsLogDev(log_options, HighsLogType::kInfo,
	 "    |Absolute   dual residual| = %11.4g\n", ipx_info.abs_dresidual);
  highsLogDev(log_options, HighsLogType::kInfo,
	 "    |Relative primal residual| = %11.4g\n", ipx_info.rel_presidual);
  highsLogDev(log_options, HighsLogType::kInfo,
	 "    |Relative   dual residual| = %11.4g\n\n", ipx_info.rel_dresidual);

  highsLogDev(log_options, HighsLogType::kInfo,
	 "    Primal objective value     = %11.4g\n", ipx_info.pobjval);
  highsLogDev(log_options, HighsLogType::kInfo,
	 "    Dual   objective value     = %11.4g\n", ipx_info.dobjval);
  highsLogDev(log_options, HighsLogType::kInfo,
	 "    Relative objective gap     = %11.4g\n", ipx_info.rel_objgap);
  highsLogDev(log_options, HighsLogType::kInfo,
	 "    Complementarity            = %11.4g\n\n", ipx_info.complementarity);

  highsLogDev(log_options, HighsLogType::kInfo,
	 "    |x| = %11.4g\n", ipx_info.normx);
  highsLogDev(log_options, HighsLogType::kInfo,
	 "    |y| = %11.4g\n", ipx_info.normy);
  highsLogDev(log_options, HighsLogType::kInfo,
	 "    |z| = %11.4g\n\n", ipx_info.normz);

  highsLogDev(log_options, HighsLogType::kInfo,
	 "    Objective value       = %11.4g\n", ipx_info.objval);
  highsLogDev(log_options, HighsLogType::kInfo,
	 "    Primal infeasiblility = %11.4g\n", ipx_info.primal_infeas);
  highsLogDev(log_options, HighsLogType::kInfo,
	 "    Dual infeasiblility   = %11.4g\n\n", ipx_info.dual_infeas);
  
  highsLogDev(log_options, HighsLogType::kInfo,
	 "    IPM iter   = %d\n", (int)ipx_info.iter);
  highsLogDev(log_options, HighsLogType::kInfo,
	 "    KKT iter 1 = %d\n", (int)ipx_info.kktiter1);
  highsLogDev(log_options, HighsLogType::kInfo,
	 "    KKT iter 2 = %d\n", (int)ipx_info.kktiter2);
  highsLogDev(log_options, HighsLogType::kInfo,
	 "    Basis repairs = %d\n", (int)ipx_info.basis_repairs);
  highsLogDev(log_options, HighsLogType::kInfo,
	 "    Updates start     = %d\n", (int)ipx_info.updates_start);
  highsLogDev(log_options, HighsLogType::kInfo,
	 "    Updates ipm       = %d\n", (int)ipx_info.updates_ipm);
  highsLogDev(log_options, HighsLogType::kInfo,
	 "    Updates crossover = %d\n\n", (int)ipx_info.updates_crossover);

  highsLogDev(log_options, HighsLogType::kInfo,
	 "    Time total          = %8.2f\n\n", ipx_info.time_total);
  double sum_time = 0;
  highsLogDev(log_options, HighsLogType::kInfo,
	 "    Time IPM 1          = %8.2f\n", ipx_info.time_ipm1);
  sum_time += ipx_info.time_ipm1;
  highsLogDev(log_options, HighsLogType::kInfo,
	 "    Time IPM 2          = %8.2f\n", ipx_info.time_ipm2);
  sum_time += ipx_info.time_ipm2;
  highsLogDev(log_options, HighsLogType::kInfo,
	 "    Time starting basis = %8.2f\n", ipx_info.time_starting_basis);
  sum_time += ipx_info.time_starting_basis;
  highsLogDev(log_options, HighsLogType::kInfo,
	 "    Time crossover      = %8.2f\n", ipx_info.time_crossover);
  highsLogDev(log_options, HighsLogType::kInfo,
	 "    Sum                 = %8.2f\n\n", sum_time);

  sum_time = 0;
  highsLogDev(log_options, HighsLogType::kInfo,
	 "    Time kkt_factorize  = %8.2f\n", ipx_info.time_kkt_factorize);
  sum_time += ipx_info.time_kkt_factorize;
  highsLogDev(log_options, HighsLogType::kInfo,
	 "    Time kkt_solve      = %8.2f\n", ipx_info.time_kkt_solve);
  sum_time += ipx_info.time_kkt_solve;
  highsLogDev(log_options, HighsLogType::kInfo,
	 "    Sum                 = %8.2f\n\n", sum_time);

  sum_time = 0;
  highsLogDev(log_options, HighsLogType::kInfo,
	 "    Time maxvol         = %8.2f\n", ipx_info.time_maxvol);
  sum_time += ipx_info.time_maxvol;
  highsLogDev(log_options, HighsLogType::kInfo,
	 "    Time cr1            = %8.2f\n", ipx_info.time_cr1);
  sum_time += ipx_info.time_cr1;
  highsLogDev(log_options, HighsLogType::kInfo,
	 "    Time cr2            = %8.2f\n", ipx_info.time_cr2);
  sum_time += ipx_info.time_cr2;
  highsLogDev(log_options, HighsLogType::kInfo,
	 "    Sum                 = %8.2f\n\n", sum_time);

  sum_time = 0;
  highsLogDev(log_options, HighsLogType::kInfo,
	 "    Time cr1_AAt        = %8.2f\n", ipx_info.time_cr1_AAt);
  sum_time += ipx_info.time_cr1_AAt;
  highsLogDev(log_options, HighsLogType::kInfo,
	 "    Time cr1_pre        = %8.2f\n", ipx_info.time_cr1_pre);
  sum_time += ipx_info.time_cr1_pre;
  highsLogDev(log_options, HighsLogType::kInfo,
	 "    Sum  cr1            = %8.2f\n\n", sum_time);

  sum_time = 0;
  highsLogDev(log_options, HighsLogType::kInfo,
	 "    Time cr2_NNt        = %8.2f\n", ipx_info.time_cr2_NNt);
  sum_time += ipx_info.time_cr2_NNt;
  highsLogDev(log_options, HighsLogType::kInfo,
	 "    Time cr2_B          = %8.2f\n", ipx_info.time_cr2_B);
  sum_time += ipx_info.time_cr2_B;
  highsLogDev(log_options, HighsLogType::kInfo,
	 "    Time cr2_Bt         = %8.2f\n", ipx_info.time_cr2_Bt);
  sum_time += ipx_info.time_cr2_Bt;
  highsLogDev(log_options, HighsLogType::kInfo,
	 "    Sum  cr2            = %8.2f\n\n", sum_time);

  highsLogDev(log_options, HighsLogType::kInfo,
	 "    Proportion of sparse FTRAN = %11.4g\n", ipx_info.ftran_sparse);
  highsLogDev(log_options, HighsLogType::kInfo,
	 "    Proportion of sparse BTRAN = %11.4g\n\n", ipx_info.btran_sparse);

  highsLogDev(log_options, HighsLogType::kInfo,
	 "    Time FTRAN       = %8.2f\n", ipx_info.time_ftran);
  highsLogDev(log_options, HighsLogType::kInfo,
	 "    Time BTRAN       = %8.2f\n", ipx_info.time_btran);
  highsLogDev(log_options, HighsLogType::kInfo,
	 "    Time LU INVERT   = %8.2f\n", ipx_info.time_lu_invert);
  highsLogDev(log_options, HighsLogType::kInfo,
	 "    Time LU UPDATE   = %8.2f\n", ipx_info.time_lu_update);
  highsLogDev(log_options, HighsLogType::kInfo,
	 "    Mean fill-in     = %11.4g\n", ipx_info.mean_fill);
  highsLogDev(log_options, HighsLogType::kInfo,
	 "    Max fill-in      = %11.4g\n", ipx_info.max_fill);
  highsLogDev(log_options, HighsLogType::kInfo,
	 "    Time symb INVERT = %11.4g\n\n", ipx_info.time_symb_invert);
  
  highsLogDev(log_options, HighsLogType::kInfo,
	 "    Maxvol updates       = %d\n", (int)ipx_info.maxvol_updates);
  highsLogDev(log_options, HighsLogType::kInfo,
	 "    Maxvol skipped       = %d\n", (int)ipx_info.maxvol_skipped);
  highsLogDev(log_options, HighsLogType::kInfo,
	 "    Maxvol passes        = %d\n", (int)ipx_info.maxvol_passes);
  highsLogDev(log_options, HighsLogType::kInfo,
	 "    Tableau num nonzeros = %d\n", (int)ipx_info.tbl_nnz);
  highsLogDev(log_options, HighsLogType::kInfo,
	 "    Tbl max?             = %11.4g\n", ipx_info.tbl_max);
  highsLogDev(log_options, HighsLogType::kInfo,
	 "    Frobnorm squared     = %11.4g\n", ipx_info.frobnorm_squared);
  highsLogDev(log_options, HighsLogType::kInfo,
	 "    Lambda max           = %11.4g\n", ipx_info.lambdamax);
  highsLogDev(log_options, HighsLogType::kInfo,
	 "    Volume increase      = %11.4g\n\n", ipx_info.volume_increase);

}<|MERGE_RESOLUTION|>--- conflicted
+++ resolved
@@ -26,7 +26,7 @@
 HighsStatus solveLpIpx(HighsLpSolverObject& solver_object) {
   return solveLpIpx(solver_object.options_, solver_object.timer_, solver_object.lp_, 
                     solver_object.basis_, solver_object.solution_, 
-                    solver_object.unscaled_model_status_, solver_object.highs_info_);
+                    solver_object.model_status_, solver_object.highs_info_);
 }
 
 HighsStatus solveLpIpx(const HighsOptions& options,
@@ -797,7 +797,6 @@
                ipx_info.abs_dresidual);
 }
 
-<<<<<<< HEAD
 void getHighsNonVertexSolution(const HighsOptions& options,
                                const HighsLp& lp, const ipx::Int num_col,
                                const ipx::Int num_row,
@@ -824,12 +823,6 @@
   ipxSolutionToHighsSolution(options, lp, rhs, constraint_type, num_col,
                              num_row, x, slack, y, zl, zu,
 			     model_status, highs_solution);
-=======
-HighsStatus solveLpIpx(HighsLpSolverObject& solver_object) {
-  return solveLpIpx(solver_object.options_, solver_object.timer_, solver_object.lp_, 
-                    solver_object.basis_, solver_object.solution_, 
-                    solver_object.model_status_, solver_object.highs_info_);
->>>>>>> 0529b328
 }
 
 void reportSolveData(const HighsLogOptions& log_options, const ipx::Info& ipx_info) {
