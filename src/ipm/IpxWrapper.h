--- conflicted
+++ resolved
@@ -496,29 +496,6 @@
                ipx_info.abs_dresidual);
 }
 
-<<<<<<< HEAD
-HighsStatus analyseIpmNoProgress(const ipx::Info& ipx_info,
-                                 const ipx::Parameters& parameters,
-                                 HighsModelStatus& model_status) {
-  if (ipx_info.abs_presidual > parameters.ipm_feasibility_tol) {
-    // Looks like the LP is infeasible
-    model_status = HighsModelStatus::PRIMAL_INFEASIBLE;
-    return HighsStatus::OK;
-  } else if (ipx_info.abs_dresidual > parameters.ipm_optimality_tol) {
-    // Looks like the LP is unbounded
-    model_status = HighsModelStatus::PRIMAL_UNBOUNDED;
-    return HighsStatus::OK;
-  } else if (ipx_info.pobjval < -HIGHS_CONST_INF) {
-    // Looks like the LP is unbounded
-    model_status = HighsModelStatus::PRIMAL_UNBOUNDED;
-    return HighsStatus::OK;
-  } else {
-    // Don't know
-    model_status = HighsModelStatus::SOLVE_ERROR;
-    return HighsStatus::Error;
-  }
-  return HighsStatus::Warning;
-=======
 void getHighsNonVertexSolution(const HighsLogOptions& log_options,
                                const HighsLp& lp, const ipx::Int num_col,
                                const ipx::Int num_row,
@@ -543,7 +520,6 @@
 
   ipxSolutionToHighsSolution(log_options, lp, rhs, constraint_type, num_col,
                              num_row, x, slack, highs_solution);
->>>>>>> ed66d31c
 }
 
 HighsStatus solveLpIpx(const HighsOptions& options, HighsTimer& timer,
@@ -552,8 +528,6 @@
                        HighsIterationCounts& iteration_counts,
                        HighsModelStatus& model_status,
                        HighsSolutionParams& solution_params) {
-<<<<<<< HEAD
-=======
   // Use IPX to try to solve the LP
   //
   // Can return HighsModelStatus (HighsStatus) values:
@@ -584,7 +558,6 @@
   highs_solution.value_valid = false;
   highs_solution.dual_valid = false;
   // Indicate that no imprecise soluition hs (yet) been found
->>>>>>> ed66d31c
   imprecise_solution = false;
   resetModelStatusAndSolutionParams(model_status, solution_params, options);
   // Create the LpSolver instance
@@ -612,14 +585,8 @@
   }
   // Just test feasibility and optimality tolerances for now
   // ToDo Set more parameters
-<<<<<<< HEAD
-  parameters.ipm_feasibility_tol =
-      min(solution_params.primal_feasibility_tolerance,
-          solution_params.dual_feasibility_tolerance);
-=======
   parameters.ipm_feasibility_tol = min(options.primal_feasibility_tolerance,
                                        options.dual_feasibility_tolerance);
->>>>>>> ed66d31c
 
   parameters.ipm_optimality_tol = options.ipm_optimality_tolerance;
   parameters.crossover_start = options.start_crossover_tolerance;
@@ -674,15 +641,9 @@
     const HighsStatus solve_return_status =
         reportIpxSolveStatus(options, solve_status, ipx_info.errflag);
     // Return error if IPX solve error has occurred
-<<<<<<< HEAD
-    if (solve_return_status == HighsStatus::Error) {
-      model_status = HighsModelStatus::SOLVE_ERROR;
-      return HighsStatus::Error;
-=======
     if (solve_return_status == HighsStatus::kError) {
       model_status = HighsModelStatus::kSolveError;
       return HighsStatus::kError;
->>>>>>> ed66d31c
     }
   }
   bool ipm_status = true;
@@ -692,17 +653,10 @@
   const HighsStatus crossover_return_status = reportIpxIpmCrossoverStatus(
       options, ipx_info.status_crossover, ipm_status);
   // Return error if IPX IPM or crossover error has occurred
-<<<<<<< HEAD
-  if (ipm_return_status == HighsStatus::Error ||
-      crossover_return_status == HighsStatus::Error) {
-    model_status = HighsModelStatus::SOLVE_ERROR;
-    return HighsStatus::Error;
-=======
   if (ipm_return_status == HighsStatus::kError ||
       crossover_return_status == HighsStatus::kError) {
     model_status = HighsModelStatus::kSolveError;
     return HighsStatus::kError;
->>>>>>> ed66d31c
   }
   // Should only reach here if Solve() returned IPX_STATUS_solved or
   // IPX_STATUS_stopped
@@ -735,13 +689,8 @@
       return HighsStatus::kError;
     // Can stop and reach time limit
     if (ipx_info.status_crossover == IPX_STATUS_time_limit) {
-<<<<<<< HEAD
-      model_status = HighsModelStatus::REACHED_TIME_LIMIT;
-      return HighsStatus::Warning;
-=======
       model_status = HighsModelStatus::kTimeLimit;
       return HighsStatus::kWarning;
->>>>>>> ed66d31c
     }
     //========
     // For IPM
@@ -756,16 +705,6 @@
     // Can stop with iter limit
     // Can stop with no progress
     if (ipx_info.status_ipm == IPX_STATUS_time_limit) {
-<<<<<<< HEAD
-      model_status = HighsModelStatus::REACHED_TIME_LIMIT;
-      return HighsStatus::Warning;
-    } else if (ipx_info.status_ipm == IPX_STATUS_iter_limit) {
-      model_status = HighsModelStatus::REACHED_ITERATION_LIMIT;
-      return HighsStatus::Warning;
-    } else if (ipx_info.status_ipm == IPX_STATUS_no_progress) {
-      reportIpmNoProgress(options, ipx_info);
-      return analyseIpmNoProgress(ipx_info, lps.GetParameters(), model_status);
-=======
       model_status = HighsModelStatus::kTimeLimit;
       return HighsStatus::kWarning;
     } else if (ipx_info.status_ipm == IPX_STATUS_iter_limit) {
@@ -776,7 +715,6 @@
       reportIpmNoProgress(options, ipx_info);
       model_status = HighsModelStatus::kUnknown;
       return HighsStatus::kWarning;
->>>>>>> ed66d31c
     }
   }
   // Should only reach here if Solve() returned IPX_STATUS_solved
@@ -800,14 +738,6 @@
   // Can solve and be imprecise
   // Can solve and be primal_infeas
   // Can solve and be dual_infeas
-<<<<<<< HEAD
-  if (ipx_info.status_ipm == IPX_STATUS_primal_infeas) {
-    model_status = HighsModelStatus::PRIMAL_INFEASIBLE;
-    return HighsStatus::OK;
-  } else if (ipx_info.status_ipm == IPX_STATUS_dual_infeas) {
-    model_status = HighsModelStatus::PRIMAL_UNBOUNDED;
-    return HighsStatus::OK;
-=======
   if (ipx_info.status_ipm == IPX_STATUS_primal_infeas ||
       ipx_info.status_ipm == IPX_STATUS_dual_infeas) {
     // IPM identified primal or dual infeasibility: crossover will not
@@ -821,7 +751,6 @@
     getHighsNonVertexSolution(options.log_options, lp, num_col, num_row, rhs,
                               constraint_type, lps, highs_solution);
     return HighsStatus::kOk;
->>>>>>> ed66d31c
   }
 
   // Should only reach here if IPM is optimal or imprecise
@@ -875,33 +804,12 @@
   }
   HighsStatus return_status;
   if (imprecise_solution) {
-<<<<<<< HEAD
-    model_status = HighsModelStatus::NOTSET;
-    return_status = HighsStatus::Warning;
-  } else {
-    model_status = HighsModelStatus::OPTIMAL;
-    solution_params.primal_status = PrimalDualStatus::STATUS_FEASIBLE_POINT;
-    // Currently only have a dual solution if there is a basic solution
-    if (have_basic_solution)
-      solution_params.dual_status = PrimalDualStatus::STATUS_FEASIBLE_POINT;
-    return_status = HighsStatus::OK;
-  }
-  double objective_function_value = lp.offset_;
-  for (int iCol = 0; iCol < lp.numCol_; iCol++)
-    objective_function_value +=
-        highs_solution.col_value[iCol] * lp.colCost_[iCol];
-  solution_params.objective_function_value = objective_function_value;
-  if (highs_basis.valid_)
-    getPrimalDualInfeasibilities(lp, highs_basis, highs_solution,
-                                 solution_params);
-=======
     model_status = HighsModelStatus::kUnknown;
     return_status = HighsStatus::kWarning;
   } else {
     model_status = HighsModelStatus::kOptimal;
     return_status = HighsStatus::kOk;
   }
->>>>>>> ed66d31c
   return return_status;
 }
 
