--- conflicted
+++ resolved
@@ -91,6 +91,7 @@
     lp_data/HighsLpUtils.cpp
     lp_data/HighsModelUtils.cpp
     lp_data/HighsPdcgm.cpp
+    lp_data/HighsPdcgmMatrix.cpp
     lp_data/HighsRanging.cpp
     lp_data/HighsSolution.cpp
     lp_data/HighsSolutionDebug.cpp
@@ -193,11 +194,8 @@
     lp_data/HStruct.h
     lp_data/HighsAnalysis.h
     lp_data/HighsCallback.h
-<<<<<<< HEAD
     lp_data/HighsColOracle.h
-=======
     lp_data/HighsCallbackStruct.h
->>>>>>> 943a7c1a
     lp_data/HighsDebug.h
     lp_data/HighsInfo.h
     lp_data/HighsInfoDebug.h
@@ -207,6 +205,7 @@
     lp_data/HighsModelUtils.h
     lp_data/HighsOptions.h
     lp_data/HighsPdcgm.h
+    lp_data/HighsPdcgmMatrix.h
     lp_data/HighsRanging.h
     lp_data/HighsRuntimeOptions.h
     lp_data/HighsSolution.h
@@ -461,6 +460,7 @@
     lp_data/HighsLpUtils.cpp
     lp_data/HighsModelUtils.cpp
     lp_data/HighsPdcgm.cpp
+    lp_data/HighsPdcgmMatrix.cpp
     lp_data/HighsRanging.cpp
     lp_data/HighsSolution.cpp
     lp_data/HighsSolutionDebug.cpp
@@ -610,11 +610,8 @@
     lp_data/HStruct.h
     lp_data/HighsAnalysis.h
     lp_data/HighsCallback.h
-<<<<<<< HEAD
     lp_data/HighsColOracle.h
-=======
     lp_data/HighsCallbackStruct.h
->>>>>>> 943a7c1a
     lp_data/HighsDebug.h
     lp_data/HighsInfo.h
     lp_data/HighsInfoDebug.h
@@ -624,6 +621,7 @@
     lp_data/HighsModelUtils.h
     lp_data/HighsOptions.h
     lp_data/HighsPdcgm.h
+    lp_data/HighsPdcgmMatrix.h
     lp_data/HighsRanging.h
     lp_data/HighsRuntimeOptions.h
     lp_data/HighsSolution.h
