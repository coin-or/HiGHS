--- conflicted
+++ resolved
@@ -570,13 +570,8 @@
 #     OUTPUT_NAME "highs"
 #     MACOSX_RPATH "${CMAKE_INSTALL_PREFIX}/${CMAKE_INSTALL_LIBDIR}")
 
-<<<<<<< HEAD
-# if (UNIX
-#     set_target_properties(libhighs PROPERTIES
-=======
 # if (UNIX)
 #     set_target_properties(highs PROPERTIES
->>>>>>> 355fb597
 #         LIBRARY_OUTPUT_DIRECTORY "${HIGHS_BINARY_DIR}/${CMAKE_INSTALL_LIBDIR}")
 # endif()
 
