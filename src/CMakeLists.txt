# Define library.
# Outdated CMake approach: update in progress
if (NOT FAST_BUILD)
  set(IPX_ON ON)
endif()

if (IPX_ON)
set(basiclu_sources
    ipm/basiclu/src/basiclu_factorize.c
    ipm/basiclu/src/basiclu_solve_dense.c
    ipm/basiclu/src/lu_build_factors.c
    ipm/basiclu/src/lu_factorize_bump.c
    ipm/basiclu/src/lu_initialize.c
    ipm/basiclu/src/lu_markowitz.c
    ipm/basiclu/src/lu_setup_bump.c
    ipm/basiclu/src/lu_solve_sparse.c
    ipm/basiclu/src/basiclu_get_factors.c
    ipm/basiclu/src/basiclu_solve_for_update.c
    ipm/basiclu/src/lu_condest.c
    ipm/basiclu/src/lu_file.c
    ipm/basiclu/src/lu_internal.c
    ipm/basiclu/src/lu_matrix_norm.c
    ipm/basiclu/src/lu_singletons.c
    ipm/basiclu/src/lu_solve_symbolic.c
    ipm/basiclu/src/lu_update.c
    ipm/basiclu/src/basiclu_initialize.c
    ipm/basiclu/src/basiclu_solve_sparse.c
    ipm/basiclu/src/lu_pivot.c
    ipm/basiclu/src/lu_solve_dense.c
    ipm/basiclu/src/lu_solve_triangular.c
    ipm/basiclu/src/basiclu_object.c
    ipm/basiclu/src/basiclu_update.c
    ipm/basiclu/src/lu_dfs.c
    ipm/basiclu/src/lu_garbage_perm.c
    ipm/basiclu/src/lu_residual_test.c
    ipm/basiclu/src/lu_solve_for_update.c)

set(ipx_sources
    ipm/ipx/src/basiclu_kernel.cc
    ipm/ipx/src/basiclu_wrapper.cc
    ipm/ipx/src/basis.cc
    ipm/ipx/src/conjugate_residuals.cc
    ipm/ipx/src/control.cc
    ipm/ipx/src/crossover.cc
    ipm/ipx/src/diagonal_precond.cc
    ipm/ipx/src/forrest_tomlin.cc
    ipm/ipx/src/guess_basis.cc
    ipm/ipx/src/indexed_vector.cc
    ipm/ipx/src/info.cc
    ipm/ipx/src/ipm.cc
    ipm/ipx/src/ipx_c.cc
    ipm/ipx/src/iterate.cc
    ipm/ipx/src/kkt_solver.cc
    ipm/ipx/src/kkt_solver_basis.cc
    ipm/ipx/src/kkt_solver_diag.cc
    ipm/ipx/src/linear_operator.cc
    ipm/ipx/src/lp_solver.cc
    ipm/ipx/src/lu_factorization.cc
    ipm/ipx/src/lu_update.cc
    ipm/ipx/src/maxvolume.cc
    ipm/ipx/src/model.cc
    ipm/ipx/src/normal_matrix.cc
    ipm/ipx/src/sparse_matrix.cc
    ipm/ipx/src/sparse_utils.cc
    ipm/ipx/src/splitted_normal_matrix.cc
    ipm/ipx/src/starting_basis.cc
    ipm/ipx/src/symbolic_invert.cc
    ipm/ipx/src/timer.cc
    ipm/ipx/src/utils.cc)
endif()

# Outdated CMake approach: update in progress
if (NOT FAST_BUILD)
include_directories(ipm/ipx/src)
include_directories(ipm/ipx/include)
include_directories(ipm/basiclu/src)
include_directories(ipm/basiclu/include)

set(sources
    ../external/filereaderlp/reader.cpp
    io/Filereader.cpp
    io/FilereaderLp.cpp
    io/FilereaderEms.cpp
    io/FilereaderMps.cpp
    io/HighsIO.cpp
    io/HMPSIO.cpp
    io/HMpsFF.cpp
    io/LoadOptions.cpp
    lp_data/Highs.cpp
    lp_data/HighsDebug.cpp
    lp_data/HighsInfo.cpp
    lp_data/HighsLp.cpp
    lp_data/HighsLpUtils.cpp
    lp_data/HighsModelUtils.cpp
    lp_data/HighsRanging.cpp
    lp_data/HighsSolution.cpp
    lp_data/HighsSolutionDebug.cpp
    lp_data/HighsSolve.cpp
    lp_data/HighsStatus.cpp
    lp_data/HighsOptions.cpp
    mip/HighsMipSolver.cpp
    mip/HighsMipSolverData.cpp
    mip/HighsDomain.cpp
    mip/HighsDynamicRowMatrix.cpp
    mip/HighsLpRelaxation.cpp
    mip/HighsSeparation.cpp
    mip/HighsSearch.cpp
    mip/HighsCutPool.cpp
    mip/HighsCliqueTable.cpp
    mip/HighsImplications.cpp
    mip/HighsNodeQueue.cpp
<<<<<<< HEAD
    presolve/ICrash.cpp
    presolve/ICrashX.cpp
    presolve/ICrashUtil.cpp
=======
    presolve/ICrashX.cpp
>>>>>>> 817cb08e
    presolve/Presolve.cpp
    presolve/PresolveComponent.cpp
    presolve/PresolveAnalysis.cpp
    presolve/PresolveUtils.cpp
    presolve/HPreData.cpp
    presolve/HAggregator.cpp
    presolve/HighsLpPropagator.cpp
    simplex/HCrash.cpp
    simplex/HDual.cpp
    simplex/HDualRHS.cpp
    simplex/HDualRow.cpp
    simplex/HDualMulti.cpp
    simplex/HFactor.cpp
    simplex/HFactorDebug.cpp
    simplex/HighsSimplexAnalysis.cpp
    simplex/HighsSimplexInterface.cpp
    simplex/HMatrix.cpp
    simplex/HPrimal.cpp
    simplex/HQPrimal.cpp
    simplex/HSimplex.cpp
    simplex/HSimplexDebug.cpp
    simplex/HSimplexReport.cpp
    simplex/HVector.cpp
    test/DevKkt.cpp
    test/KktCh2.cpp
    util/HighsSort.cpp
    util/HighsUtils.cpp
    util/HighsMatrixPic.cpp
    util/stringutil.cpp
    interfaces/highs_c_api.cpp)

set(headers
    ../external/filereaderlp/builder.hpp
    ../external/filereaderlp/model.hpp
    ../external/filereaderlp/reader.hpp
    ipm/IpxStatus.h
    io/Filereader.h
    io/FilereaderLp.h
    io/FilereaderEms.h
    io/FilereaderMps.h
    io/HMpsFF.h
    io/HMPSIO.h
    io/HighsIO.h
    io/LoadOptions.h
    lp_data/HConst.h
    lp_data/HStruct.h
    lp_data/HighsAnalysis.h
    lp_data/HighsDebug.h
    lp_data/HighsInfo.h
    lp_data/HighsLp.h
    lp_data/HighsLpUtils.h
    lp_data/HighsModelUtils.h
    lp_data/HighsModelObject.h
    lp_data/HighsModelObjectUtils.h
    lp_data/HighsOptions.h
    lp_data/HighsRanging.h
    lp_data/HighsSolution.h
    lp_data/HighsSolutionDebug.h
    lp_data/HighsSolve.h
    lp_data/HighsStatus.h
    mip/HighsCliqueTable.h
    mip/HighsCutPool.h
    mip/HighsDomain.h
    mip/HighsDomainChange.h
    mip/HighsDynamicRowMatrix.h
    mip/HighsImplications.h
    mip/HighsLpRelaxation.h
    mip/HighsMipSolver.h
    mip/HighsMipSolverData.h
    mip/HighsNodeQueue.h
    mip/HighsPseudocost.h
    mip/HighsSearch.h
    mip/HighsSeparation.h
    mip/HighsSparseVectorSum.h
    mip/SolveMip.h
    simplex/HApp.h
    simplex/FactorTimer.h
    simplex/HCrash.h
    simplex/HDual.h
    simplex/HDualRow.h
    simplex/HDualRHS.h
    simplex/HFactor.h
    simplex/HFactorDebug.h
    simplex/HighsSimplexAnalysis.h
    simplex/HighsSimplexInterface.h
    simplex/HMatrix.h
    simplex/HPrimal.h
    simplex/HQPrimal.h
    simplex/HSimplex.h
    simplex/HSimplexReport.h
    simplex/HSimplexDebug.h
    simplex/SimplexConst.h
    simplex/SimplexStruct.h
<<<<<<< HEAD
    presolve/ICrash.h
    presolve/ICrashUtil.h
=======
    presolve/ICrashX.h
>>>>>>> 817cb08e
    presolve/Presolve.h
    presolve/PresolveComponent.h
    presolve/PresolveAnalysis.h
    presolve/PresolveUtils.h
    presolve/HPreData.h
    simplex/HVector.h
    test/DevKkt.h
    test/KktCh2.h
    util/stringutil.h
    util/HighsComponent.h
    util/HighsRandom.h
    util/HighsSort.h
    util/HighsTimer.h
    util/HighsUtils.h
    util/HighsMatrixPic.h
    Highs.h
    interfaces/highs_c_api.h
)

if (GAMS_FOUND)
    set(sources ${sources} interfaces/GAMS.cpp)
    set(sources ${sources} "${GAMS_ROOT}/apifiles/C/api/gmomcc.c")
    set(sources ${sources} "${GAMS_ROOT}/apifiles/C/api/gevmcc.c")
    include_directories(${GAMS_ROOT}/apifiles/C/api)
endif()

if (IPX_ON)
    set(headers ${headers} ipm/IpxWrapper.h ${basiclu_headers}
        ${ipx_headers})
    set(sources ${sources} ipm/IpxWrapper.cpp)
    add_library(libbasiclu ${basiclu_sources})
    add_library(libipx ${ipx_sources})
    target_link_libraries(libipx libbasiclu)
else ()
    set(headers ${headers} ipm/IpxWrapperEmpty.h)
endif()

add_library(libhighs ${sources})

if (IPX_ON)
    target_link_libraries(libhighs libipx)
endif()

if(${BUILD_SHARED_LIBS})
    # put version information into shared library file
    set_target_properties(libhighs PROPERTIES
        VERSION 
        ${HIGHS_VERSION_MAJOR}.${HIGHS_VERSION_MINOR}.${HIGHS_VERSION_PATCH}
        SOVERSION ${HIGHS_VERSION_MAJOR}.${HIGHS_VERSION_MINOR})
else()
    # create static highs library with pic
    set_target_properties(libhighs PROPERTIES
        POSITION_INDEPENDENT_CODE on)
endif()

# on UNIX system the 'lib' prefix is automatically added
set_target_properties(libhighs PROPERTIES
    OUTPUT_NAME "highs"
    MACOSX_RPATH "${CMAKE_INSTALL_PREFIX}/lib")

if (IPX_ON)
    set_target_properties(libipx PROPERTIES
        OUTPUT_NAME "ipx"
        MACOSX_RPATH "${CMAKE_INSTALL_PREFIX}/lib")
    set_target_properties(libbasiclu PROPERTIES
        OUTPUT_NAME "basiclu"
        MACOSX_RPATH "${CMAKE_INSTALL_PREFIX}/lib")
endif()

include(CheckLanguage)
check_language("Fortran")
if(FORTRAN_FOUND)
    set(fortransources interfaces/highs_lp_solver.f90)
    set(CMAKE_Fortran_MODULE_DIRECTORY ${HIGHS_BINARY_DIR}/modules)
    add_library(FortranHighs interfaces/highs_lp_solver.f90)
    target_link_libraries(FortranHighs PUBLIC libhighs)
    install(TARGETS FortranHighs
        LIBRARY DESTINATION lib
        ARCHIVE DESTINATION lib
        INCLUDES DESTINATION include
        MODULES DESTINATION modules)
    set_target_properties(FortranHighs PROPERTIES INSTALL_RPATH
        "${CMAKE_INSTALL_PREFIX}/lib")
endif(FORTRAN_FOUND)

check_language("CSharp")
if(CSHARP_FOUND)
    message(STATUS "CSharp supported")
    set(csharpsources
    interfaces/highs_csharp_api.cs)
    add_library(HighsCsharp interfaces/highs_csharp_api.cs)
    target_compile_options(HighsCsharp PUBLIC "/unsafe")
    add_executable(csharpexample ../examples/call_highs_from_csharp.cs)
    target_compile_options(csharpexample PUBLIC "/unsafe")
    target_link_libraries(csharpexample PUBLIC HighsCsharp)
else()
    message(STATUS "No CSharp support")
endif()

if (OSI_FOUND)
    add_library(OsiHighs interfaces/OsiHiGHSSolverInterface.cpp)
    set(headers ${headers} interfaces/OsiHiGHSSolverInterface.hpp)

    target_include_directories(OsiHighs PUBLIC ${OSI_INCLUDE_DIRS})
    target_link_libraries(OsiHighs PUBLIC libhighs ${OSI_LIBRARIES})
    target_compile_options(OsiHighs PUBLIC ${OSI_CFLAGS_OTHER})

    if(${BUILD_SHARED_LIBS})
        set_target_properties(OsiHighs PROPERTIES
           VERSION 
           ${HIGHS_VERSION_MAJOR}.${HIGHS_VERSION_MINOR}.${HIGHS_VERSION_PATCH}
           SOVERSION ${HIGHS_VERSION_MAJOR}.${HIGHS_VERSION_MINOR})
    else()
        set_target_properties(OsiHighs PROPERTIES POSITION_INDEPENDENT_CODE on)
    endif()

    install(TARGETS OsiHighs
        LIBRARY DESTINATION lib
        ARCHIVE DESTINATION lib
        INCLUDES DESTINATION include)

    set_target_properties(OsiHighs PROPERTIES INSTALL_RPATH
        "${CMAKE_INSTALL_PREFIX}/lib")

    #configure and install the pkg-config file
    configure_file(${HIGHS_SOURCE_DIR}/osi-highs.pc.in
        "${PROJECT_BINARY_DIR}${CMAKE_FILES_DIRECTORY}/osi-highs.pc" @ONLY)
    install(FILES "${PROJECT_BINARY_DIR}${CMAKE_FILES_DIRECTORY}/osi-highs.pc"
        DESTINATION lib/pkg-config)
endif()


# set the install rpath to the installed destination
set_target_properties(highs PROPERTIES INSTALL_RPATH
    "${CMAKE_INSTALL_PREFIX}/lib")

# install the header files of highs
foreach ( file ${headers} )
    get_filename_component( dir ${file} DIRECTORY )
    install( FILES ${file} DESTINATION include/${dir} )
endforeach()
install(FILES ${HIGHS_BINARY_DIR}/HConfig.h DESTINATION include)

if (IPX_ON)
    if (UNIX)
    target_compile_options(libhighs PRIVATE "-Wno-defaulted-function-deleted")
    target_compile_options(libhighs PRIVATE "-Wno-return-type-c-linkage")
    target_compile_options(libhighs PRIVATE "-Wno-return-type" "-Wno-switch")

    target_compile_options(libhighs PRIVATE "-Wno-unused-variable")
    target_compile_options(libhighs PRIVATE "-Wno-unused-const-variable")
    target_compile_options(libhighs PRIVATE "-Wno-sign-compare")
    target_compile_options(libhighs PRIVATE "-Wno-logical-op-parentheses")

    target_compile_options(libipx PRIVATE "-Wno-defaulted-function-deleted")
    target_compile_options(libipx PRIVATE "-Wno-return-type-c-linkage")
    target_compile_options(libipx PRIVATE "-Wno-return-type" "-Wno-switch")

    target_compile_options(libipx PRIVATE "-Wno-unused-variable")
    target_compile_options(libipx PRIVATE "-Wno-sign-compare")
    target_compile_options(libipx PRIVATE "-Wno-logical-op-parentheses")
    endif()

    install(TARGETS libhighs libipx libbasiclu EXPORT highs-targets
            LIBRARY DESTINATION lib
            ARCHIVE DESTINATION lib
            INCLUDES DESTINATION include)

    # Add library targets to the build-tree export set
    export(TARGETS libhighs libipx libbasiclu
    FILE "${HIGHS_BINARY_DIR}/highs-targets.cmake")
else()
    install(TARGETS libhighs EXPORT highs-targets
            LIBRARY DESTINATION lib
            ARCHIVE DESTINATION lib
            INCLUDES DESTINATION include)

    # Add library targets to the build-tree export set
    export(TARGETS libhighs 
    FILE "${HIGHS_BINARY_DIR}/highs-targets.cmake")
endif()


# Configure the config file for the build tree:
# Either list all the src/* directories here, or put explicit paths in all the
# include statements.
# M reckons that the latter is more transparent, and I'm inclined to agree.
set(CONF_INCLUDE_DIRS "${HIGHS_SOURCE_DIR}/src" "${HIGHS_BINARY_DIR}")
configure_file(${HIGHS_SOURCE_DIR}/highs-config.cmake.in
    "${HIGHS_BINARY_DIR}/highs-config.cmake" @ONLY)

# Configure the config file for the install
set(CONF_INCLUDE_DIRS "\${CMAKE_CURRENT_LIST_DIR}/../../../include")
configure_file(${HIGHS_SOURCE_DIR}/highs-config.cmake.in
    "${HIGHS_BINARY_DIR}${CMAKE_FILES_DIRECTORY}/highs-config.cmake" @ONLY)

# Configure the pkg-config file for the install
configure_file(${HIGHS_SOURCE_DIR}/highs.pc.in
    "${HIGHS_BINARY_DIR}${CMAKE_FILES_DIRECTORY}/highs.pc" @ONLY)

# Install the targets of the highs export group, the config file so that other
# cmake-projects can link easily against highs, and the pkg-config flie so that
# other projects can easily build against highs
install(EXPORT highs-targets FILE highs-targets.cmake DESTINATION 
    lib/cmake/highs)
install(FILES "${HIGHS_BINARY_DIR}${CMAKE_FILES_DIRECTORY}/highs-config.cmake" 
    DESTINATION lib/cmake/highs)
install(FILES "${HIGHS_BINARY_DIR}${CMAKE_FILES_DIRECTORY}/highs.pc" 
    DESTINATION lib/pkg-config)

else() 

# FAST_BUILD is set to on.
# At the moment used only for gradually updating the CMake targets build and
# install / export.
# Define library in modern CMake using target_*()
# No interfaces (apart from c); No ipx; New (short) ctest instances.
add_library(libhighs)

target_compile_options(libhighs PRIVATE "-O3" "-DNDEBUG")
if (NOT ${BUILD_SHARED_LIBS})
    target_compile_options(libhighs PRIVATE "-fPIC" )
endif()

target_sources(libhighs PRIVATE 
    ../external/filereaderlp/reader.cpp
    io/Filereader.cpp
    io/FilereaderLp.cpp
    io/FilereaderEms.cpp
    io/FilereaderMps.cpp
    io/HighsIO.cpp
    io/HMPSIO.cpp
    io/HMpsFF.cpp
    io/LoadOptions.cpp
    lp_data/Highs.cpp
    lp_data/HighsDebug.cpp
    lp_data/HighsInfo.cpp
    lp_data/HighsLp.cpp
    lp_data/HighsLpUtils.cpp
    lp_data/HighsModelUtils.cpp
    lp_data/HighsRanging.cpp
    lp_data/HighsSolution.cpp
    lp_data/HighsSolutionDebug.cpp
    lp_data/HighsSolve.cpp
    lp_data/HighsStatus.cpp
    lp_data/HighsOptions.cpp
<<<<<<< HEAD
    presolve/ICrash.cpp
    presolve/ICrashX.cpp
    presolve/ICrashUtil.cpp
=======
    presolve/ICrashX.cpp
>>>>>>> 817cb08e
    presolve/Presolve.cpp
    presolve/PresolveComponent.cpp
    presolve/PresolveAnalysis.cpp
    presolve/PresolveUtils.cpp
    presolve/HPreData.cpp
    presolve/HAggregator.cpp
    presolve/HighsLpPropagator.cpp
    simplex/HCrash.cpp
    simplex/HDual.cpp
    simplex/HDualRHS.cpp
    simplex/HDualRow.cpp
    simplex/HDualMulti.cpp
    simplex/HFactor.cpp
    simplex/HFactorDebug.cpp
    simplex/HighsSimplexAnalysis.cpp
    simplex/HighsSimplexInterface.cpp
    simplex/HMatrix.cpp
    simplex/HPrimal.cpp
    simplex/HQPrimal.cpp
    simplex/HSimplex.cpp
    simplex/HSimplexDebug.cpp
    simplex/HSimplexReport.cpp
    simplex/HVector.cpp
    test/KktCh2.cpp
    test/DevKkt.cpp
    util/HighsSort.cpp
    util/HighsUtils.cpp
    util/HighsMatrixPic.cpp
    util/stringutil.cpp
    interfaces/highs_c_api.cpp)

target_include_directories(libhighs PUBLIC . ipm/ io/ lp_data/ mip/ simplex/ 
                           presolve/ util/ test/ interfaces/ ../external/)
target_include_directories(libhighs PUBLIC ${HIGHS_BINARY_DIR})

# on UNIX system the 'lib' prefix is automatically added
set_target_properties(libhighs PROPERTIES
    OUTPUT_NAME "highs"
    MACOSX_RPATH "${CMAKE_INSTALL_PREFIX}/lib")

if (UNIX)
    set_target_properties(libhighs PROPERTIES
        LIBRARY_OUTPUT_DIRECTORY "${HIGHS_BINARY_DIR}/lib")
endif()

set(headers_fast_build_
    ../external/filereaderlp/builder.hpp
    ../external/filereaderlp/model.hpp
    ../external/filereaderlp/reader.hpp
    ipm/IpxStatus.h
    io/Filereader.h
    io/FilereaderLp.h
    io/FilereaderEms.h
    io/FilereaderMps.h
    io/HMpsFF.h
    io/HMPSIO.h
    io/HighsIO.h
    io/LoadOptions.h
    lp_data/HConst.h
    lp_data/HStruct.h
    lp_data/HighsAnalysis.h
    lp_data/HighsDebug.h
    lp_data/HighsInfo.h
    lp_data/HighsLp.h
    lp_data/HighsLpUtils.h
    lp_data/HighsModelUtils.h
    lp_data/HighsModelObject.h
    lp_data/HighsModelObjectUtils.h
    lp_data/HighsOptions.h
    lp_data/HighsRanging.h
    lp_data/HighsSolution.h
    lp_data/HighsSolutionDebug.h
    lp_data/HighsSolve.h
    lp_data/HighsStatus.h
    simplex/HApp.h
    simplex/FactorTimer.h
    simplex/HCrash.h
    simplex/HDual.h
    simplex/HDualRow.h
    simplex/HDualRHS.h
    simplex/HFactor.h
    simplex/HFactorDebug.h
    simplex/HighsSimplexAnalysis.h
    simplex/HighsSimplexInterface.h
    simplex/HMatrix.h
    simplex/HPrimal.h
    simplex/HQPrimal.h
    simplex/HSimplex.h
    simplex/HSimplexReport.h
    simplex/HSimplexDebug.h
    simplex/SimplexConst.h
    simplex/SimplexStruct.h
<<<<<<< HEAD
    presolve/ICrash.h
    presolve/ICrashUtil.h
=======
    presolve/ICrashX.h
>>>>>>> 817cb08e
    presolve/Presolve.h
    presolve/PresolveComponent.h
    presolve/PresolveAnalysis.h
    presolve/PresolveUtils.h
    presolve/HAggregator.h
    presolve/HPreData.h
    simplex/HVector.h
    test/DevKkt.h
    test/KktCh2.h
    util/stringutil.h
    util/HighsCDouble.h
    util/HighsComponent.h
    util/HighsHash.h
    util/HighsRandom.h
    util/HighsSort.h
    util/HighsTimer.h
    util/HighsUtils.h
    util/HighsMatrixPic.h
    Highs.h
    interfaces/highs_c_api.h
)


if(IPX_ON)
    set(headers_fast_build_ ${headers_fast_build_} ipm/IpxWrapper.h ${basiclu_headers}
        ${ipx_headers})
else()
    set(headers_fast_build_ ${headers_fast_build_} ipm/IpxWrapperEmpty.h )
endif()

#set_target_properties(libhighs PROPERTIES PUBLIC_HEADER "src/Highs.h;src/lp_data/HighsLp.h;src/lp_data/HighsModelObject.h")

# set the install rpath to the installed destination
set_target_properties(libhighs PROPERTIES INSTALL_RPATH
    "${CMAKE_INSTALL_PREFIX}/lib")

# install the header files of highs
foreach ( file ${headers_fast_build_} )
    get_filename_component( dir ${file} DIRECTORY )
    install( FILES ${file} DESTINATION include/${dir} )
endforeach()
install(FILES ${HIGHS_BINARY_DIR}/HConfig.h DESTINATION include)


# target_compile_options(libhighs PRIVATE "-Wall")
# target_compile_options(libhighs PRIVATE "-Wunused")


if (IPX_ON)
    target_sources(libhighs PRIVATE ${basiclu_sources} ${ipx_sources} ipm/IpxWrapper.cpp)

    target_include_directories(libhighs PUBLIC ipm/ipx/src
        ipm/ipx/include ipm/basiclu/src ipm/basiclu/include)

    if (UNIX)
        target_compile_options(libhighs PRIVATE "-Wno-defaulted-function-deleted")
        target_compile_options(libhighs PRIVATE "-Wno-return-type-c-linkage")
        target_compile_options(libhighs PRIVATE "-Wno-return-type" "-Wno-switch")
        target_compile_options(libhighs PRIVATE "-Wno-defaulted-function-deleted")
    endif()

endif()

    set_target_properties(libhighs PROPERTIES INSTALL_RPATH
        "${CMAKE_INSTALL_PREFIX}/lib")

endif()<|MERGE_RESOLUTION|>--- conflicted
+++ resolved
@@ -109,13 +109,9 @@
     mip/HighsCliqueTable.cpp
     mip/HighsImplications.cpp
     mip/HighsNodeQueue.cpp
-<<<<<<< HEAD
     presolve/ICrash.cpp
     presolve/ICrashX.cpp
     presolve/ICrashUtil.cpp
-=======
-    presolve/ICrashX.cpp
->>>>>>> 817cb08e
     presolve/Presolve.cpp
     presolve/PresolveComponent.cpp
     presolve/PresolveAnalysis.cpp
@@ -209,12 +205,9 @@
     simplex/HSimplexDebug.h
     simplex/SimplexConst.h
     simplex/SimplexStruct.h
-<<<<<<< HEAD
     presolve/ICrash.h
     presolve/ICrashUtil.h
-=======
     presolve/ICrashX.h
->>>>>>> 817cb08e
     presolve/Presolve.h
     presolve/PresolveComponent.h
     presolve/PresolveAnalysis.h
@@ -461,13 +454,9 @@
     lp_data/HighsSolve.cpp
     lp_data/HighsStatus.cpp
     lp_data/HighsOptions.cpp
-<<<<<<< HEAD
     presolve/ICrash.cpp
     presolve/ICrashX.cpp
     presolve/ICrashUtil.cpp
-=======
-    presolve/ICrashX.cpp
->>>>>>> 817cb08e
     presolve/Presolve.cpp
     presolve/PresolveComponent.cpp
     presolve/PresolveAnalysis.cpp
@@ -560,12 +549,7 @@
     simplex/HSimplexDebug.h
     simplex/SimplexConst.h
     simplex/SimplexStruct.h
-<<<<<<< HEAD
-    presolve/ICrash.h
-    presolve/ICrashUtil.h
-=======
     presolve/ICrashX.h
->>>>>>> 817cb08e
     presolve/Presolve.h
     presolve/PresolveComponent.h
     presolve/PresolveAnalysis.h
