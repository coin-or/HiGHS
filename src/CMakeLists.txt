--- conflicted
+++ resolved
@@ -125,11 +125,8 @@
     mip/HighsPseudocost.cpp
     mip/HighsRedcostFixing.cpp
     mip/HighsNodeQueue.cpp
-<<<<<<< HEAD
     presolve/ICrash.cpp
-=======
     mip/HighsObjectiveFunction.cpp
->>>>>>> 8585b912
     model/HighsHessian.cpp
     model/HighsHessianUtils.cpp
     model/HighsModel.cpp
