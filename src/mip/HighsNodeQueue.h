--- conflicted
+++ resolved
@@ -45,13 +45,9 @@
           domchglinks(),
           lower_bound(-kHighsInf),
           estimate(-kHighsInf),
-<<<<<<< HEAD
-          depth(0) {}
-=======
           depth(0),
           lowerLinks(),
           hybridEstimLinks() {}
->>>>>>> 4501952f
 
     OpenNode(std::vector<HighsDomainChange>&& domchgstack,
              std::vector<HighsInt>&& branchings, double lower_bound,
@@ -60,13 +56,9 @@
           branchings(branchings),
           lower_bound(lower_bound),
           estimate(estimate),
-<<<<<<< HEAD
-          depth(depth) {}
-=======
           depth(depth),
           lowerLinks(),
           hybridEstimLinks() {}
->>>>>>> 4501952f
 
     OpenNode& operator=(OpenNode&& other) = default;
     OpenNode(OpenNode&&) = default;
