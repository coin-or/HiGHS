/* * * * * * * * * * * * * * * * * * * * * * * * * * * * * * * * * * * * */
/*                                                                       */
/*    This file is part of the HiGHS linear optimization suite           */
/*                                                                       */
/*    Written and engineered 2008-2021 at the University of Edinburgh    */
/*                                                                       */
/*    Available as open-source under the MIT License                     */
/*                                                                       */
/* * * * * * * * * * * * * * * * * * * * * * * * * * * * * * * * * * * * */
#include "mip/HighsMipSolverData.h"

#include <random>

#include "lp_data/HighsLpUtils.h"
#include "mip/HighsPseudocost.h"
#include "presolve/HAggregator.h"
#include "presolve/HPresolve.h"
#include "util/HighsIntegers.h"

bool HighsMipSolverData::trySolution(const std::vector<double>& solution,
                                     char source) {
  if (int(solution.size()) != mipsolver.model_->numCol_) return false;

  HighsCDouble obj = 0;

  for (int i = 0; i != mipsolver.model_->numCol_; ++i) {
    if (solution[i] < mipsolver.model_->colLower_[i] - feastol) return false;
    if (solution[i] > mipsolver.model_->colUpper_[i] + feastol) return false;
    if (mipsolver.variableType(i) == HighsVarType::INTEGER &&
        std::abs(solution[i] - std::floor(solution[i] + 0.5)) > feastol)
      return false;

    obj += mipsolver.colCost(i) * solution[i];
  }

  for (int i = 0; i != mipsolver.model_->numRow_; ++i) {
    double rowactivity = 0.0;

    int start = ARstart_[i];
    int end = ARstart_[i + 1];

    for (int j = start; j != end; ++j)
      rowactivity += solution[ARindex_[j]] * ARvalue_[j];

    if (rowactivity > mipsolver.rowUpper(i) + feastol) return false;
    if (rowactivity < mipsolver.rowLower(i) - feastol) return false;
  }

  return addIncumbent(solution, double(obj), source);
}

bool HighsMipSolverData::moreHeuristicsAllowed() {
  // in the beginning of the search and in sub-MIP heuristics we only allow
  // what is proportionally for the currently spent effort plus an initial
  // offset. This is because in a sub-MIP we usually do a truncated search and
  // therefore should not extrapolate the time we spent for heuristics as in
  // the other case. Moreover, since we estimate the total effort for
  // exploring the tree based on the weight of the already pruned nodes, the
  // estimated effort the is not expected to be a good prediction in the
  // beginning.
  if (mipsolver.submip) {
    return heuristic_lp_iterations < total_lp_iterations * heuristic_effort;
  } else if (pruned_treeweight < 1e-3 && num_leaves < 10) {
    // in the main MIP solver allow an initial offset of 10000 heuristic LP
    // iterations
    if (heuristic_lp_iterations <
        total_lp_iterations * heuristic_effort + 10000)
      return true;
  } else if (heuristic_lp_iterations <
             total_lp_iterations - heuristic_lp_iterations - sb_lp_iterations) {
    double total_heuristic_effort_estim =
        heuristic_lp_iterations /
        (heuristic_lp_iterations + sb_lp_iterations +
         (total_lp_iterations - heuristic_lp_iterations - sb_lp_iterations) /
             std::max(1e-3, double(pruned_treeweight)));
    // since heuristics help most in the beginning of the search, we want to
    // spent the time we have for heuristics in the first 80% of the tree
    // exploration. Additionally we want to spent the proportional effort
    // of heuristics that is allowed in the the first 30% of tree exploration as
    // fast as possible, which is why we have the max(0.3/0.8,...).
    // Hence, in the first 30% of the tree exploration we allow to spent all
    // effort available for heuristics in that part of the search as early as
    // possible, whereas after that we allow the part that is proportionally
    // adequate when we want to spent all available time in the first 80%.
    if (total_heuristic_effort_estim <
        std::max(0.3 / 0.8, std::min(double(pruned_treeweight), 0.8) / 0.8) *
            heuristic_effort) {
      // printf(
      //     "heuristic lp iterations: %ld, total_lp_iterations: %ld, "
      //     "total_heur_effort_estim = %.3f%%\n",
      //     heuristic_lp_iterations, total_lp_iterations,
      //     total_heuristic_effort_estim);
      return true;
    }
  }

  return false;
}

void HighsMipSolverData::removeFixedIndices() {
  integral_cols.erase(
      std::remove_if(integral_cols.begin(), integral_cols.end(),
                     [&](int col) { return domain.isFixed(col); }),
      integral_cols.end());
  integer_cols.erase(
      std::remove_if(integer_cols.begin(), integer_cols.end(),
                     [&](int col) { return domain.isFixed(col); }),
      integer_cols.end());
  implint_cols.erase(
      std::remove_if(implint_cols.begin(), implint_cols.end(),
                     [&](int col) { return domain.isFixed(col); }),
      implint_cols.end());
  continuous_cols.erase(
      std::remove_if(continuous_cols.begin(), continuous_cols.end(),
                     [&](int col) { return domain.isFixed(col); }),
      continuous_cols.end());
}

void HighsMipSolverData::init() {
  postSolveStack.initializeIndexMaps(mipsolver.model_->numRow_,
                                     mipsolver.model_->numCol_);
  mipsolver.orig_model_ = mipsolver.model_;
  feastol = mipsolver.options_mip_->mip_feasibility_tolerance;
  epsilon = mipsolver.options_mip_->mip_epsilon;
  heuristic_effort = mipsolver.options_mip_->mip_heuristic_effort;

  firstlpsolobj = -HIGHS_CONST_INF;
  rootlpsolobj = -HIGHS_CONST_INF;

  numRestarts = 0;
  numImprovingSols = 0;
  pruned_treeweight = 0;
  avgrootlpiters = 0;
  num_nodes = 0;
  num_leaves = 0;
  num_leaves_before_run = 0;
  total_lp_iterations = 0;
  heuristic_lp_iterations = 0;
  sepa_lp_iterations = 0;
  sb_lp_iterations = 0;
  num_disp_lines = 0;
  last_displeave = 0;
  cliquesExtracted = false;
  rowMatrixSet = false;
  lower_bound = -HIGHS_CONST_INF;
  upper_bound = HIGHS_CONST_INF;
  upper_limit = mipsolver.options_mip_->dual_objective_value_upper_bound;

  if (mipsolver.options_mip_->mip_report_level == 0)
    dispfreq = 0;
  else if (mipsolver.options_mip_->mip_report_level == 1)
    dispfreq = 100;
  else
    dispfreq = 1;
}

void HighsMipSolverData::runPresolve() {
  presolve::HPresolve presolve;

  presolve.setInput(mipsolver);

  mipsolver.modelstatus_ = presolve.run(postSolveStack);
}

void HighsMipSolverData::runSetup() {
  const HighsLp& model = *mipsolver.model_;

  // transform the objective limit to the current model
  upper_limit -= mipsolver.model_->offset_;
  lower_bound -= mipsolver.model_->offset_;
  upper_bound -= mipsolver.model_->offset_;

  redcostfixing = HighsRedcostFixing();
  mipsolver.mipdata_->pseudocost = HighsPseudocost(mipsolver);
  nodequeue.setNumCol(mipsolver.numCol());

  continuous_cols.clear();
  integer_cols.clear();
  implint_cols.clear();
  integral_cols.clear();

  rowMatrixSet = false;
  if (!rowMatrixSet) {
    rowMatrixSet = true;
    highsSparseTranspose(model.numRow_, model.numCol_, model.Astart_,
                         model.Aindex_, model.Avalue_, ARstart_, ARindex_,
                         ARvalue_);
    uplocks.resize(model.numCol_);
    downlocks.resize(model.numCol_);
    for (int i = 0; i != model.numCol_; ++i) {
      int start = model.Astart_[i];
      int end = model.Astart_[i + 1];
      for (int j = start; j != end; ++j) {
        int row = model.Aindex_[j];

        if (model.rowLower_[row] != -HIGHS_CONST_INF) {
          if (model.Avalue_[j] < 0)
            ++uplocks[i];
          else
            ++downlocks[i];
        }
        if (model.rowUpper_[row] != HIGHS_CONST_INF) {
          if (model.Avalue_[j] < 0)
            ++downlocks[i];
          else
            ++uplocks[i];
        }
      }
    }
  }

  rowintegral.resize(mipsolver.model_->numRow_);

  // compute the maximal absolute coefficients to filter propagation
  maxAbsRowCoef.resize(mipsolver.model_->numRow_);
  for (int i = 0; i != mipsolver.model_->numRow_; ++i) {
    double maxabsval = 0.0;

    int start = ARstart_[i];
    int end = ARstart_[i + 1];
    bool integral = true;
    for (int j = start; j != end; ++j) {
      if (integral) {
        if (mipsolver.variableType(ARindex_[j]) == HighsVarType::CONTINUOUS)
          integral = false;
        else {
          double intval = std::floor(ARvalue_[j] + 0.5);
          if (std::abs(ARvalue_[j] - intval) > epsilon) integral = false;
        }
      }

      maxabsval = std::max(maxabsval, std::abs(ARvalue_[j]));
    }

    rowintegral[i] = integral;

    maxAbsRowCoef[i] = maxabsval;
  }

  // compute row activities and propagate all rows once
  domain.computeRowActivities();
  domain.propagate();
  if (domain.infeasible()) {
    mipsolver.modelstatus_ = HighsModelStatus::PRIMAL_INFEASIBLE;
    lower_bound = HIGHS_CONST_INF;
    pruned_treeweight = 1.0;
    return;
  }

  if (model.numCol_ == 0) {
    mipsolver.modelstatus_ = HighsModelStatus::OPTIMAL;
    return;
  }

  if (checkLimits()) return;
  // extract cliques if they have not been extracted before

  for (int col : domain.getChangedCols()) implications.cleanupVarbounds(col);
  domain.clearChangedCols();

  lp.getLpSolver().setHighsOptionValue("presolve", "off");
  // lp.getLpSolver().setHighsOptionValue("dual_simplex_cleanup_strategy", 0);
  // lp.getLpSolver().setHighsOptionValue("dual_simplex_cost_perturbation_multiplier",
  // 0.0); lp.getLpSolver().setHighsOptionValue("parallel", "on");
  lp.getLpSolver().setHighsOptionValue("simplex_initial_condition_check",
                                       false);

  checkObjIntegrality();
  basisTransfer();

  for (int i = 0; i != mipsolver.numCol(); ++i) {
    switch (mipsolver.variableType(i)) {
      case HighsVarType::CONTINUOUS:
        continuous_cols.push_back(i);
        break;
      case HighsVarType::IMPLICIT_INTEGER:
        implint_cols.push_back(i);
        integral_cols.push_back(i);
        break;
      case HighsVarType::INTEGER:
        integer_cols.push_back(i);
        integral_cols.push_back(i);
    }
  }
  numintegercols = integer_cols.size();

  heuristics.setupIntCols();
  debugSolution.activate();
}

double HighsMipSolverData::transformNewIncumbent(
    const std::vector<double>& sol) {
  HighsSolution solution;
  solution.col_value = sol;
  calculateRowValues(*mipsolver.model_, solution);

  postSolveStack.undoPrimal(*mipsolver.options_mip_, solution);
  calculateRowValues(*mipsolver.orig_model_, solution);

  // compute the objective value in the original space
  double bound_violation_ = 0;
  double row_violation_ = 0;
  double integrality_violation_ = 0;

  HighsCDouble obj = mipsolver.orig_model_->offset_;
  for (int i = 0; i != mipsolver.orig_model_->numCol_; ++i) {
    obj += mipsolver.orig_model_->colCost_[i] * solution.col_value[i];

    bound_violation_ =
        std::max(bound_violation_,
                 mipsolver.orig_model_->colLower_[i] - solution.col_value[i]);
    bound_violation_ =
        std::max(bound_violation_,
                 solution.col_value[i] - mipsolver.orig_model_->colUpper_[i]);

    if (mipsolver.orig_model_->integrality_[i] == HighsVarType::INTEGER) {
      double intval = std::floor(solution.col_value[i] + 0.5);
      integrality_violation_ = std::max(
          std::abs(intval - solution.col_value[i]), integrality_violation_);
    }
  }

  for (int i = 0; i != mipsolver.orig_model_->numRow_; ++i) {
    row_violation_ =
        std::max(row_violation_,
                 mipsolver.orig_model_->rowLower_[i] - solution.row_value[i]);
    row_violation_ =
        std::max(row_violation_,
                 solution.row_value[i] - mipsolver.orig_model_->rowUpper_[i]);
  }

  bool feasible =
      bound_violation_ <= mipsolver.options_mip_->mip_feasibility_tolerance &&
      integrality_violation_ <=
          mipsolver.options_mip_->mip_feasibility_tolerance &&
      row_violation_ <= mipsolver.options_mip_->mip_feasibility_tolerance;
<<<<<<< HEAD

=======
  // assert(feasible);
>>>>>>> 8893b1e9
  // store the solution as incumbent in the original space if there is no
  // solution or if it is feasible
  if (feasible) {
    // store
    mipsolver.row_violation_ = row_violation_;
    mipsolver.bound_violation_ = bound_violation_;
    mipsolver.integrality_violation_ = integrality_violation_;
    mipsolver.solution_ = std::move(solution.col_value);
    mipsolver.solution_objective_ = double(obj);
  } else {
    bool currentFeasible =
        mipsolver.solution_objective_ != HIGHS_CONST_INF &&
        mipsolver.bound_violation_ <=
            mipsolver.options_mip_->mip_feasibility_tolerance &&
        mipsolver.integrality_violation_ <=
            mipsolver.options_mip_->mip_feasibility_tolerance &&
        mipsolver.row_violation_ <=
            mipsolver.options_mip_->mip_feasibility_tolerance;
    highsLogUser(
        mipsolver.options_mip_->log_options, HighsLogType::WARNING,
        "Untransformed solution with objective %g is violated by %.12g for the "
        "original model\n",
        double(obj),
        std::max({bound_violation_, integrality_violation_, row_violation_}));
    if (!currentFeasible) {
      // if the current incumbent is non existent or also not feasible we still
      // store the new one
      mipsolver.row_violation_ = row_violation_;
      mipsolver.bound_violation_ = bound_violation_;
      mipsolver.integrality_violation_ = integrality_violation_;
      mipsolver.solution_ = std::move(solution.col_value);
      mipsolver.solution_objective_ = double(obj);
    }

    // return infinity so that it is not used for bounding
    return HIGHS_CONST_INF;
  }

  // return the objective value in the transformed space
  if (mipsolver.orig_model_->sense_ == ObjSense::MAXIMIZE)
    return -double(obj + mipsolver.model_->offset_);

  return double(obj - mipsolver.model_->offset_);
}

void HighsMipSolverData::performRestart() {
  HighsBasis rootBasis;
  HighsPseudocostInitialization pscostinit(
      pseudocost, mipsolver.options_mip_->mip_pscost_minreliable,
      postSolveStack);

  mipsolver.pscostinit = &pscostinit;
  ++numRestarts;
  num_leaves_before_run = num_leaves;
  num_nodes_before_run = num_nodes;
  int numLpRows = lp.getLp().numRow_;
  int numModelRows = mipsolver.numRow();
  int numCuts = numLpRows - numModelRows;
  if (numCuts > 0) postSolveStack.appendCutsToModel(numCuts);
  auto integrality = std::move(presolvedModel.integrality_);
  presolvedModel = lp.getLp();
  presolvedModel.integrality_ = std::move(integrality);
  const HighsBasis& basis = lp.getLpSolver().getBasis();
  if (basis.valid_) {
    // if we have a basis after solving the root LP, we expand it to the
    // original space so that it can be used for constructing a starting basis
    // for the presolved model after the restart
    rootBasis.col_status.resize(postSolveStack.getOrigNumCol());
    rootBasis.row_status.resize(postSolveStack.getOrigNumRow());
    rootBasis.valid_ = true;

    for (int i = 0; i != mipsolver.model_->numCol_; ++i)
      rootBasis.col_status[postSolveStack.getOrigColIndex(i)] =
          basis.col_status[i];

    for (int i = 0; i != mipsolver.model_->numRow_; ++i)
      rootBasis.row_status[postSolveStack.getOrigRowIndex(i)] =
          basis.row_status[i];

    mipsolver.rootbasis = &rootBasis;
  }

  // transform the objective upper bound into the original space, as it is
  // expected during presolve
  upper_limit += mipsolver.model_->offset_;
  upper_bound += mipsolver.model_->offset_;
  lower_bound += mipsolver.model_->offset_;

  // remove the current incumbent. Any incumbent is already transformed into the
  // original space and kept there
  incumbent.clear();
  pruned_treeweight = 0;
  nodequeue.clear();

  runPresolve();

  if (mipsolver.modelstatus_ != HighsModelStatus::NOTSET) {
    if (mipsolver.solution_objective_ != HIGHS_CONST_INF &&
        mipsolver.modelstatus_ == HighsModelStatus::PRIMAL_INFEASIBLE)
      mipsolver.modelstatus_ = HighsModelStatus::OPTIMAL;
    return;
  }
  runSetup();

  postSolveStack.removeCutsFromModel(cutpool.getNumCuts());

  // HighsNodeQueue oldNodeQueue;
  // std::swap(nodequeue, oldNodeQueue);

  // remove the pointer into the stack-space of this function
  if (mipsolver.rootbasis == &rootBasis) mipsolver.rootbasis = nullptr;
  mipsolver.pscostinit = nullptr;
}

void HighsMipSolverData::basisTransfer() {
  // if a root basis is given, construct a basis for the root LP from
  // in the reduced problem space after presolving
  if (mipsolver.rootbasis) {
    int numRow = mipsolver.numRow() + cutpool.getNumCuts();
    firstrootbasis.col_status.assign(mipsolver.numCol(),
                                     HighsBasisStatus::NONBASIC);
    firstrootbasis.row_status.assign(numRow, HighsBasisStatus::NONBASIC);
    firstrootbasis.valid_ = true;
    int missingbasic = numRow;

    for (int i = 0; i != mipsolver.numCol(); ++i) {
      HighsBasisStatus status =
          mipsolver.rootbasis->col_status[postSolveStack.getOrigColIndex(i)];

      if (status == HighsBasisStatus::BASIC) {
        --missingbasic;
        firstrootbasis.col_status[i] = status;

        if (missingbasic == 0) break;
      }
    }

    if (missingbasic != 0) {
      for (int i = 0; i != numRow; ++i) {
        HighsBasisStatus status =
            mipsolver.rootbasis->row_status[postSolveStack.getOrigRowIndex(i)];

        if (status == HighsBasisStatus::BASIC) {
          --missingbasic;
          firstrootbasis.row_status[i] = status;
          if (missingbasic == 0) break;
        }
      }
    }

    const HighsLp& model = *mipsolver.model_;

    // there are missing basic variables; first add the sparsest nonbasic
    // structural columns to the basis whenever the column does not contain
    // any basic row. Then proceed by adding logical columns of rows which
    // contain no basic variables until the basis is complete
    if (missingbasic != 0) {
      std::vector<int> nonbasiccols;
      nonbasiccols.reserve(model.numCol_);
      for (int i = 0; i != model.numCol_; ++i) {
        if (firstrootbasis.col_status[i] != HighsBasisStatus::BASIC)
          nonbasiccols.push_back(i);
      }
      std::sort(
          nonbasiccols.begin(), nonbasiccols.end(), [&](int col1, int col2) {
            int len1 = model.Astart_[col1 + 1] - model.Astart_[col1];
            int len2 = model.Astart_[col2 + 1] - model.Astart_[col2];
            return std::make_pair(len1, col1) < std::make_pair(len2, col2);
          });
      nonbasiccols.resize(std::min(nonbasiccols.size(), size_t(missingbasic)));
      for (int i : nonbasiccols) {
        const int start = model.Astart_[i];
        const int end = model.Astart_[i + 1];

        bool hasbasic = false;
        for (int j = start; j != end; ++j) {
          if (firstrootbasis.row_status[model.Aindex_[j]] ==
              HighsBasisStatus::BASIC) {
            hasbasic = true;
            break;
          }
        }

        if (!hasbasic) {
          firstrootbasis.col_status[i] = HighsBasisStatus::BASIC;
          --missingbasic;
          if (missingbasic == 0) break;
        }
      }

      if (missingbasic != 0) {
        std::vector<std::pair<int, int>> nonbasicrows;

        for (int i = 0; i != model.numRow_; ++i) {
          if (firstrootbasis.row_status[i] == HighsBasisStatus::BASIC) continue;

          const int start = ARstart_[i];
          const int end = ARstart_[i + 1];

          int nbasic = 0;
          for (int j = start; j != end; ++j) {
            if (firstrootbasis.col_status[ARindex_[j]] ==
                HighsBasisStatus::BASIC) {
              ++nbasic;
            }
          }

          if (nbasic == 0) {
            firstrootbasis.row_status[i] = HighsBasisStatus::BASIC;
            --missingbasic;
            if (missingbasic == 0) break;
          } else {
            nonbasicrows.emplace_back(nbasic, i);
          }
        }

        std::sort(nonbasicrows.begin(), nonbasicrows.end());
        nonbasicrows.resize(missingbasic);

        for (std::pair<int, int> nonbasicrow : nonbasicrows)
          firstrootbasis.row_status[nonbasicrow.second] =
              HighsBasisStatus::BASIC;
      }
    }
  }
}

const std::vector<double>& HighsMipSolverData::getSolution() const {
  return incumbent;
}

bool HighsMipSolverData::addIncumbent(const std::vector<double>& sol,
                                      double solobj, char source) {
  if (solobj < upper_bound) {
    if (solobj <= upper_limit) {
      solobj = transformNewIncumbent(sol);
      if (solobj >= upper_bound) return false;
    }
    upper_bound = solobj;
    incumbent = sol;
    double new_upper_limit;
    if (objintscale != 0.0) {
      new_upper_limit =
          (std::floor(objintscale * solobj - 0.5) / objintscale) + feastol;
    } else {
      new_upper_limit = solobj - feastol;
    }
    if (new_upper_limit < upper_limit) {
      ++numImprovingSols;
      debugSolution.newIncumbentFound();
      upper_limit = new_upper_limit;
      redcostfixing.propagateRootRedcost(mipsolver);
      if (domain.infeasible()) {
        pruned_treeweight = 1.0;
        nodequeue.clear();
        return true;
      }
      cliquetable.extractObjCliques(mipsolver);
      if (domain.infeasible()) {
        pruned_treeweight = 1.0;
        nodequeue.clear();
        return true;
      }
      pruned_treeweight += nodequeue.performBounding(upper_limit);
      printDisplayLine(source);
    }
  }

  return true;
}

void HighsMipSolverData::printDisplayLine(char first) {
  double offset = mipsolver.model_->offset_;
  if (num_disp_lines % 20 == 0) {
    highsLogUser(
        mipsolver.options_mip_->log_options, HighsLogType::INFO,
        "   %7s | %10s | %10s | %10s | %10s | %-14s | %-14s | %7s | %7s "
        "| %8s | %8s\n",
        "time", "open nodes", "nodes", "leaves", "lpiters", "dual bound",
        "primal bound", "cutpool", "lpcuts", "gap", "explored");
  }

  ++num_disp_lines;
  last_displeave = num_leaves;

  double lb = mipsolver.mipdata_->lower_bound + offset;
  double ub = HIGHS_CONST_INF;
  double gap = HIGHS_CONST_INF;
  int lpcuts = mipsolver.mipdata_->lp.numRows() - mipsolver.model_->numRow_;

  if (upper_bound != HIGHS_CONST_INF) {
    ub = upper_bound + offset;
    lb = std::min(ub, lb);
    gap = 100 * (ub - lb) / std::max(1.0, std::abs(ub));

    highsLogUser(
        mipsolver.options_mip_->log_options, HighsLogType::INFO,
        " %c %6.1fs | %10lu | %10lu | %10lu | %10lu | %-14.9g | %-14.9g | "
        "%7d | %7d | %7.2f%% | %7.2f%%\n",
        first, mipsolver.timer_.read(mipsolver.timer_.solve_clock),
        nodequeue.numNodes(), num_nodes, num_leaves, total_lp_iterations, lb,
        ub, mipsolver.mipdata_->cutpool.getNumCuts(), lpcuts, gap,
        100 * double(pruned_treeweight));
  } else {
    highsLogUser(
        mipsolver.options_mip_->log_options, HighsLogType::INFO,
        " %c %6.1fs | %10lu | %10lu | %10lu | %10lu | %-14.9g | %-14.9g | "
        "%7d | %7d | %8.2f | %7.2f%%\n",
        first, mipsolver.timer_.read(mipsolver.timer_.solve_clock),
        nodequeue.numNodes(), num_nodes, num_leaves, total_lp_iterations, lb,
        ub, mipsolver.mipdata_->cutpool.getNumCuts(), lpcuts, gap,
        100 * double(pruned_treeweight));
  }
}

bool HighsMipSolverData::rootSeparationRound(
    HighsSeparation& sepa, int& ncuts, HighsLpRelaxation::Status& status) {
  int64_t tmpLpIters = -lp.getNumLpIterations();
  ncuts = sepa.separationRound(domain, status);
  tmpLpIters += lp.getNumLpIterations();
  avgrootlpiters = lp.getAvgSolveIters();
  total_lp_iterations += tmpLpIters;
  sepa_lp_iterations += tmpLpIters;

  if (status == HighsLpRelaxation::Status::Infeasible) {
    pruned_treeweight = 1.0;
    lower_bound = std::min(HIGHS_CONST_INF, upper_bound);
    num_nodes = 1;
    num_leaves = 1;
    return true;
  }

  const std::vector<double>& solvals = lp.getLpSolver().getSolution().col_value;

  if (incumbent.empty()) {
    heuristics.randomizedRounding(solvals);
    heuristics.flushStatistics();
  }

  if (lp.unscaledDualFeasible(status)) {
    lower_bound = lp.getObjective();
    redcostfixing.addRootRedcost(
        mipsolver, lp.getLpSolver().getSolution().col_dual, lower_bound);
    if (upper_limit != HIGHS_CONST_INF) {
      redcostfixing.propagateRootRedcost(mipsolver);

      if (domain.infeasible())
        status = HighsLpRelaxation::Status::Infeasible;
      else if (!domain.getChangedCols().empty()) {
        tmpLpIters = -lp.getNumLpIterations();
        status = lp.resolveLp(&domain);
        tmpLpIters += lp.getNumLpIterations();
        avgrootlpiters = lp.getAvgSolveIters();
        total_lp_iterations += tmpLpIters;
        sepa_lp_iterations += tmpLpIters;
      }

      if (status == HighsLpRelaxation::Status::Infeasible) {
        pruned_treeweight = 1.0;
        lower_bound = std::min(HIGHS_CONST_INF, upper_bound);
        num_nodes = 1;
        num_leaves = 1;
        return true;
      }
    }
  }

  if (mipsolver.mipdata_->lower_bound > mipsolver.mipdata_->upper_limit) {
    lower_bound = std::min(HIGHS_CONST_INF, upper_bound);
    pruned_treeweight = 1.0;
    num_nodes = 1;
    num_leaves = 1;
    return true;
  }

  return false;
}

void HighsMipSolverData::evaluateRootNode() {
  int maxSepaRounds = mipsolver.submip ? 5 : HIGHS_CONST_I_INF;
restart:
  // solve the first root lp
  highsLogUser(mipsolver.options_mip_->log_options, HighsLogType::INFO,
               "\nSolving root node LP relaxation\n");
  lp.loadModel();

  // add all cuts again after restart
  if (cutpool.getNumCuts() != 0) {
    highsLogUser(mipsolver.options_mip_->log_options, HighsLogType::INFO,
                 "Adding %d cuts to LP after restart\n", cutpool.getNumCuts());
    assert(numRestarts != 0);
    HighsCutSet cutset;
    cutpool.separateLpCutsAfterRestart(cutset);
    lp.addCuts(cutset);
  }

  if (firstrootbasis.valid_) lp.getLpSolver().setBasis(firstrootbasis);
  lp.getLpSolver().setHighsOptionValue("presolve", "on");

  lp.getLpSolver().setHighsOptionValue("output_flag",
                                       mipsolver.options_mip_->output_flag);
  //  lp.getLpSolver().setHighsOptionValue("log_dev_level", LOG_DEV_LEVEL_INFO);
  //  lp.getLpSolver().setHighsOptionValue("log_file",
  //  mipsolver.options_mip_->log_file);
  int64_t lpIters = -lp.getNumLpIterations();
  HighsLpRelaxation::Status status = lp.resolveLp();
  lpIters += lp.getNumLpIterations();

  lp.getLpSolver().setHighsOptionValue("output_flag", false);

  lp.getLpSolver().setHighsOptionValue("presolve", "off");
  avgrootlpiters = lp.getAvgSolveIters();
  if (numRestarts == 0) firstrootlpiters = lpIters;

  total_lp_iterations += lpIters;

  lp.setIterationLimit(std::max(10000, int(10 * avgrootlpiters)));
  //  lp.getLpSolver().setHighsOptionValue("output_flag", false);
  //  lp.getLpSolver().setHighsOptionValue("log_dev_level", 0);
  lp.getLpSolver().setHighsOptionValue("parallel", "off");

  firstlpsol = lp.getLpSolver().getSolution().col_value;
  firstlpsolobj = lp.getObjective();
  firstrootbasis = lp.getLpSolver().getBasis();
  rootlpsolobj = firstlpsolobj;

  if (lp.unscaledDualFeasible(lp.getStatus())) {
    lower_bound = lp.getObjective();
    redcostfixing.addRootRedcost(
        mipsolver, lp.getLpSolver().getSolution().col_dual, lower_bound);
    if (mipsolver.mipdata_->upper_limit != HIGHS_CONST_INF)
      redcostfixing.propagateRootRedcost(mipsolver);
  }

  if (!domain.infeasible()) {
    heuristics.randomizedRounding(firstlpsol);
    heuristics.flushStatistics();
  }

  if (status == HighsLpRelaxation::Status::Infeasible ||
      mipsolver.mipdata_->domain.infeasible() ||
      mipsolver.mipdata_->lower_bound > mipsolver.mipdata_->upper_limit) {
    lower_bound = std::min(HIGHS_CONST_INF, upper_bound);
    pruned_treeweight = 1.0;
    num_nodes = 1;
    num_leaves = 1;
    return;
  }

  // begin separation
  std::vector<double> avgdirection;
  std::vector<double> curdirection;
  avgdirection.resize(mipsolver.numCol());
  curdirection.resize(mipsolver.numCol());

  int stall = 0;
  double smoothprogress = 0.0;
  int nseparounds = 0;

  HighsSeparation sepa(mipsolver);
  sepa.setLpRelaxation(&lp);

  while (lp.scaledOptimal(status) && !lp.getFractionalIntegers().empty() &&
         stall < 3) {
    printDisplayLine();
    if (checkLimits()) return;

    if (nseparounds == maxSepaRounds) break;

    removeFixedIndices();

    if (mipsolver.options_mip_->presolve != off_string) {
      double fixingRate =
          100.0 * (1.0 - double(integer_cols.size() +
                                cliquetable.getSubstitutions().size()) /
                             numintegercols);
      if (fixingRate >= 10.0) {
        highsLogUser(mipsolver.options_mip_->log_options, HighsLogType::INFO,
                     "%.1f%% inactive integer columns, restarting\n",
                     fixingRate);
        performRestart();
        if (mipsolver.modelstatus_ == HighsModelStatus::NOTSET) goto restart;

        return;
      }
    }

    ++nseparounds;

    int ncuts;
    if (rootSeparationRound(sepa, ncuts, status)) return;

    HighsCDouble sqrnorm = 0.0;
    const auto& solvals = lp.getSolution().col_value;

    for (int i = 0; i != mipsolver.numCol(); ++i) {
      curdirection[i] = firstlpsol[i] - solvals[i];

      // if (mip.integrality_[i] == 2 && lp.getObjective() > firstobj &&
      //    std::abs(curdirection[i]) > 1e-6)
      //  pseudocost.addObservation(i, -curdirection[i],
      //                            lp.getObjective() - firstobj);

      sqrnorm += curdirection[i] * curdirection[i];
    }
#if 1
    double scale = double(1.0 / sqrt(sqrnorm));
    sqrnorm = 0.0;
    HighsCDouble dotproduct = 0.0;
    for (int i = 0; i != mipsolver.numCol(); ++i) {
      avgdirection[i] += scale * curdirection[i];
      sqrnorm += avgdirection[i] * avgdirection[i];
      dotproduct += avgdirection[i] * curdirection[i];
    }
#endif

    double progress = double(dotproduct / sqrt(sqrnorm));

    if (nseparounds == 1) {
      smoothprogress = progress;
    } else {
      double alpha = 1.0 / 3.0;
      double nextprogress = (1.0 - alpha) * smoothprogress + alpha * progress;

      if (nextprogress < smoothprogress * 1.01 &&
          (lp.getObjective() - firstlpsolobj) <=
              (rootlpsolobj - firstlpsolobj) * 1.001)
        ++stall;
      else {
        stall = 0;
      }
      smoothprogress = nextprogress;
    }

    rootlpsolobj = lp.getObjective();
    if (lp.unscaledDualFeasible(status)) lower_bound = lp.getObjective();

    lp.setIterationLimit(std::max(10000, int(10 * avgrootlpiters)));
    if (ncuts == 0) break;
  }

  lp.setIterationLimit();
  lpIters = -lp.getNumLpIterations();
  status = lp.resolveLp(&domain);
  lpIters += lp.getNumLpIterations();
  total_lp_iterations += lpIters;

  if (status == HighsLpRelaxation::Status::Optimal &&
      lp.getFractionalIntegers().empty()) {
    addIncumbent(lp.getLpSolver().getSolution().col_value, lp.getObjective(),
                 'T');
    if (lower_bound > upper_limit) {
      mipsolver.modelstatus_ = HighsModelStatus::OPTIMAL;
      pruned_treeweight = 1.0;
      num_nodes = 1;
      num_leaves = 1;
      return;
    }
  } else {
    rootlpsol = lp.getLpSolver().getSolution().col_value;
    rootlpsolobj = lp.getObjective();
    lp.setIterationLimit(std::max(10000, int(10 * avgrootlpiters)));

    if ((!mipsolver.submip && numRestarts == 0) ||
        upper_limit == HIGHS_CONST_INF) {
      heuristics.centralRounding();
      heuristics.flushStatistics();
    }

    if (!rootlpsol.empty() &&
        (moreHeuristicsAllowed() || upper_limit == HIGHS_CONST_INF)) {
      heuristics.RENS(rootlpsol);
      heuristics.flushStatistics();

      if (upper_limit == HIGHS_CONST_INF && !mipsolver.submip) {
        heuristics.feasibilityPump();
        heuristics.flushStatistics();
      }
    }
  }

  // if global propagation found bound changes, we update the local domain
  if (!domain.getChangedCols().empty()) {
    int ncuts;
    if (rootSeparationRound(sepa, ncuts, status)) {
      return;
    }

    if (lp.unscaledDualFeasible(status)) lower_bound = lp.getObjective();

    printDisplayLine();
  }

  removeFixedIndices();
  lp.removeObsoleteRows();
  rootlpsolobj = lp.getObjective();

  if (lower_bound <= upper_limit) {
    if (mipsolver.options_mip_->presolve != off_string) {
      double fixingRate =
          100.0 * (1.0 - double(integer_cols.size() +
                                cliquetable.getSubstitutions().size()) /
                             numintegercols);
      if (fixingRate >= 2.5 ||
          (!mipsolver.submip && fixingRate > 0 && numRestarts == 0)) {
        highsLogUser(mipsolver.options_mip_->log_options, HighsLogType::INFO,
                     "%.1f%% inactive integer columns, restarting\n",
                     fixingRate);
        maxSepaRounds = std::min(maxSepaRounds, nseparounds);
        performRestart();
        if (mipsolver.modelstatus_ == HighsModelStatus::NOTSET) goto restart;

        return;
      }
    }
    // add the root node to the nodequeue to initialize the search
    nodequeue.emplaceNode(std::vector<HighsDomainChange>(), lower_bound,
                          lp.getObjective(), 1);
  }
}

bool HighsMipSolverData::checkLimits() const {
  const HighsOptions& options = *mipsolver.options_mip_;
  if (options.mip_max_nodes != HIGHS_CONST_I_INF &&
      num_nodes >= options.mip_max_nodes) {
    if (mipsolver.modelstatus_ == HighsModelStatus::NOTSET) {
      highsLogDev(options.log_options, HighsLogType::INFO,
                  "reached node limit\n");
      mipsolver.modelstatus_ = HighsModelStatus::REACHED_ITERATION_LIMIT;
    }
    return true;
  }
  if (options.mip_max_leaves != HIGHS_CONST_I_INF &&
      num_leaves >= options.mip_max_leaves) {
    if (mipsolver.modelstatus_ == HighsModelStatus::NOTSET) {
      highsLogDev(options.log_options, HighsLogType::INFO,
                  "reached leave node limit\n");
      mipsolver.modelstatus_ = HighsModelStatus::REACHED_ITERATION_LIMIT;
    }
    return true;
  }
  if (mipsolver.timer_.read(mipsolver.timer_.solve_clock) >=
      options.time_limit) {
    if (mipsolver.modelstatus_ == HighsModelStatus::NOTSET) {
      highsLogDev(options.log_options, HighsLogType::INFO,
                  "reached time limit\n");
      mipsolver.modelstatus_ = HighsModelStatus::REACHED_TIME_LIMIT;
    }
    return true;
  }

  return false;
}

void HighsMipSolverData::checkObjIntegrality() {
  objintscale = 600.0;

  for (int i = 0; i != mipsolver.numCol(); ++i) {
    if (mipsolver.colCost(i) == 0.0) continue;

    if (mipsolver.variableType(i) == HighsVarType::CONTINUOUS) {
      objintscale = 0.0;
      break;
    }

    double cost = mipsolver.colCost(i);
    double intcost = std::floor(objintscale * cost + 0.5) / objintscale;
    if (std::abs(cost - intcost) > epsilon) {
      objintscale = 0.0;
      break;
    }
  }

  if (objintscale != 0.0) {
    int64_t currgcd = 0;
    for (int i = 0; i != mipsolver.numCol(); ++i) {
      if (mipsolver.colCost(i) == 0.0) continue;
      int64_t intval = std::floor(mipsolver.colCost(i) * objintscale + 0.5);
      if (currgcd == 0) {
        currgcd = intval < 0 ? -intval : intval;
        continue;
      }
      currgcd = HighsIntegers::gcd(intval, currgcd);
      if (currgcd == 1) break;
    }

    if (currgcd != 0) objintscale /= currgcd;

    highsLogUser(mipsolver.options_mip_->log_options, HighsLogType::INFO,
                 "Objective function is integral with scale %g\n", objintscale);
  }
}

void HighsMipSolverData::setupDomainPropagation() {
  const HighsLp& model = *mipsolver.model_;
  highsSparseTranspose(model.numRow_, model.numCol_, model.Astart_,
                       model.Aindex_, model.Avalue_, ARstart_, ARindex_,
                       ARvalue_);

  pseudocost = HighsPseudocost(mipsolver);

  // compute the maximal absolute coefficients to filter propagation
  maxAbsRowCoef.resize(mipsolver.model_->numRow_);
  for (int i = 0; i != mipsolver.model_->numRow_; ++i) {
    double maxabsval = 0.0;

    int start = ARstart_[i];
    int end = ARstart_[i + 1];
    for (int j = start; j != end; ++j)
      maxabsval = std::max(maxabsval, std::abs(ARvalue_[j]));

    maxAbsRowCoef[i] = maxabsval;
  }

  domain = HighsDomain(mipsolver);
  domain.computeRowActivities();
}<|MERGE_RESOLUTION|>--- conflicted
+++ resolved
@@ -334,11 +334,6 @@
       integrality_violation_ <=
           mipsolver.options_mip_->mip_feasibility_tolerance &&
       row_violation_ <= mipsolver.options_mip_->mip_feasibility_tolerance;
-<<<<<<< HEAD
-
-=======
-  // assert(feasible);
->>>>>>> 8893b1e9
   // store the solution as incumbent in the original space if there is no
   // solution or if it is feasible
   if (feasible) {
