--- conflicted
+++ resolved
@@ -70,25 +70,6 @@
                 double contributionA = solval[i] * vals[i];
                 double contributionB = solval[j] * vals[j];
 
-<<<<<<< HEAD
-                // for equal contributions take the larger coefficients first
-                // because this makes some of the lifting functions more likely
-                // to generate a facet
-                if (std::abs(contributionA - contributionB) <= feastol) {
-                  // if the value is equal too, choose a random tiebreaker based
-                  // on hashing the column index and the current number of pool
-                  // cuts
-                  if (std::abs(vals[i] - vals[j]) <= feastol)
-                    return HighsHashHelpers::hash(std::make_pair(inds[i], r)) >
-                           HighsHashHelpers::hash(std::make_pair(inds[j], r));
-                  return vals[i] > vals[j];
-                }
-
-                return contributionA > contributionB;
-              });
-  } else {
-    // urandgen.shuffle(cover.data(), maxCoverSize);
-=======
                 if (contributionA > contributionB + feastol) return true;
                 if (contributionA < contributionB - feastol) return false;
                 // for equal contributions take the larger coefficients first
@@ -103,24 +84,11 @@
                 return vals[i] > vals[j];
               });
   } else {
->>>>>>> 9c9dccd5
     // the current solution
     const auto& nodequeue = lpRelaxation.getMipSolver().mipdata_->nodequeue;
 
     std::sort(cover.begin() + coversize, cover.begin() + maxCoverSize,
               [&](HighsInt i, HighsInt j) {
-<<<<<<< HEAD
-                int64_t numNodesA =
-                    nodequeue.numNodesUp(inds[i],
-                                         lpRelaxation.colLower(inds[i]) - 0.5) +
-                    nodequeue.numNodesDown(
-                        inds[i], lpRelaxation.colUpper(inds[i]) + 0.5);
-                int64_t numNodesB =
-                    nodequeue.numNodesUp(inds[j],
-                                         lpRelaxation.colLower(inds[j]) - 0.5) +
-                    nodequeue.numNodesDown(
-                        inds[j], lpRelaxation.colUpper(inds[j]) + 0.5);
-=======
                 int64_t numNodesA;
                 int64_t numNodesB;
 
@@ -151,7 +119,6 @@
                           : nodequeue.numNodesUp(
                                 inds[j], lpRelaxation.colLower(inds[j]) - 0.5);
                 }
->>>>>>> 9c9dccd5
 
                 if (numNodesA > numNodesB) return true;
                 if (numNodesA < numNodesB) return false;
