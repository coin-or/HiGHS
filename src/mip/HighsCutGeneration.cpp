--- conflicted
+++ resolved
@@ -698,7 +698,6 @@
 }
 
 bool HighsCutGeneration::postprocessCut() {
-<<<<<<< HEAD
   if (integralSupport && integralCoefficients) {
     // if the cut is known to be integral no postprocessing is needed and we
     // simply remove zero coefficients
@@ -711,11 +710,6 @@
     }
     return true;
   }
-=======
-  double maxAbsValue;
-  if (integralSupport) {
-    if (integralCoefficients) return true;
->>>>>>> 94c22383
 
   HighsDomain& globaldomain = lpRelaxation.getMipSolver().mipdata_->domain;
   // determine maximal absolute coefficient
@@ -726,20 +720,7 @@
   // determine minimal allowed coefficient
   double minCoefficientValue = 100 * feastol;
 
-<<<<<<< HEAD
   if (maxAbsValue < 1.0) minCoefficientValue *= std::max(1e-3, maxAbsValue);
-=======
-    for (HighsInt i = 0; i != rowlen; ++i) {
-      if (vals[i] == 0) continue;
-      if (std::abs(vals[i]) <= minCoefficientValue) {
-        if (vals[i] < 0) {
-          double ub = upper[i];
-          if (ub == kHighsInf)
-            return false;
-          else
-            rhs -= ub * vals[i];
-        }
->>>>>>> 94c22383
 
   // remove small coefficients and check whether the remaining support is
   // integral
@@ -850,27 +831,8 @@
     expshift = -expshift;
     rhs = std::ldexp((double)rhs, expshift);
 
-<<<<<<< HEAD
     for (HighsInt i = 0; i != rowlen; ++i)
       vals[i] = std::ldexp(vals[i], expshift);
-=======
-    // now remove small coefficients and determine the smallest absolute
-    // coefficient of an integral variable
-    double minIntCoef = kHighsInf;
-    for (HighsInt i = 0; i != rowlen; ++i) {
-      if (vals[i] == 0.0) continue;
-
-      vals[i] = std::ldexp(vals[i], expshift);
-
-      if (std::abs(vals[i]) <= minCoefficientValue) {
-        if (vals[i] < 0.0) {
-          if (upper[i] == kHighsInf) return false;
-          rhs -= vals[i] * upper[i];
-        } else
-          vals[i] = 0.0;
-      }
-    }
->>>>>>> 94c22383
   }
 
   return true;
@@ -906,7 +868,6 @@
 
   isintegral.resize(rowlen);
   for (HighsInt i = 0; i != rowlen; ++i) {
-<<<<<<< HEAD
     // we do not want to have integral variables with small coefficients as this
     // may lead to numerical instabilities during cut generation
     // Therefore we relax integral variables with small coefficients to
@@ -926,12 +887,6 @@
         complementation[i] = 1 - complementation[i];
         rhs -= upper[i] * vals[i];
         vals[i] = -vals[i];
-=======
-    if (std::abs(vals[i]) <= 10 * feastol) {
-      if (vals[i] < 0) {
-        if (upper[i] == kHighsInf) return false;
-        rhs -= vals[i] * upper[i];
->>>>>>> 94c22383
       }
 
       // relax positive continuous variables and those with small contributions
