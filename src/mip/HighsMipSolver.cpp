/* * * * * * * * * * * * * * * * * * * * * * * * * * * * * * * * * * * * */
/*                                                                       */
/*    This file is part of the HiGHS linear optimization suite           */
/*                                                                       */
/*    Written and engineered 2008-2024 by Julian Hall, Ivet Galabova,    */
/*    Leona Gottwald and Michael Feldmeier                               */
/*                                                                       */
/*    Available as open-source under the MIT License                     */
/*                                                                       */
/* * * * * * * * * * * * * * * * * * * * * * * * * * * * * * * * * * * * */
#include "mip/HighsMipSolver.h"

#include "lp_data/HighsLpUtils.h"
#include "lp_data/HighsModelUtils.h"
#include "mip/HighsCliqueTable.h"
#include "mip/HighsCutPool.h"
#include "mip/HighsDomain.h"
#include "mip/HighsImplications.h"
#include "mip/HighsLpRelaxation.h"
#include "mip/HighsMipSolverData.h"
#include "mip/HighsPseudocost.h"
#include "mip/HighsSearch.h"
#include "mip/HighsSeparation.h"
#include "mip/MipTimer.h"
#include "presolve/HPresolve.h"
#include "presolve/HighsPostsolveStack.h"
#include "presolve/PresolveComponent.h"
#include "util/HighsCDouble.h"
#include "util/HighsIntegers.h"

using std::fabs;

HighsMipSolver::HighsMipSolver(HighsCallback& callback,
                               const HighsOptions& options, const HighsLp& lp,
                               const HighsSolution& solution, bool submip,
                               HighsInt submip_level)
    : callback_(&callback),
      options_mip_(&options),
      model_(&lp),
      orig_model_(&lp),
      solution_objective_(kHighsInf),
      submip(submip),
      submip_level(submip_level),
      rootbasis(nullptr),
      pscostinit(nullptr),
      clqtableinit(nullptr),
      implicinit(nullptr) {
  assert(!submip || submip_level > 0);
  max_submip_level = 0;
  if (solution.value_valid) {
    // MIP solver doesn't check row residuals, but they should be OK
    // so validate using assert
#ifndef NDEBUG
    bool valid, integral, feasible;
    assessLpPrimalSolution("For debugging: ", options, lp, solution, valid,
                           integral, feasible);
    assert(valid);
#endif
    bound_violation_ = 0;
    row_violation_ = 0;
    integrality_violation_ = 0;

    HighsCDouble obj = orig_model_->offset_;
    assert((HighsInt)solution.col_value.size() == orig_model_->num_col_);
    for (HighsInt i = 0; i != orig_model_->num_col_; ++i) {
      const double value = solution.col_value[i];
      obj += orig_model_->col_cost_[i] * value;

      if (orig_model_->integrality_[i] == HighsVarType::kInteger) {
        integrality_violation_ =
            std::max(fractionality(value), integrality_violation_);
      }

      const double lower = orig_model_->col_lower_[i];
      const double upper = orig_model_->col_upper_[i];
      double primal_infeasibility;
      if (value < lower - options_mip_->mip_feasibility_tolerance) {
        primal_infeasibility = lower - value;
      } else if (value > upper + options_mip_->mip_feasibility_tolerance) {
        primal_infeasibility = value - upper;
      } else
        continue;

      bound_violation_ = std::max(bound_violation_, primal_infeasibility);
    }

    for (HighsInt i = 0; i != orig_model_->num_row_; ++i) {
      const double value = solution.row_value[i];
      const double lower = orig_model_->row_lower_[i];
      const double upper = orig_model_->row_upper_[i];

      double primal_infeasibility;
      if (value < lower - options_mip_->mip_feasibility_tolerance) {
        primal_infeasibility = lower - value;
      } else if (value > upper + options_mip_->mip_feasibility_tolerance) {
        primal_infeasibility = value - upper;
      } else
        continue;

      row_violation_ = std::max(row_violation_, primal_infeasibility);
    }

    solution_objective_ = double(obj);
    solution_ = solution.col_value;
  }
}

HighsMipSolver::~HighsMipSolver() = default;

void HighsMipSolver::run() {
  modelstatus_ = HighsModelStatus::kNotset;

  if (submip) {
    analysis_.analyse_mip_time = false;
  } else {
    analysis_.timer_ = &this->timer_;
    analysis_.setup(*orig_model_, *options_mip_);
  }
  // Start the total_clock for the timer that is local to the HighsMipSolver
  // instance
  timer_.start(timer_.total_clock);

  improving_solution_file_ = nullptr;
  if (!submip && options_mip_->mip_improving_solution_file != "")
    improving_solution_file_ =
        fopen(options_mip_->mip_improving_solution_file.c_str(), "w");

  mipdata_ = decltype(mipdata_)(new HighsMipSolverData(*this));
  analysis_.mipTimerStart(kMipClockPresolve);
  analysis_.mipTimerStart(kMipClockInit);
  mipdata_->init();
  analysis_.mipTimerStop(kMipClockInit);
  analysis_.mipTimerStart(kMipClockRunPresolve);
  mipdata_->runPresolve(options_mip_->presolve_reduction_limit);
  analysis_.mipTimerStop(kMipClockRunPresolve);
  analysis_.mipTimerStop(kMipClockPresolve);
  if (analysis_.analyse_mip_time & !submip)
    highsLogUser(options_mip_->log_options, HighsLogType::kInfo,
                 "MIP-Timing: %11.2g - completed presolve\n", timer_.read());
  // Identify whether time limit has been reached (in presolve)
  if (modelstatus_ == HighsModelStatus::kNotset &&
      timer_.read(timer_.total_clock) >= options_mip_->time_limit)
    modelstatus_ = HighsModelStatus::kTimeLimit;

  if (modelstatus_ != HighsModelStatus::kNotset) {
    highsLogUser(options_mip_->log_options, HighsLogType::kInfo,
                 "Presolve: %s\n",
                 utilModelStatusToString(modelstatus_).c_str());
    if (modelstatus_ == HighsModelStatus::kOptimal) {
      mipdata_->lower_bound = 0;
      mipdata_->upper_bound = 0;
      mipdata_->transformNewIntegerFeasibleSolution(std::vector<double>());
      mipdata_->saveReportMipSolution();
    }
    cleanupSolve();
    return;
  }

  analysis_.mipTimerStart(kMipClockSolve);

  if (analysis_.analyse_mip_time & !submip)
    highsLogUser(options_mip_->log_options, HighsLogType::kInfo,
                 "MIP-Timing: %11.2g - starting  setup\n", timer_.read());
  analysis_.mipTimerStart(kMipClockRunSetup);
  mipdata_->runSetup();
  analysis_.mipTimerStop(kMipClockRunSetup);
  if (analysis_.analyse_mip_time & !submip)
    highsLogUser(options_mip_->log_options, HighsLogType::kInfo,
                 "MIP-Timing: %11.2g - completed setup\n",
                 timer_.read(timer_.total_clock));
restart:
  if (modelstatus_ == HighsModelStatus::kNotset) {
    // Check limits have not been reached before evaluating root node
    if (mipdata_->checkLimits()) {
      cleanupSolve();
      return;
    }
<<<<<<< HEAD
    // Apply the feasibility jump before evaluating the root node
    analysis_.mipTimerStart(kMipClockFeasibilityJump);
    mipdata_->feasibilityJump();
    analysis_.mipTimerStop(kMipClockFeasibilityJump);
=======
    // Apply the trivial heuristics
    analysis_.mipTimerStart(kMipClockTrivialHeuristics);
    HighsModelStatus model_status = mipdata_->trivialHeuristics();
    if (modelstatus_ == HighsModelStatus::kNotset &&
        model_status == HighsModelStatus::kInfeasible) {
      // trivialHeuristics can spot trivial infeasibility, so act on it
      modelstatus_ = model_status;
      cleanupSolve();
      return;
    }
    analysis_.mipTimerStop(kMipClockTrivialHeuristics);
>>>>>>> e91b52e4
    if (analysis_.analyse_mip_time & !submip)
      highsLogUser(options_mip_->log_options, HighsLogType::kInfo,
                   "MIP-Timing: %11.2g - starting evaluate root node\n",
                   timer_.read(timer_.total_clock));
    analysis_.mipTimerStart(kMipClockEvaluateRootNode);
    mipdata_->evaluateRootNode();
    analysis_.mipTimerStop(kMipClockEvaluateRootNode);
    // Sometimes the analytic centre calculation is not completed when
    // evaluateRootNode returns, so stop its clock if it's running
    if (analysis_.analyse_mip_time &&
        analysis_.mipTimerRunning(kMipClockIpmSolveLp))
      analysis_.mipTimerStop(kMipClockIpmSolveLp);
    if (analysis_.analyse_mip_time & !submip)
      highsLogUser(options_mip_->log_options, HighsLogType::kInfo,
                   "MIP-Timing: %11.2g - completed evaluate root node\n",
                   timer_.read(timer_.total_clock));
    // age 5 times to remove stored but never violated cuts after root
    // separation
    analysis_.mipTimerStart(kMipClockPerformAging0);
    mipdata_->cutpool.performAging();
    mipdata_->cutpool.performAging();
    mipdata_->cutpool.performAging();
    mipdata_->cutpool.performAging();
    mipdata_->cutpool.performAging();
    analysis_.mipTimerStop(kMipClockPerformAging0);
  }
  if (mipdata_->nodequeue.empty() || mipdata_->checkLimits()) {
    cleanupSolve();
    return;
  }

  std::shared_ptr<const HighsBasis> basis;
  HighsSearch search{*this, mipdata_->pseudocost};
  mipdata_->debugSolution.registerDomain(search.getLocalDomain());
  HighsSeparation sepa(*this);

  search.setLpRelaxation(&mipdata_->lp);
  sepa.setLpRelaxation(&mipdata_->lp);

  double prev_lower_bound = mipdata_->lower_bound;

  mipdata_->lower_bound = mipdata_->nodequeue.getBestLowerBound();

  bool bound_change = mipdata_->lower_bound != prev_lower_bound;
  if (!submip && bound_change)
    mipdata_->updatePrimalDualIntegral(prev_lower_bound, mipdata_->lower_bound,
                                       mipdata_->upper_bound,
                                       mipdata_->upper_bound);

  mipdata_->printDisplayLine();
  search.installNode(mipdata_->nodequeue.popBestBoundNode());
  int64_t numStallNodes = 0;
  int64_t lastLbLeave = 0;
  int64_t numQueueLeaves = 0;
  HighsInt numHugeTreeEstim = 0;
  int64_t numNodesLastCheck = mipdata_->num_nodes;
  int64_t nextCheck = mipdata_->num_nodes;
  double treeweightLastCheck = 0.0;
  double upperLimLastCheck = mipdata_->upper_limit;
  double lowerBoundLastCheck = mipdata_->lower_bound;
  analysis_.mipTimerStart(kMipClockSearch);
  while (search.hasNode()) {
    analysis_.mipTimerStart(kMipClockPerformAging1);
    mipdata_->conflictPool.performAging();
    analysis_.mipTimerStop(kMipClockPerformAging1);
    // set iteration limit for each lp solve during the dive to 10 times the
    // average nodes

    HighsInt iterlimit = 10 * std::max(mipdata_->lp.getAvgSolveIters(),
                                       mipdata_->avgrootlpiters);
    iterlimit = std::max({HighsInt{10000}, iterlimit,
                          HighsInt((3 * mipdata_->firstrootlpiters) / 2)});

    mipdata_->lp.setIterationLimit(iterlimit);

    // perform the dive and put the open nodes to the queue
    size_t plungestart = mipdata_->num_nodes;
    bool limit_reached = false;
    bool considerHeuristics = true;
    analysis_.mipTimerStart(kMipClockDive);
    while (true) {
      // Possibly apply primal heuristics
      if (considerHeuristics && mipdata_->moreHeuristicsAllowed()) {
        analysis_.mipTimerStart(kMipClockEvaluateNode);
        const HighsSearch::NodeResult evaluate_node_result =
            search.evaluateNode();
        analysis_.mipTimerStop(kMipClockEvaluateNode);

        if (evaluate_node_result == HighsSearch::NodeResult::kSubOptimal) break;

        if (search.currentNodePruned()) {
          ++mipdata_->num_leaves;
          search.flushStatistics();
        } else {
          analysis_.mipTimerStart(kMipClockPrimalHeuristics);
          if (mipdata_->incumbent.empty()) {
            analysis_.mipTimerStart(kMipClockRandomizedRounding0);
            mipdata_->heuristics.randomizedRounding(
                mipdata_->lp.getLpSolver().getSolution().col_value);
            analysis_.mipTimerStop(kMipClockRandomizedRounding0);
          }

          if (mipdata_->incumbent.empty()) {
            analysis_.mipTimerStart(kMipClockRens);
            mipdata_->heuristics.RENS(
                mipdata_->lp.getLpSolver().getSolution().col_value);
            analysis_.mipTimerStop(kMipClockRens);
          } else {
            analysis_.mipTimerStart(kMipClockRins);
            mipdata_->heuristics.RINS(
                mipdata_->lp.getLpSolver().getSolution().col_value);
            analysis_.mipTimerStop(kMipClockRins);
          }

          mipdata_->heuristics.flushStatistics();
          analysis_.mipTimerStop(kMipClockPrimalHeuristics);
        }
      }

      considerHeuristics = false;

      if (mipdata_->domain.infeasible()) break;

      if (!search.currentNodePruned()) {
        analysis_.mipTimerStart(kMipClockTheDive);
        const HighsSearch::NodeResult search_dive_result = search.dive();
        analysis_.mipTimerStop(kMipClockTheDive);

        if (search_dive_result == HighsSearch::NodeResult::kSubOptimal) break;

        ++mipdata_->num_leaves;

        search.flushStatistics();
      }

      if (mipdata_->checkLimits()) {
        limit_reached = true;
        break;
      }

      HighsInt numPlungeNodes = mipdata_->num_nodes - plungestart;
      if (numPlungeNodes >= 100) break;

      analysis_.mipTimerStart(kMipClockBacktrackPlunge);
      const bool backtrack_plunge = search.backtrackPlunge(mipdata_->nodequeue);
      analysis_.mipTimerStop(kMipClockBacktrackPlunge);
      if (!backtrack_plunge) break;

      assert(search.hasNode());

      if (mipdata_->conflictPool.getNumConflicts() >
          options_mip_->mip_pool_soft_limit) {
        analysis_.mipTimerStart(kMipClockPerformAging2);
        mipdata_->conflictPool.performAging();
        analysis_.mipTimerStop(kMipClockPerformAging2);
      }

      search.flushStatistics();
      mipdata_->printDisplayLine();
      // printf("continue plunging due to good estimate\n");
    }  // while (true)
    analysis_.mipTimerStop(kMipClockDive);

    analysis_.mipTimerStart(kMipClockOpenNodesToQueue);
    search.openNodesToQueue(mipdata_->nodequeue);
    analysis_.mipTimerStop(kMipClockOpenNodesToQueue);

    search.flushStatistics();

    if (limit_reached) {
      double prev_lower_bound = mipdata_->lower_bound;

      mipdata_->lower_bound = std::min(mipdata_->upper_bound,
                                       mipdata_->nodequeue.getBestLowerBound());

      bool bound_change = mipdata_->lower_bound != prev_lower_bound;
      if (!submip && bound_change)
        mipdata_->updatePrimalDualIntegral(
            prev_lower_bound, mipdata_->lower_bound, mipdata_->upper_bound,
            mipdata_->upper_bound);
      mipdata_->printDisplayLine();
      break;
    }

    // the search datastructure should have no installed node now
    assert(!search.hasNode());

    // propagate the global domain
    analysis_.mipTimerStart(kMipClockDomainPropgate);
    mipdata_->domain.propagate();
    analysis_.mipTimerStop(kMipClockDomainPropgate);

    analysis_.mipTimerStart(kMipClockPruneInfeasibleNodes);
    mipdata_->pruned_treeweight += mipdata_->nodequeue.pruneInfeasibleNodes(
        mipdata_->domain, mipdata_->feastol);
    analysis_.mipTimerStop(kMipClockPruneInfeasibleNodes);

    // if global propagation detected infeasibility, stop here
    if (mipdata_->domain.infeasible()) {
      mipdata_->nodequeue.clear();
      mipdata_->pruned_treeweight = 1.0;

      double prev_lower_bound = mipdata_->lower_bound;

      mipdata_->lower_bound = std::min(kHighsInf, mipdata_->upper_bound);

      bool bound_change = mipdata_->lower_bound != prev_lower_bound;
      if (!submip && bound_change)
        mipdata_->updatePrimalDualIntegral(
            prev_lower_bound, mipdata_->lower_bound, mipdata_->upper_bound,
            mipdata_->upper_bound);
      mipdata_->printDisplayLine();
      break;
    }

    double prev_lower_bound = mipdata_->lower_bound;

    mipdata_->lower_bound = std::min(mipdata_->upper_bound,
                                     mipdata_->nodequeue.getBestLowerBound());
    bool bound_change = mipdata_->lower_bound != prev_lower_bound;
    if (!submip && bound_change)
      mipdata_->updatePrimalDualIntegral(
          prev_lower_bound, mipdata_->lower_bound, mipdata_->upper_bound,
          mipdata_->upper_bound);
    mipdata_->printDisplayLine();
    if (mipdata_->nodequeue.empty()) break;

    // if global propagation found bound changes, we update the local domain
    if (!mipdata_->domain.getChangedCols().empty()) {
      analysis_.mipTimerStart(kMipClockUpdateLocalDomain);
      highsLogDev(options_mip_->log_options, HighsLogType::kInfo,
                  "added %" HIGHSINT_FORMAT " global bound changes\n",
                  (HighsInt)mipdata_->domain.getChangedCols().size());
      mipdata_->cliquetable.cleanupFixed(mipdata_->domain);
      for (HighsInt col : mipdata_->domain.getChangedCols())
        mipdata_->implications.cleanupVarbounds(col);

      mipdata_->domain.setDomainChangeStack(std::vector<HighsDomainChange>());
      search.resetLocalDomain();

      mipdata_->domain.clearChangedCols();
      mipdata_->removeFixedIndices();
      analysis_.mipTimerStop(kMipClockUpdateLocalDomain);
    }

    if (!submip && mipdata_->num_nodes >= nextCheck) {
      auto nTreeRestarts = mipdata_->numRestarts - mipdata_->numRestartsRoot;
      double currNodeEstim =
          numNodesLastCheck - mipdata_->num_nodes_before_run +
          (mipdata_->num_nodes - numNodesLastCheck) *
              double(1.0 - mipdata_->pruned_treeweight) /
              std::max(
                  double(mipdata_->pruned_treeweight - treeweightLastCheck),
                  mipdata_->epsilon);
      // printf(
      //     "nTreeRestarts: %d, numNodesThisRun: %ld, numNodesLastCheck: %ld,
      //     " "currNodeEstim: %g, " "prunedTreeWeightDelta: %g,
      //     numHugeTreeEstim: %d, numLeavesThisRun:
      //     "
      //     "%ld\n",
      //     nTreeRestarts, mipdata_->num_nodes -
      //     mipdata_->num_nodes_before_run, numNodesLastCheck -
      //     mipdata_->num_nodes_before_run, currNodeEstim, 100.0 *
      //     double(mipdata_->pruned_treeweight - treeweightLastCheck),
      //     numHugeTreeEstim,
      //     mipdata_->num_leaves - mipdata_->num_leaves_before_run);

      bool doRestart = false;

      double activeIntegerRatio =
          1.0 - mipdata_->percentageInactiveIntegers() / 100.0;
      activeIntegerRatio *= activeIntegerRatio;

      if (!doRestart) {
        double gapReduction = 1.0;
        if (mipdata_->upper_limit != kHighsInf) {
          double oldGap = upperLimLastCheck - lowerBoundLastCheck;
          double newGap = mipdata_->upper_limit - mipdata_->lower_bound;
          gapReduction = oldGap / newGap;
        }

        if (gapReduction < 1.0 + (0.05 / activeIntegerRatio) &&
            currNodeEstim >=
                activeIntegerRatio * 20 *
                    (mipdata_->num_nodes - mipdata_->num_nodes_before_run)) {
          nextCheck = mipdata_->num_nodes + 100;
          ++numHugeTreeEstim;
        } else {
          numHugeTreeEstim = 0;
          treeweightLastCheck = double(mipdata_->pruned_treeweight);
          numNodesLastCheck = mipdata_->num_nodes;
          upperLimLastCheck = mipdata_->upper_limit;
          lowerBoundLastCheck = mipdata_->lower_bound;
        }

        // Possibly prevent restart - necessary for debugging presolve
        // errors: see #1553
        if (options_mip_->mip_allow_restart) {
          int64_t minHugeTreeOffset =
              (mipdata_->num_leaves - mipdata_->num_leaves_before_run) / 1000;
          int64_t minHugeTreeEstim = HighsIntegers::nearestInteger(
              activeIntegerRatio * (10 + minHugeTreeOffset) *
              std::pow(1.5, nTreeRestarts));

          doRestart = numHugeTreeEstim >= minHugeTreeEstim;
        } else {
          doRestart = false;
        }
      } else {
        // count restart due to many fixings within the first 1000 nodes as
        // root restart
        ++mipdata_->numRestartsRoot;
      }

      if (doRestart) {
        highsLogUser(options_mip_->log_options, HighsLogType::kInfo,
                     "\nRestarting search from the root node\n");
        mipdata_->performRestart();
        analysis_.mipTimerStop(kMipClockSearch);
        goto restart;
      }
    }  // if (!submip && mipdata_->num_nodes >= nextCheck))

    // remove the iteration limit when installing a new node
    // mipdata_->lp.setIterationLimit();

    // loop to install the next node for the search
    analysis_.mipTimerStart(kMipClockNodeSearch);

    while (!mipdata_->nodequeue.empty()) {
      // printf("popping node from nodequeue (length = %" HIGHSINT_FORMAT ")\n",
      // (HighsInt)nodequeue.size());
      assert(!search.hasNode());

      if (numQueueLeaves - lastLbLeave >= 10) {
        search.installNode(mipdata_->nodequeue.popBestBoundNode());
        lastLbLeave = numQueueLeaves;
      } else {
        HighsInt bestBoundNodeStackSize =
            mipdata_->nodequeue.getBestBoundDomchgStackSize();
        double bestBoundNodeLb = mipdata_->nodequeue.getBestLowerBound();
        HighsNodeQueue::OpenNode nextNode(mipdata_->nodequeue.popBestNode());
        if (nextNode.lower_bound == bestBoundNodeLb &&
            (HighsInt)nextNode.domchgstack.size() == bestBoundNodeStackSize)
          lastLbLeave = numQueueLeaves;
        search.installNode(std::move(nextNode));
      }

      ++numQueueLeaves;

      if (search.getCurrentEstimate() >= mipdata_->upper_limit) {
        ++numStallNodes;
        if (options_mip_->mip_max_stall_nodes != kHighsIInf &&
            numStallNodes >= options_mip_->mip_max_stall_nodes) {
          limit_reached = true;
          modelstatus_ = HighsModelStatus::kSolutionLimit;
          break;
        }
      } else
        numStallNodes = 0;

      assert(search.hasNode());

      // we evaluate the node directly here instead of performing a dive
      // because we first want to check if the node is not fathomed due to
      // new global information before we perform separation rounds for the node
      if (search.evaluateNode() == HighsSearch::NodeResult::kSubOptimal)
        search.currentNodeToQueue(mipdata_->nodequeue);

      // if the node was pruned we remove it from the search and install the
      // next node from the queue
      if (search.currentNodePruned()) {
        search.backtrack();
        ++mipdata_->num_leaves;
        ++mipdata_->num_nodes;
        search.flushStatistics();

        mipdata_->domain.propagate();
        mipdata_->pruned_treeweight += mipdata_->nodequeue.pruneInfeasibleNodes(
            mipdata_->domain, mipdata_->feastol);

        if (mipdata_->domain.infeasible()) {
          mipdata_->nodequeue.clear();
          mipdata_->pruned_treeweight = 1.0;

          double prev_lower_bound = mipdata_->lower_bound;

          mipdata_->lower_bound = std::min(kHighsInf, mipdata_->upper_bound);

          bool bound_change = mipdata_->lower_bound != prev_lower_bound;
          if (!submip && bound_change)
            mipdata_->updatePrimalDualIntegral(
                prev_lower_bound, mipdata_->lower_bound, mipdata_->upper_bound,
                mipdata_->upper_bound);
          break;
        }

        if (mipdata_->checkLimits()) {
          limit_reached = true;
          break;
        }

        double prev_lower_bound = mipdata_->lower_bound;

        mipdata_->lower_bound = std::min(
            mipdata_->upper_bound, mipdata_->nodequeue.getBestLowerBound());

        bool bound_change = mipdata_->lower_bound != prev_lower_bound;
        if (!submip && bound_change)
          mipdata_->updatePrimalDualIntegral(
              prev_lower_bound, mipdata_->lower_bound, mipdata_->upper_bound,
              mipdata_->upper_bound);
        mipdata_->printDisplayLine();

        if (!mipdata_->domain.getChangedCols().empty()) {
          highsLogDev(options_mip_->log_options, HighsLogType::kInfo,
                      "added %" HIGHSINT_FORMAT " global bound changes\n",
                      (HighsInt)mipdata_->domain.getChangedCols().size());
          mipdata_->cliquetable.cleanupFixed(mipdata_->domain);
          for (HighsInt col : mipdata_->domain.getChangedCols())
            mipdata_->implications.cleanupVarbounds(col);

          mipdata_->domain.setDomainChangeStack(
              std::vector<HighsDomainChange>());
          search.resetLocalDomain();

          mipdata_->domain.clearChangedCols();
          mipdata_->removeFixedIndices();
        }

        continue;
      }

      // the node is still not fathomed, so perform separation
      sepa.separate(search.getLocalDomain());

      if (mipdata_->domain.infeasible()) {
        search.cutoffNode();
        search.openNodesToQueue(mipdata_->nodequeue);
        mipdata_->nodequeue.clear();
        mipdata_->pruned_treeweight = 1.0;

        double prev_lower_bound = mipdata_->lower_bound;

        mipdata_->lower_bound = std::min(kHighsInf, mipdata_->upper_bound);

        bool bound_change = mipdata_->lower_bound != prev_lower_bound;
        if (!submip && bound_change)
          mipdata_->updatePrimalDualIntegral(
              prev_lower_bound, mipdata_->lower_bound, mipdata_->upper_bound,
              mipdata_->upper_bound);
        break;
      }

      // after separation we store the new basis and proceed with the outer loop
      // to perform a dive from this node
      if (mipdata_->lp.getStatus() != HighsLpRelaxation::Status::kError &&
          mipdata_->lp.getStatus() != HighsLpRelaxation::Status::kNotSet)
        mipdata_->lp.storeBasis();

      basis = mipdata_->lp.getStoredBasis();
      if (!basis || !isBasisConsistent(mipdata_->lp.getLp(), *basis)) {
        HighsBasis b = mipdata_->firstrootbasis;
        b.row_status.resize(mipdata_->lp.numRows(), HighsBasisStatus::kBasic);
        basis = std::make_shared<const HighsBasis>(std::move(b));
        mipdata_->lp.setStoredBasis(basis);
      }

      break;
    }  // while(!mipdata_->nodequeue.empty())
    analysis_.mipTimerStop(kMipClockNodeSearch);

    if (limit_reached) break;
  }  // while(search.hasNode())
  analysis_.mipTimerStop(kMipClockSearch);

  cleanupSolve();
}

void HighsMipSolver::cleanupSolve() {
  // Force a final logging line
  mipdata_->printDisplayLine(kSolutionSourceCleanup);
  // Stop the solve clock - which won't be running if presolve
  // determines the model status
  if (analysis_.mipTimerRunning(kMipClockSolve))
    analysis_.mipTimerStop(kMipClockSolve);

  // Need to complete the calculation of P-D integral, checking for NO
  // gap change
  mipdata_->updatePrimalDualIntegral(
      mipdata_->lower_bound, mipdata_->lower_bound, mipdata_->upper_bound,
      mipdata_->upper_bound, false);
  analysis_.mipTimerStart(kMipClockPostsolve);

  bool havesolution = solution_objective_ != kHighsInf;
  bool feasible;
  if (havesolution)
    feasible =
        bound_violation_ <= options_mip_->mip_feasibility_tolerance &&
        integrality_violation_ <= options_mip_->mip_feasibility_tolerance &&
        row_violation_ <= options_mip_->mip_feasibility_tolerance;
  else
    feasible = false;

  dual_bound_ = mipdata_->lower_bound;
  if (mipdata_->objectiveFunction.isIntegral()) {
    double rounded_lower_bound =
        std::ceil(mipdata_->lower_bound *
                      mipdata_->objectiveFunction.integralScale() -
                  mipdata_->feastol) /
        mipdata_->objectiveFunction.integralScale();
    dual_bound_ = std::max(dual_bound_, rounded_lower_bound);
  }
  dual_bound_ += model_->offset_;
  primal_bound_ = mipdata_->upper_bound + model_->offset_;
  node_count_ = mipdata_->num_nodes;
  total_lp_iterations_ = mipdata_->total_lp_iterations;
  dual_bound_ = std::min(dual_bound_, primal_bound_);
  primal_dual_integral_ = mipdata_->primal_dual_integral.value;

  // adjust objective sense in case of maximization problem
  if (orig_model_->sense_ == ObjSense::kMaximize) {
    dual_bound_ = -dual_bound_;
    primal_bound_ = -primal_bound_;
  }

  if (modelstatus_ == HighsModelStatus::kNotset ||
      modelstatus_ == HighsModelStatus::kInfeasible) {
    if (feasible && havesolution)
      modelstatus_ = HighsModelStatus::kOptimal;
    else
      modelstatus_ = HighsModelStatus::kInfeasible;
  }

  analysis_.mipTimerStop(kMipClockPostsolve);
  timer_.stop(timer_.total_clock);

  std::string solutionstatus = "-";

  if (havesolution) {
    bool feasible =
        bound_violation_ <= options_mip_->mip_feasibility_tolerance &&
        integrality_violation_ <= options_mip_->mip_feasibility_tolerance &&
        row_violation_ <= options_mip_->mip_feasibility_tolerance;
    solutionstatus = feasible ? "feasible" : "infeasible";
  }

  gap_ = fabs(primal_bound_ - dual_bound_);
  if (primal_bound_ == 0.0)
    gap_ = dual_bound_ == 0.0 ? 0.0 : kHighsInf;
  else if (primal_bound_ != kHighsInf)
    gap_ = fabs(primal_bound_ - dual_bound_) / fabs(primal_bound_);
  else
    gap_ = kHighsInf;

  std::array<char, 128> gapString = {};

  if (gap_ == kHighsInf)
    std::strcpy(gapString.data(), "inf");
  else {
    double printTol = std::max(std::min(1e-2, 1e-1 * gap_), 1e-6);
    auto gapValString = highsDoubleToString(100.0 * gap_, printTol);
    double gapTol = options_mip_->mip_rel_gap;

    if (options_mip_->mip_abs_gap > options_mip_->mip_feasibility_tolerance) {
      gapTol = primal_bound_ == 0.0
                   ? kHighsInf
                   : std::max(gapTol,
                              options_mip_->mip_abs_gap / fabs(primal_bound_));
    }

    if (gapTol == 0.0)
      std::snprintf(gapString.data(), gapString.size(), "%s%%",
                    gapValString.data());
    else if (gapTol != kHighsInf) {
      printTol = std::max(std::min(1e-2, 1e-1 * gapTol), 1e-6);
      auto gapTolString = highsDoubleToString(100.0 * gapTol, printTol);
      std::snprintf(gapString.data(), gapString.size(),
                    "%s%% (tolerance: %s%%)", gapValString.data(),
                    gapTolString.data());
    } else
      std::snprintf(gapString.data(), gapString.size(), "%s%% (tolerance: inf)",
                    gapValString.data());
  }

  highsLogUser(options_mip_->log_options, HighsLogType::kInfo,
               "\nSolving report\n");
  if (this->orig_model_->model_name_.length())
    highsLogUser(options_mip_->log_options, HighsLogType::kInfo,
                 "  Model             %s\n",
                 this->orig_model_->model_name_.c_str());
  highsLogUser(options_mip_->log_options, HighsLogType::kInfo,
               "  Status            %s\n"
               "  Primal bound      %.12g\n"
               "  Dual bound        %.12g\n"
               "  Gap               %s\n"
               "  P-D integral      %.12g\n"
               "  Solution status   %s\n",
               utilModelStatusToString(modelstatus_).c_str(), primal_bound_,
               dual_bound_, gapString.data(),
               mipdata_->primal_dual_integral.value, solutionstatus.c_str());
  if (solutionstatus != "-")
    highsLogUser(options_mip_->log_options, HighsLogType::kInfo,
                 "                    %.12g (objective)\n"
                 "                    %.12g (bound viol.)\n"
                 "                    %.12g (int. viol.)\n"
                 "                    %.12g (row viol.)\n",
                 solution_objective_, bound_violation_, integrality_violation_,
                 row_violation_);
  highsLogUser(options_mip_->log_options, HighsLogType::kInfo,
               "  Timing            %.2f (total)\n"
               "                    %.2f (presolve)\n"
               "                    %.2f (solve)\n"
               "                    %.2f (postsolve)\n"
               "  Max sub-MIP depth %d\n"
               "  Nodes             %llu\n"
               "  Repair LPs        %llu (%llu feasible; %llu iterations)\n"
               "  LP iterations     %llu (total)\n"
               "                    %llu (strong br.)\n"
               "                    %llu (separation)\n"
               "                    %llu (heuristics)\n",
               timer_.read(timer_.total_clock),
               analysis_.mipTimerRead(kMipClockPresolve),
               analysis_.mipTimerRead(kMipClockSolve),
               analysis_.mipTimerRead(kMipClockPostsolve),
               int(max_submip_level), (long long unsigned)mipdata_->num_nodes,
               (long long unsigned)mipdata_->total_repair_lp,
               (long long unsigned)mipdata_->total_repair_lp_feasible,
               (long long unsigned)mipdata_->total_repair_lp_iterations,
               (long long unsigned)mipdata_->total_lp_iterations,
               (long long unsigned)mipdata_->sb_lp_iterations,
               (long long unsigned)mipdata_->sepa_lp_iterations,
               (long long unsigned)mipdata_->heuristic_lp_iterations);

  analysis_.reportMipTimer();

  assert(modelstatus_ != HighsModelStatus::kNotset);
}

// Only called in Highs::runPresolve
void HighsMipSolver::runPresolve(const HighsInt presolve_reduction_limit) {
  mipdata_ = decltype(mipdata_)(new HighsMipSolverData(*this));
  mipdata_->init();
  mipdata_->runPresolve(presolve_reduction_limit);
}

const HighsLp& HighsMipSolver::getPresolvedModel() const {
  return mipdata_->presolvedModel;
}

HighsPresolveStatus HighsMipSolver::getPresolveStatus() const {
  return mipdata_->presolve_status;
}

presolve::HighsPostsolveStack HighsMipSolver::getPostsolveStack() const {
  return mipdata_->postSolveStack;
}

void HighsMipSolver::callbackGetCutPool() const {
  assert(callback_->user_callback);
  assert(callback_->callbackActive(kCallbackMipGetCutPool));
  HighsCallbackDataOut& data_out = callback_->data_out;

  std::vector<double> cut_lower;
  std::vector<double> cut_upper;
  HighsSparseMatrix cut_matrix;

  mipdata_->lp.getCutPool(data_out.cutpool_num_col, data_out.cutpool_num_cut,
                          cut_lower, cut_upper, cut_matrix);

  data_out.cutpool_num_nz = cut_matrix.numNz();
  data_out.cutpool_start = cut_matrix.start_.data();
  data_out.cutpool_index = cut_matrix.index_.data();
  data_out.cutpool_value = cut_matrix.value_.data();
  data_out.cutpool_lower = cut_lower.data();
  data_out.cutpool_upper = cut_upper.data();
  callback_->user_callback(kCallbackMipGetCutPool, "MIP cut pool",
                           &callback_->data_out, &callback_->data_in,
                           callback_->user_callback_data);
}<|MERGE_RESOLUTION|>--- conflicted
+++ resolved
@@ -175,12 +175,10 @@
       cleanupSolve();
       return;
     }
-<<<<<<< HEAD
     // Apply the feasibility jump before evaluating the root node
     analysis_.mipTimerStart(kMipClockFeasibilityJump);
     mipdata_->feasibilityJump();
     analysis_.mipTimerStop(kMipClockFeasibilityJump);
-=======
     // Apply the trivial heuristics
     analysis_.mipTimerStart(kMipClockTrivialHeuristics);
     HighsModelStatus model_status = mipdata_->trivialHeuristics();
@@ -192,7 +190,6 @@
       return;
     }
     analysis_.mipTimerStop(kMipClockTrivialHeuristics);
->>>>>>> e91b52e4
     if (analysis_.analyse_mip_time & !submip)
       highsLogUser(options_mip_->log_options, HighsLogType::kInfo,
                    "MIP-Timing: %11.2g - starting evaluate root node\n",
