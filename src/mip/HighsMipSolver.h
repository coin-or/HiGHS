/* * * * * * * * * * * * * * * * * * * * * * * * * * * * * * * * * * * * */
/*                                                                       */
/*    This file is part of the HiGHS linear optimization suite           */
/*                                                                       */
/*    Written and engineered 2008-2021 at the University of Edinburgh    */
/*                                                                       */
/*    Available as open-source under the MIT License                     */
/*                                                                       */
/*    Authors: Julian Hall, Ivet Galabova, Qi Huangfu, Leona Gottwald    */
/*    and Michael Feldmeier                                              */
/*                                                                       */
/* * * * * * * * * * * * * * * * * * * * * * * * * * * * * * * * * * * * */
#ifndef MIP_HIGHS_MIP_SOLVER_H_
#define MIP_HIGHS_MIP_SOLVER_H_

#include "Highs.h"
#include "lp_data/HighsOptions.h"

struct HighsMipSolverData;
class HighsCutPool;
class HighsPseudocostInitialization;
class HighsCliqueTable;
class HighsImplications;

class HighsMipSolver {
 public:
  const HighsOptions* options_mip_;
  const HighsLp* model_;
  const HighsLp* orig_model_;
  HighsModelStatus modelstatus_;
  std::vector<double> solution_;
  double solution_objective_;
  double bound_violation_;
  double integrality_violation_;
  double row_violation_;
  double dual_bound_;
  double primal_bound_;
<<<<<<< HEAD
=======
  int64_t node_count_;
>>>>>>> ed66d31c

  bool submip;
  const HighsBasis* rootbasis;
  const HighsPseudocostInitialization* pscostinit;
  const HighsCliqueTable* clqtableinit;
  const HighsImplications* implicinit;

  std::unique_ptr<HighsMipSolverData> mipdata_;

  void run();

  HighsInt numCol() const { return model_->numCol_; }

  HighsInt numRow() const { return model_->numRow_; }

  HighsInt numNonzero() const { return model_->Aindex_.size(); }

  const double* colCost() const { return model_->colCost_.data(); }

  double colCost(HighsInt col) const { return model_->colCost_[col]; }

  const double* rowLower() const { return model_->rowLower_.data(); }

  double rowLower(HighsInt col) const { return model_->rowLower_[col]; }

  const double* rowUpper() const { return model_->rowUpper_.data(); }

  double rowUpper(HighsInt col) const { return model_->rowUpper_[col]; }

  bool isSolutionFeasible(const std::vector<double>& solution) const;

  bool isSolutionFeasible(const std::vector<double>& solution) const;

  const HighsVarType* variableType() const {
    return model_->integrality_.data();
  }

  HighsVarType variableType(HighsInt col) const {
    return model_->integrality_[col];
  }

  HighsMipSolver(const HighsOptions& options, const HighsLp& lp,
                 const HighsSolution& solution, bool submip = false);

  ~HighsMipSolver();

  void setModel(const HighsLp& model) {
    model_ = &model;
    solution_objective_ = kHighsInf;
  }

  mutable HighsTimer timer_;
<<<<<<< HEAD
  PresolveComponent presolve_;
  HighsPresolveStatus runPresolve();
  HighsPostsolveStatus runPostsolve();
=======
>>>>>>> ed66d31c
  void cleanupSolve();
};

#endif<|MERGE_RESOLUTION|>--- conflicted
+++ resolved
@@ -35,10 +35,7 @@
   double row_violation_;
   double dual_bound_;
   double primal_bound_;
-<<<<<<< HEAD
-=======
   int64_t node_count_;
->>>>>>> ed66d31c
 
   bool submip;
   const HighsBasis* rootbasis;
@@ -70,8 +67,6 @@
 
   bool isSolutionFeasible(const std::vector<double>& solution) const;
 
-  bool isSolutionFeasible(const std::vector<double>& solution) const;
-
   const HighsVarType* variableType() const {
     return model_->integrality_.data();
   }
@@ -91,12 +86,6 @@
   }
 
   mutable HighsTimer timer_;
-<<<<<<< HEAD
-  PresolveComponent presolve_;
-  HighsPresolveStatus runPresolve();
-  HighsPostsolveStatus runPostsolve();
-=======
->>>>>>> ed66d31c
   void cleanupSolve();
 };
 
