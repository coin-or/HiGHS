--- conflicted
+++ resolved
@@ -143,10 +143,7 @@
   }
 
   void issue425Lp(HighsLp& lp, HighsModelStatus& require_model_status) {
-<<<<<<< HEAD
-=======
     lp.model_name_ = "issue425";
->>>>>>> ed66d31c
     lp.numCol_ = 4;
     lp.numRow_ = 4;
     lp.colCost_ = {1, 1, 1, 2};
@@ -157,16 +154,10 @@
     lp.Astart_ = {0, 3, 5, 6, 7};
     lp.Aindex_ = {0, 2, 3, 1, 3, 3, 3};
     lp.Avalue_ = {1, 1, 1, 2, 1, 1, 1};
-<<<<<<< HEAD
-    lp.sense_ = ObjSense::MINIMIZE;
-    lp.offset_ = 0;
-    require_model_status = HighsModelStatus::PRIMAL_INFEASIBLE;
-=======
-    lp.sense_ = ObjSense::kMinimize;
-    lp.offset_ = 0;
-    lp.orientation_ = MatrixOrientation::kColwise;
-    require_model_status = HighsModelStatus::kInfeasible;
->>>>>>> ed66d31c
+    lp.sense_ = ObjSense::kMinimize;
+    lp.offset_ = 0;
+    lp.orientation_ = MatrixOrientation::kColwise;
+    require_model_status = HighsModelStatus::kInfeasible;
   }
 
   void primalDualInfeasible1Lp(HighsLp& lp,
@@ -260,24 +251,6 @@
     lp.offset_ = 0;
     lp.orientation_ = MatrixOrientation::kColwise;
     require_model_status = HighsModelStatus::kOptimal;
-    optimal_objective = 31.2;
-  }
-
-  void distillationLp(HighsLp& lp, HighsModelStatus& require_model_status,
-                      double& optimal_objective) {
-    lp.numCol_ = 2;
-    lp.numRow_ = 3;
-    lp.colCost_ = {8, 10};
-    lp.colLower_ = {0, 0};
-    lp.colUpper_ = {inf, inf};
-    lp.rowLower_ = {7, 12, 6};
-    lp.rowUpper_ = {inf, inf, inf};
-    lp.Astart_ = {0, 3, 6};
-    lp.Aindex_ = {0, 1, 2, 0, 1, 2};
-    lp.Avalue_ = {2, 3, 2, 2, 4, 1};
-    lp.sense_ = ObjSense::MINIMIZE;
-    lp.offset_ = 0;
-    require_model_status = HighsModelStatus::OPTIMAL;
     optimal_objective = 31.2;
   }
 
@@ -311,34 +284,20 @@
     optimal_objective = -optimal_objective;
   }
 
-<<<<<<< HEAD
-  void reportIssue(const int issue, const bool dev_run = false) {
-    if (dev_run)
-      printf("\n *************\n * Issue %3d *\n *************\n", issue);
-=======
   void reportIssue(const HighsInt issue, const bool dev_run = false) {
     if (dev_run)
       printf("\n *************\n * Issue %3" HIGHSINT_FORMAT
              " *\n *************\n",
              issue);
->>>>>>> ed66d31c
   }
 
   void reportLpName(const std::string lp_name, const bool dev_run = false) {
     if (dev_run) {
-<<<<<<< HEAD
-      int lp_name_length = lp_name.length();
-      printf("\n **");
-      for (int i = 0; i < lp_name_length; i++) printf("*");
-      printf("**\n * %s *\n **", lp_name.c_str());
-      for (int i = 0; i < lp_name_length; i++) printf("*");
-=======
       HighsInt lp_name_length = lp_name.length();
       printf("\n **");
       for (HighsInt i = 0; i < lp_name_length; i++) printf("*");
       printf("**\n * %s *\n **", lp_name.c_str());
       for (HighsInt i = 0; i < lp_name_length; i++) printf("*");
->>>>>>> ed66d31c
       printf("**\n");
     }
   }
@@ -357,22 +316,6 @@
 
   void reportSolution(Highs& highs, const bool dev_run = false) {
     if (!dev_run) return;
-<<<<<<< HEAD
-    const HighsInfo& info = highs.getHighsInfo();
-    if (info.primal_status == PrimalDualStatus::STATUS_FEASIBLE_POINT) {
-      const HighsSolution& solution = highs.getSolution();
-      printf("Solution\n");
-      printf("Col       Value        Dual\n");
-      for (int iCol = 0; iCol < highs.getLp().numCol_; iCol++)
-        printf("%3d %11.4g %11.4g\n", iCol, solution.col_value[iCol],
-               solution.col_dual[iCol]);
-      printf("Row       Value        Dual\n");
-      for (int iRow = 0; iRow < highs.getLp().numRow_; iRow++)
-        printf("%3d %11.4g %11.4g\n", iRow, solution.row_value[iRow],
-               solution.row_dual[iRow]);
-    } else {
-      printf("info.primal_status = %d\n", info.primal_status);
-=======
     const HighsInfo& info = highs.getInfo();
     if (info.primal_solution_status == kSolutionStatusFeasible) {
       const HighsSolution& solution = highs.getSolution();
@@ -388,7 +331,6 @@
     } else {
       printf("info.primal_solution_status = %" HIGHSINT_FORMAT "\n",
              info.primal_solution_status);
->>>>>>> ed66d31c
     }
   }
 };
