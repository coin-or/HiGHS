#include <cstdio>

#include "HCheckConfig.h"
#include "Highs.h"
#include "catch.hpp"
#include "io/FilereaderEms.h"
#include "io/HMPSIO.h"
#include "io/HMpsFF.h"
#include "io/HighsIO.h"
#include "lp_data/HighsLp.h"
#include "lp_data/HighsLpUtils.h"

const bool dev_run = false;
const double inf = kHighsInf;

TEST_CASE("filereader-edge-cases", "[highs_filereader]") {
  std::string model = "";
  std::string model_file;
  HighsStatus run_status;
  HighsStatus return_status;
  HighsStatus read_status;

  // Switching off for debugging
  const bool run_first_tests = true;

  const bool test_garbage_mps = true;
  const bool test_garbage_ems = true;
  const bool test_garbage_lp = true;

  Highs highs;
  if (!dev_run) highs.setOptionValue("output_flag", false);
  const HighsInfo& info = highs.getInfo();

  if (run_first_tests) {
    // Try to run HiGHS with default options. No model loaded so OK
    run_status = highs.run();
    REQUIRE(highs.getModelStatus() == HighsModelStatus::kModelEmpty);
    REQUIRE(run_status == HighsStatus::kOk);

    // Load a non-existent MPS file and try to run HiGHS
    model = "";
    model_file = std::string(HIGHS_DIR) + "/check/instances/" + model + ".mps";
    return_status = highs.readModel(model_file);
    REQUIRE(return_status == HighsStatus::kError);
    run_status = highs.run();
    REQUIRE(run_status == HighsStatus::kOk);

    // Load a non-existent LP file and try to run HiGHS
    model = "";
    model_file = std::string(HIGHS_DIR) + "/check/instances/" + model + ".lp";
    return_status = highs.readModel(model_file);
    REQUIRE(return_status == HighsStatus::kError);
    run_status = highs.run();
    REQUIRE(run_status == HighsStatus::kOk);

    // Load a non-supported file type and try to run HiGHS
    model = "model";
    model_file = std::string(HIGHS_DIR) + "/check/instances/" + model + ".xyz";
    return_status = highs.readModel(model_file);
    REQUIRE(return_status == HighsStatus::kError);
    run_status = highs.run();
    REQUIRE(run_status == HighsStatus::kOk);

    // Load an LP file that does not end with a newline
    model = "no-newline-eof";
    model_file = std::string(HIGHS_DIR) + "/check/instances/" + model + ".lp";
    return_status = highs.readModel(model_file);
    REQUIRE(return_status == HighsStatus::kOk);

    run_status = highs.run();
    REQUIRE(run_status == HighsStatus::kOk);

    // Load an existing MPS file and run HiGHS
    model = "adlittle";
    model_file = std::string(HIGHS_DIR) + "/check/instances/" + model + ".mps";
    return_status = highs.readModel(model_file);
    REQUIRE(return_status == HighsStatus::kOk);

    run_status = highs.run();
    REQUIRE(run_status == HighsStatus::kOk);
    REQUIRE(info.simplex_iteration_count == 87);

    model = "garbage";
    if (test_garbage_mps) {
      if (dev_run) printf("\ngarbage.mps\n");
      model_file =
          std::string(HIGHS_DIR) + "/check/instances/" + model + ".mps";
      read_status = highs.readModel(model_file);
      REQUIRE(read_status == HighsStatus::kError);
    }

    if (test_garbage_ems) {
      if (dev_run) printf("\ngarbage.ems\n");
      model_file =
          std::string(HIGHS_DIR) + "/check/instances/" + model + ".ems";
      read_status = highs.readModel(model_file);
      REQUIRE(read_status == HighsStatus::kError);
    }

    if (test_garbage_lp) {
      // Since #2316, reading an LP file of garbage yields an empty
      // model, since the absence of an objecive is (rightly) no
      // longer an error. However the LP file reader should fail due
      // to the requirement that a LP format file must begin with a
      // keyword.
      if (dev_run) printf("\ngarbage.lp\n");
      model_file = std::string(HIGHS_DIR) + "/check/instances/" + model + ".lp";
      read_status = highs.readModel(model_file);
      // Should be HighsStatus::kError); #2316
      REQUIRE(read_status == HighsStatus::kOk);
      REQUIRE(highs.getLp().num_col_ == 0);
      REQUIRE(highs.getLp().num_row_ == 0);
      REQUIRE(highs.getLp().a_matrix_.numNz() == 0);
    }
  }

  // blah blah not a good file
  model = "1448";
  if (dev_run) printf("\n%s.mps\n", model.c_str());
  model_file = std::string(HIGHS_DIR) + "/check/instances/" + model + ".lp";
  read_status = highs.readModel(model_file);
  // Should be HighsStatus::kError); #2316
  REQUIRE(read_status == HighsStatus::kOk);

  // Gurobi cannot read
  //
  // Minimize a subject to a >= 1 bounds a <= 0
  model = "1449a";
  if (dev_run) printf("\n%s.mps\n", model.c_str());
  model_file = std::string(HIGHS_DIR) + "/check/instances/" + model + ".lp";
  read_status = highs.readModel(model_file);
  REQUIRE(read_status == HighsStatus::kError);

  // Gurobi can read
  //
  // Minimize a subject to a >= 1
  //
  // However, requiring "end" checks for file corruption
  model = "1449b";
  if (dev_run) printf("\n%s.mps\n", model.c_str());
  model_file = std::string(HIGHS_DIR) + "/check/instances/" + model + ".lp";
  read_status = highs.readModel(model_file);
  REQUIRE(read_status == HighsStatus::kError);

  model = "1451";
  if (dev_run) printf("\n%s.lp\n", model.c_str());
  model_file = std::string(HIGHS_DIR) + "/check/instances/" + model + ".lp";
  read_status = highs.readModel(model_file);
  REQUIRE(read_status == HighsStatus::kOk);
  run_status = highs.run();
  REQUIRE(run_status == HighsStatus::kOk);
  REQUIRE(highs.getModelStatus() == HighsModelStatus::kOptimal);
  REQUIRE(highs.getInfo().objective_function_value == 2);

  highs.resetGlobalScheduler(true);
}

void freeFixedModelTest(const std::string model_name) {
  std::string filename;
  filename = std::string(HIGHS_DIR) + "/check/instances/" + model_name + ".mps";

  Highs highs;
  highs.setOptionValue("output_flag", dev_run);
  REQUIRE(highs.readModel(filename) == HighsStatus::kOk);

  HighsModel model_free = highs.getModel();

  REQUIRE(highs.setOptionValue("mps_parser_type_free", false) ==
          HighsStatus::kOk);

  REQUIRE(highs.readModel(filename) == HighsStatus::kWarning);

  HighsModel model_fixed = highs.getModel();

  bool are_the_same = model_free == model_fixed;
  REQUIRE(are_the_same);
}

TEST_CASE("filereader-free-format-parser-qp", "[highs_filereader]") {
  freeFixedModelTest("qjh");
  freeFixedModelTest("qjh_quadobj");
  // This test can't be used since fixed format reader can't handle
  // QMATRIX section
  //
  //  freeFixedModelTest("qjh_qmatrix");
}

TEST_CASE("filereader-free-format-parser-lp", "[highs_filereader]") {
  std::string filename;
  filename = std::string(HIGHS_DIR) + "/check/instances/adlittle.mps";
  HighsStatus status;

  Highs highs;
  if (!dev_run) highs.setOptionValue("output_flag", false);
  status = highs.readModel(filename);
  REQUIRE(status == HighsStatus::kOk);

  HighsLp lp_free = highs.getLp();

  status = highs.setOptionValue("mps_parser_type_free", false);
  REQUIRE(status == HighsStatus::kOk);

  status = highs.readModel(filename);
  REQUIRE(status == HighsStatus::kOk);

  HighsLp lp_fixed = highs.getLp();

  bool are_the_same = lp_free == lp_fixed;
  REQUIRE(are_the_same);
}

// No commas in test case name.
TEST_CASE("filereader-read-mps-ems-lp", "[highs_filereader]") {
  const std::string test_name = Catch::getResultCapture().getCurrentTestName();
  std::string filename;
  filename = std::string(HIGHS_DIR) + "/check/instances/adlittle.mps";

  HighsStatus status;

  // Read mps
  Highs highs;
  if (!dev_run) highs.setOptionValue("output_flag", false);
  status = highs.readModel(filename);
  REQUIRE(status == HighsStatus::kOk);
  HighsLp lp_mps = highs.getLp();

  // Write lp
  std::string filename_lp = test_name + ".lp";
  status = highs.writeModel(filename_lp);
  REQUIRE(status == HighsStatus::kOk);

  /*
  bool are_the_same;
  // Write ems
  std::string filename_ems = test_name + ".ems";
  status = highs.writeModel(filename_ems);
  REQUIRE(status == HighsStatus::kOk);

  // Read ems and compare with mps
  std::cout << "Reading " << filename_ems << std::endl;
  status = highs.readModel(filename_ems);
  REQUIRE(status == HighsStatus::kOk);

  std::cout << "Compare LP from .ems and .mps" << std::endl;
  are_the_same = lp_mps == highs.getLp();
  REQUIRE(are_the_same);

  std::remove(filename_ems.c_str());
  */

  status = highs.run();
  REQUIRE(status == HighsStatus::kOk);

  const HighsInfo& info = highs.getInfo();
  double mps_objective_function_value = info.objective_function_value;

  // Read lp and compare objective with mps
  if (dev_run) std::cout << "Reading " << filename_lp << std::endl;
  status = highs.readModel(filename_lp);
  REQUIRE(status == HighsStatus::kOk);

  status = highs.run();
  REQUIRE(status == HighsStatus::kOk);

  double delta =
      std::fabs(mps_objective_function_value - info.objective_function_value);
  if (dev_run && delta)
    printf("TestFilereader: LP-MPS |objective difference| of %g\n", delta);
  REQUIRE(delta < 1e-8);

  std::remove(filename_lp.c_str());

  highs.resetGlobalScheduler(true);
}

TEST_CASE("filereader-integrality-constraints", "[highs_filereader]") {
  std::string filename;
  filename = std::string(HIGHS_DIR) + "/check/instances/small_mip.mps";

  // integer variables are COL03,COL04 so x[2], x[3].
  const std::vector<HighsVarType> kIntegers{
      HighsVarType::kContinuous, HighsVarType::kContinuous,
      HighsVarType::kInteger,    HighsVarType::kInteger,
      HighsVarType::kContinuous, HighsVarType::kContinuous,
      HighsVarType::kContinuous, HighsVarType::kContinuous};

  HighsStatus status;

  Highs highs;
  if (!dev_run) highs.setOptionValue("output_flag", false);
  status = highs.readModel(filename);
  REQUIRE(status == HighsStatus::kOk);

  HighsLp lp_free = highs.getLp();

  REQUIRE((int)lp_free.integrality_.size() == lp_free.num_col_);
  REQUIRE(lp_free.integrality_ == kIntegers);

  // Read mps with fixed format parser.
  status = highs.setOptionValue("mps_parser_type_free", false);
  REQUIRE(status == HighsStatus::kOk);

  status = highs.readModel(filename);
  REQUIRE(status == HighsStatus::kOk);

  HighsLp lp_fixed = highs.getLp();

  REQUIRE((int)lp_fixed.integrality_.size() == lp_fixed.num_col_);
  REQUIRE(lp_fixed.integrality_ == kIntegers);

  bool are_the_same = lp_free == lp_fixed;
  REQUIRE(are_the_same);
}

/*
TEST_CASE("filereader-nan", "[highs_filereader]") {
  // Check that if
  std::string model_file;
  Highs highs;
  highs.setOptionValue("output_flag", dev_run);
  model_file = std::string(HIGHS_DIR) + "/check/instances/nan0.mps";
  REQUIRE(highs.readModel(model_file) == HighsStatus::kError);
  model_file = std::string(HIGHS_DIR) + "/check/instances/nan1.mps";
  REQUIRE(highs.readModel(model_file) == HighsStatus::kError);
  model_file = std::string(HIGHS_DIR) + "/check/instances/nan2.mps";
  REQUIRE(highs.readModel(model_file) == HighsStatus::kError);
}
*/

TEST_CASE("filereader-fixed-integer", "[highs_filereader]") {
  double objective_value;
  const double optimal_objective_value = 0;
  std::string model_file =
      std::string(HIGHS_DIR) + "/check/instances/fixed-binary.lp";
  Highs highs;
  highs.setOptionValue("output_flag", dev_run);

  REQUIRE(highs.readModel(model_file) == HighsStatus::kOk);
  REQUIRE(highs.run() == HighsStatus::kOk);
  objective_value = highs.getInfo().objective_function_value;
  REQUIRE(objective_value == optimal_objective_value);

  highs.resetGlobalScheduler(true);
}

TEST_CASE("filereader-dD2e", "[highs_filereader]") {
  // dD2e.mps is min -x1 - 2x2 with upper bounds 1.0D3 and 1.0d3
  //
  // If read correctly, the optimal objective value is -3000
  double objective_value;
  const double optimal_objective_value = -3000;
  std::string model_file = std::string(HIGHS_DIR) + "/check/instances/dD2e.mps";
  Highs highs;
  highs.setOptionValue("output_flag", dev_run);

  REQUIRE(highs.readModel(model_file) == HighsStatus::kOk);
  REQUIRE(highs.run() == HighsStatus::kOk);
  objective_value = highs.getInfo().objective_function_value;
  REQUIRE(objective_value == optimal_objective_value);

  highs.resetGlobalScheduler(true);
}

// TEST_CASE("filereader-comment", "[highs_filereader]") {
//   // Check that comments - either whole line with * in first column,
//   // or rest of line following */$ are handled correctly
//   const double optimal_objective_value = -4;
//   std::string model_file =
//       std::string(HIGHS_DIR) + "/check/instances/comment.mps";
//   Highs highs;
//   highs.setOptionValue("output_flag", dev_run);
//   REQUIRE(highs.readModel(model_file) == HighsStatus::kOk);
//   REQUIRE(highs.run() == HighsStatus::kOk);
//   double objective_value = highs.getInfo().objective_function_value;
//   REQUIRE(objective_value == optimal_objective_value);
// }

TEST_CASE("writeLocalModel", "[highs_filereader]") {
  const std::string test_name = Catch::getResultCapture().getCurrentTestName();
  std::string write_model_file = test_name + ".mps";
  Highs h;
  h.setOptionValue("output_flag", dev_run);
  HighsModel model;
  HighsLp& lp = model.lp_;

  lp.num_col_ = 2;
  lp.num_row_ = 3;
  lp.col_cost_ = {8, 10};
  lp.row_lower_ = {7, 12, 6};
  lp.row_upper_ = {inf, inf, inf};
  lp.a_matrix_.start_ = {0, 3, 6};
  lp.a_matrix_.index_ = {0, 1, 2, 0, 1, 2};
  lp.a_matrix_.value_ = {2, 3, 2, 2, 4, 1};

  if (dev_run) printf("\nModel with no column lower or upper bounds\n");
  REQUIRE(h.writeLocalModel(model, write_model_file) == HighsStatus::kError);
  lp.col_lower_ = {0, 0};

  if (dev_run) printf("\nModel with no column upper bounds\n");
  REQUIRE(h.writeLocalModel(model, write_model_file) == HighsStatus::kError);
  lp.col_upper_ = {inf, inf};

  // Model has no dimensions for a_matrix_, but these are set in
  // writeLocalModel.
  if (dev_run) printf("\nModel with no column or row names\n");
  REQUIRE(h.writeLocalModel(model, write_model_file) == HighsStatus::kOk);
  lp.col_names_ = {"C0", "C1"};
  lp.row_names_ = {"R0", "R1", "R2"};

  if (dev_run) printf("\nModel with column and row names\n");
  REQUIRE(h.writeLocalModel(model, write_model_file) == HighsStatus::kOk);

  // Introduce illegal start
  if (dev_run) printf("\nModel with start entry > num_nz\n");
  lp.a_matrix_.start_ = {0, 7, 6};
  REQUIRE(h.writeLocalModel(model, write_model_file) == HighsStatus::kError);

  // Introduce illegal start
  if (dev_run) printf("\nModel with start entry -1\n");
  lp.a_matrix_.start_ = {0, -1, 6};
  REQUIRE(h.writeLocalModel(model, write_model_file) == HighsStatus::kError);
  lp.a_matrix_.start_ = {0, 3, 6};

  // Introduce illegal index
  if (dev_run) printf("\nModel with index entry -1\n");
  lp.a_matrix_.index_ = {0, -1, 2, 0, 1, 2};
  REQUIRE(h.writeLocalModel(model, write_model_file) == HighsStatus::kError);

  // Introduce illegal index
  if (dev_run) printf("\nModel with index entry 3 >= num_row\n");
  lp.a_matrix_.index_ = {0, 1, 3, 0, 1, 2};
  REQUIRE(h.writeLocalModel(model, write_model_file) == HighsStatus::kError);

  std::remove(write_model_file.c_str());
}

TEST_CASE("write-MI-bound-model", "[highs_filereader]") {
  const std::string test_name = Catch::getResultCapture().getCurrentTestName();
  std::string write_model_file = test_name + ".mps";
  Highs h;
  h.setOptionValue("output_flag", dev_run);
  h.addCol(1, -kHighsInf, 1, 0, nullptr, nullptr);
  h.changeColIntegrality(0, HighsVarType::kInteger);
  h.passColName(0, "x");
  std::vector<HighsInt> index = {0};
  std::vector<double> value = {1};
  h.addRow(-10, kHighsInf, 1, index.data(), value.data());
  h.passRowName(0, "r");
  h.run();
  double required_objective_value = h.getInfo().objective_function_value;
  // writeModel must ensure that there is a line
  //
  // MI BOUND x
  h.writeModel(write_model_file);
  h.readModel(write_model_file);
  h.run();
  REQUIRE(required_objective_value == h.getInfo().objective_function_value);
  std::remove(write_model_file.c_str());

  h.resetGlobalScheduler(true);
}

TEST_CASE("mps-warnings", "[highs_filereader]") {
  std::string model_file =
      std::string(HIGHS_DIR) + "/check/instances/warnings.mps";
  Highs h;
  h.setOptionValue("output_flag", dev_run);
  HighsStatus return_status = h.readModel(model_file);
  REQUIRE(return_status == HighsStatus::kWarning);
}

TEST_CASE("mps-silly-names", "[highs_filereader]") {
  std::string model_file =
      std::string(HIGHS_DIR) + "/check/instances/silly-names.mps";
  Highs h;
  h.setOptionValue("output_flag", dev_run);
  HighsStatus return_status = h.readModel(model_file);
  REQUIRE(return_status == HighsStatus::kOk);
}

<<<<<<< HEAD
TEST_CASE("handle-blank-space-names", "[highs_filereader]") {
  HighsLp lp;
  lp.num_col_ = 2;
  lp.num_row_ = 2;
  lp.col_cost_ = {8, 10};
  lp.col_lower_ = {0, 0};
  lp.col_upper_ = {inf, inf};
  lp.row_lower_ = {7, 12};
  lp.row_upper_ = {inf, inf};
  lp.a_matrix_.start_ = {0, 2, 4};
  lp.a_matrix_.index_ = {0, 1, 0, 1};
  lp.a_matrix_.value_ = {1, 2, 2, 4};
  Highs h;
  h.setOptionValue("output_flag", dev_run);
  REQUIRE(h.passModel(lp) == HighsStatus::kOk);
  h.run();
  // Names will be created when writing the solution
  REQUIRE(h.writeSolution("", 1) == HighsStatus::kWarning);
  REQUIRE(h.writeModel("") == HighsStatus::kOk);

  lp.col_names_ = {"Column", "Column"};
  lp.row_names_ = {"Row0", "Row1"};
  REQUIRE(h.passModel(lp) == HighsStatus::kOk);
  REQUIRE(h.writeModel("") == HighsStatus::kError);

  lp.col_names_ = {"Column0", ""};
  REQUIRE(h.passModel(lp) == HighsStatus::kOk);
  h.run();
  REQUIRE(h.writeSolution("", kSolutionStyleOldRaw) == HighsStatus::kWarning);
  REQUIRE(h.writeModel("") == HighsStatus::kOk);

  std::vector<HighsInt> index = {0, 1};
  std::vector<double> value = {2, 3};
  REQUIRE(h.addRow(5, inf, 2, index.data(), value.data()) == HighsStatus::kOk);
  h.run();
  REQUIRE(h.writeBasis("") == HighsStatus::kWarning);
  REQUIRE(h.writeSolution("", kSolutionStylePretty) == HighsStatus::kOk);
  REQUIRE(h.writeModel("") == HighsStatus::kOk);

  lp.row_names_[1] = "Row 1";
  REQUIRE(h.passModel(lp) == HighsStatus::kOk);
  h.run();
  REQUIRE(h.writeSolution("", 1) == HighsStatus::kError);
  REQUIRE(h.writeModel("") == HighsStatus::kError);

  h.resetGlobalScheduler(true);
}

TEST_CASE("read-highs-lp-file0", "[highs_filereader]") {
  // Identified when fixing #2463 that LP file reader cannot handle
  // case where row names are numeric constants
  const std::string test_name = Catch::getResultCapture().getCurrentTestName();
  const std::string model_file_name0 = test_name + "-0.lp";
  const std::string model_file_name1 = test_name + "-1.lp";
  HighsLp lp;
  lp.num_col_ = 1;
  lp.num_row_ = 3;
  lp.col_cost_ = {8};
  lp.col_lower_ = {0};
  lp.col_upper_ = {inf};
  lp.row_lower_ = {-21, 31, 43};
  lp.row_upper_ = {inf, inf, inf};
  lp.a_matrix_.start_ = {0, 3};
  lp.a_matrix_.index_ = {0, 1, 2};
  lp.a_matrix_.value_ = {2, -3, 7};
  lp.col_names_ = {"col"};
  lp.row_names_ = {"row", "55", "9.9"};
  Highs h;
  h.setOptionValue("output_flag", dev_run);
  REQUIRE(h.passModel(lp) == HighsStatus::kOk);
  // Create a .lp file for this model - that has numeric constants as
  // row names
  REQUIRE(h.writeModel(model_file_name0) == HighsStatus::kOk);
  // Make sure that the .lp file for this model can be read OK
  REQUIRE(h.readModel(model_file_name0) == HighsStatus::kOk);
  REQUIRE(h.writeModel(model_file_name1) == HighsStatus::kOk);

  std::remove(model_file_name0.c_str());
  std::remove(model_file_name1.c_str());

  h.resetGlobalScheduler(true);
}

TEST_CASE("read-highs-lp-file1", "[highs_filereader]") {
  const std::string test_name = Catch::getResultCapture().getCurrentTestName();
  std::string filename;
  filename = std::string(HIGHS_DIR) + "/check/instances/rgn.mps";
  std::string model_file_name = test_name + ".lp";
  Highs h;
  h.setOptionValue("output_flag", dev_run);
  REQUIRE(h.readModel(filename) == HighsStatus::kOk);
  REQUIRE(h.writeModel(model_file_name) == HighsStatus::kOk);
  REQUIRE(h.readModel(model_file_name) == HighsStatus::kOk);

  std::remove(model_file_name.c_str());

  h.resetGlobalScheduler(true);
=======
TEST_CASE("lp-duplicate-variable", "[highs_filereader]") {
  const std::string test_name = Catch::getResultCapture().getCurrentTestName();
  std::string lp_file = test_name + ".lp";
  FILE* file = fopen(lp_file.c_str(), "w");
  std::string file_content =
      "Minimize\n obj: 2 x + y + z\nSubject To\nr0: 2 x + y - x + 0 z >= "
      "2\nr1: y + x - y >= 1\nEnd\n";
  if (dev_run) printf("Using .lp file\n%s", file_content.c_str());
  fprintf(file, "%s", file_content.c_str());
  fclose(file);
  Highs h;
  h.setOptionValue("output_flag", dev_run);
  REQUIRE(h.readModel(lp_file) == HighsStatus::kWarning);

  std::remove(lp_file.c_str());
>>>>>>> 54ec2b71
}<|MERGE_RESOLUTION|>--- conflicted
+++ resolved
@@ -478,7 +478,6 @@
   REQUIRE(return_status == HighsStatus::kOk);
 }
 
-<<<<<<< HEAD
 TEST_CASE("handle-blank-space-names", "[highs_filereader]") {
   HighsLp lp;
   lp.num_col_ = 2;
@@ -576,7 +575,7 @@
   std::remove(model_file_name.c_str());
 
   h.resetGlobalScheduler(true);
-=======
+
 TEST_CASE("lp-duplicate-variable", "[highs_filereader]") {
   const std::string test_name = Catch::getResultCapture().getCurrentTestName();
   std::string lp_file = test_name + ".lp";
@@ -592,5 +591,4 @@
   REQUIRE(h.readModel(lp_file) == HighsStatus::kWarning);
 
   std::remove(lp_file.c_str());
->>>>>>> 54ec2b71
 }