--- conflicted
+++ resolved
@@ -9,11 +9,6 @@
 #include "LoadProblem.h"
 #include "catch.hpp"
 
-<<<<<<< HEAD
-#include "TestInstanceLoad.h"
-
-=======
->>>>>>> cbcd4338
 TEST_CASE("free-format-parser", "[highs_filereader]") {
   std::cout << std::string(HIGHS_DIR) << std::endl;
 
