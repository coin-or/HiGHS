--- conflicted
+++ resolved
@@ -2241,7 +2241,6 @@
   Highs_destroy(highs);
 }
 
-<<<<<<< HEAD
 void testUserObjectiveBoundScaling() {
   void* highs = Highs_create();
   Highs_setBoolOptionValue(highs, "output_flag", dev_run);
@@ -2301,7 +2300,6 @@
 
   double scaled_objective_value = Highs_getObjectiveValue(highs);
   assertDoubleValuesEqual("objective_value", unscaled_objective_value, scaled_objective_value);
-=======
 void testFixedLp() {
   // The use of Highs_getFixedLp is illustrated for the MIP
   //
@@ -2408,7 +2406,6 @@
   free(fixed_lp_a_index);
   free(fixed_lp_a_value);
   
->>>>>>> b161f682
   Highs_destroy(highs);
 }
 
@@ -2436,11 +2433,8 @@
     testDualRayTwice();
     testDeleteRowResolveWithBasis();
     testIis();
-<<<<<<< HEAD
     testUserObjectiveBoundScaling();
-=======
     testFixedLp();
->>>>>>> b161f682
   return 0;
 }
 //  testSetSolution();