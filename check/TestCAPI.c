--- conflicted
+++ resolved
@@ -230,10 +230,7 @@
   HighsInt aindex[6] = {0, 1, 0, 1, 0, 1};
   double avalue[6] = {1.0, 4.0, 1.0, 2.0, 1.0, 1.0};
 
-<<<<<<< HEAD
-=======
   // Give an illegal value to an entry in integrality
->>>>>>> d7951b02
   HighsInt integrality[3] = {0, 0, -1};
 
   double* colvalue = (double*)malloc(sizeof(double) * numcol);
