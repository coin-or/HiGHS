#include "Highs.h"
#include "SpecialLps.h"
#include "catch.hpp"
//#include "lp_data/HConst.h"

const bool dev_run = false;
const double zero_ray_value_tolerance = 1e-8;

void checkRayDirection(const HighsInt dim, const vector<double>& ray_value,
                       const vector<double>& expected_ray_value) {
  bool ray_error = false;
  HighsInt from_ix = -1;
  for (HighsInt ix = 0; ix < dim; ix++) {
    if (fabs(expected_ray_value[ix]) > zero_ray_value_tolerance) {
      // Found a nonzero in the expected ray values
      from_ix = ix;
      break;
    } else {
      // Found a zero in the expected ray values, so make sure that
      // the ray value is also zero
      if (fabs(ray_value[ix]) > zero_ray_value_tolerance) {
        ray_error = true;
        break;
      }
    }
  }
  REQUIRE(!ray_error);
  if (from_ix < 0) return;
  double scale = ray_value[from_ix] / expected_ray_value[from_ix];
  for (HighsInt ix = from_ix + 1; ix < dim; ix++) {
    double scaled_expected_ray_value = expected_ray_value[ix] * scale;
    if (fabs(ray_value[ix] - scaled_expected_ray_value) >
        zero_ray_value_tolerance) {
      ray_error = true;
      break;
    }
  }
  REQUIRE(!ray_error);
}

void checkDualRayValue(Highs& highs, const vector<double>& dual_ray_value) {
  const HighsLp& lp = highs.getLp();
  HighsInt numCol = lp.numCol_;
  HighsInt numRow = lp.numRow_;
  double ray_error_norm = 0;
  const vector<double>& colLower = lp.colLower_;
  const vector<double>& colUpper = lp.colUpper_;
  const vector<double>& rowLower = lp.rowLower_;
  const vector<double>& rowUpper = lp.rowUpper_;
  const vector<HighsBasisStatus>& col_status = highs.getBasis().col_status;
  const vector<HighsBasisStatus>& row_status = highs.getBasis().row_status;
  vector<double> tableau_row;
  tableau_row.assign(numCol, 0.0);
  for (HighsInt iCol = 0; iCol < numCol; iCol++) {
    if (col_status[iCol] == HighsBasisStatus::kBasic) continue;
    // Get the tableau row entry for this nonbasic column
    for (HighsInt iEl = lp.Astart_[iCol]; iEl < lp.Astart_[iCol + 1]; iEl++)
      tableau_row[iCol] += dual_ray_value[lp.Aindex_[iEl]] * lp.Avalue_[iEl];
  }

  for (HighsInt iCol = 0; iCol < numCol; iCol++) {
    // Nothing to check if basic or fixed (so value can be anything)
    if (col_status[iCol] == HighsBasisStatus::kBasic ||
        colLower[iCol] == colUpper[iCol])
      continue;
    if (col_status[iCol] == HighsBasisStatus::kLower) {
      // At lower bound so value should be non-positive
      if (tableau_row[iCol] > 0) {
        ray_error_norm += fabs(tableau_row[iCol]);
        if (tableau_row[iCol] > zero_ray_value_tolerance && dev_run)
          printf("Col %3" HIGHSINT_FORMAT
                 " is at lower bound so dual step should be "
                 "non-positive, and is %g\n",
                 iCol, tableau_row[iCol]);
      }
    } else if (col_status[iCol] == HighsBasisStatus::kUpper) {
      // At upper bound so value should be non-negative
      if (tableau_row[iCol] < 0) {
        ray_error_norm += fabs(tableau_row[iCol]);
        if (tableau_row[iCol] < -zero_ray_value_tolerance && dev_run)
          printf("Col %3" HIGHSINT_FORMAT
                 " is at upper bound so dual step should be "
                 "non-negative, and is %g\n",
                 iCol, tableau_row[iCol]);
      }
    } else {
      // Free so value should be zero
      assert(col_status[iCol] == HighsBasisStatus::kZero);
      if (fabs(tableau_row[iCol]) > 0) {
        ray_error_norm += fabs(tableau_row[iCol]);
        if (fabs(tableau_row[iCol]) > zero_ray_value_tolerance && dev_run)
          printf("Col %3" HIGHSINT_FORMAT
                 " is free so dual step should be zero, and is %g\n",
                 iCol, tableau_row[iCol]);
      }
    }
  }
  for (HighsInt iRow = 0; iRow < numRow; iRow++) {
    if (row_status[iRow] == HighsBasisStatus::kBasic ||
        rowLower[iRow] == rowUpper[iRow])
      continue;
    if (row_status[iRow] == HighsBasisStatus::kLower) {
      // At lower bound so value should be non-negative
      if (dual_ray_value[iRow] < 0) {
        ray_error_norm += fabs(dual_ray_value[iRow]);
        if (dual_ray_value[iRow] < -zero_ray_value_tolerance && dev_run)
          printf("Row %3" HIGHSINT_FORMAT
                 " is at lower bound so dual step should be "
                 "non-negative, and is %g\n",
                 iRow, dual_ray_value[iRow]);
      }
    } else if (row_status[iRow] == HighsBasisStatus::kUpper) {
      // At upper bound so value should be non-positive
      if (dual_ray_value[iRow] > 0) {
        ray_error_norm += fabs(dual_ray_value[iRow]);
        if (dual_ray_value[iRow] > zero_ray_value_tolerance && dev_run)
          printf("Row %3" HIGHSINT_FORMAT
                 " is at upper bound so dual step should be "
                 "non-positive, and is %g\n",
                 iRow, dual_ray_value[iRow]);
      }
    } else {
      // Free so value should be zero
      assert(row_status[iRow] == HighsBasisStatus::kZero);
      if (fabs(dual_ray_value[iRow]) > 0) {
        ray_error_norm += fabs(dual_ray_value[iRow]);
        if (fabs(dual_ray_value[iRow]) > zero_ray_value_tolerance && dev_run)
          printf("Row %3" HIGHSINT_FORMAT
                 " is free so dual step should be zero, and is %g\n",
                 iRow, dual_ray_value[iRow]);
      }
    }
  }
  if (dev_run)
    printf("checkDualRayValue: ray_error_norm = %g\n", ray_error_norm);
  REQUIRE(ray_error_norm < 1e-6);
}

void checkPrimalRayValue(Highs& highs, const vector<double>& primal_ray_value) {
  const HighsLp& lp = highs.getLp();
  HighsInt numCol = lp.numCol_;
  HighsInt numRow = lp.numRow_;
  double ray_error_norm = 0;
  const vector<double>& colLower = lp.colLower_;
  const vector<double>& colUpper = lp.colUpper_;
  const vector<double>& rowLower = lp.rowLower_;
  const vector<double>& rowUpper = lp.rowUpper_;
  double dual_feasibility_tolerance;
  highs.getOptionValue("dual_feasibility_tolerance",
                       dual_feasibility_tolerance);
  vector<double> row_ray_value;
  row_ray_value.assign(numRow, 0.0);
  for (HighsInt iCol = 0; iCol < numCol; iCol++) {
    for (HighsInt iEl = lp.Astart_[iCol]; iEl < lp.Astart_[iCol + 1]; iEl++)
      row_ray_value[lp.Aindex_[iEl]] +=
          primal_ray_value[iCol] * lp.Avalue_[iEl];
  }
  for (HighsInt iCol = 0; iCol < numCol; iCol++) {
    if (primal_ray_value[iCol] > 0) {
      // Upper bound must be infinite
      if (colUpper[iCol] < kHighsInf) {
        ray_error_norm += fabs(primal_ray_value[iCol]);
        if (primal_ray_value[iCol] > zero_ray_value_tolerance && dev_run)
          printf("Column %" HIGHSINT_FORMAT
                 " has primal ray value %g and finite upper bound of "
                 "%g\n",
                 iCol, primal_ray_value[iCol], colUpper[iCol]);
      }
    } else if (primal_ray_value[iCol] < 0) {
      // Lower bound must be infinite
      if (colLower[iCol] > -kHighsInf) {
        ray_error_norm += fabs(primal_ray_value[iCol]);
        if (primal_ray_value[iCol] < -zero_ray_value_tolerance && dev_run)
          printf("Column %" HIGHSINT_FORMAT
                 " has primal ray value %g and finite lower bound of "
                 "%g\n",
                 iCol, primal_ray_value[iCol], colLower[iCol]);
      }
    }
  }
  for (HighsInt iRow = 0; iRow < numRow; iRow++) {
    if (row_ray_value[iRow] > 0) {
      // Upper bound must be infinite
      if (rowUpper[iRow] > kHighsInf) {
        ray_error_norm += fabs(row_ray_value[iRow]);
        if (row_ray_value[iRow] > zero_ray_value_tolerance && dev_run)
          printf("Row %" HIGHSINT_FORMAT
                 " has primal ray value %g and finite upper bound of %g\n",
                 iRow, row_ray_value[iRow], rowUpper[iRow]);
      }
    } else if (row_ray_value[iRow] < -0) {
      // Lower bound must be infinite
      if (rowLower[iRow] > -kHighsInf) {
        ray_error_norm += fabs(row_ray_value[iRow]);
        if (row_ray_value[iRow] < -zero_ray_value_tolerance && dev_run)
          printf("Row %" HIGHSINT_FORMAT
                 " has primal ray value %g and finite lower bound of %g\n",
                 iRow, row_ray_value[iRow], rowLower[iRow]);
      }
    }
  }
  if (dev_run)
    printf("checkPrimalRayValue: ray_error_norm = %g\n", ray_error_norm);
  REQUIRE(ray_error_norm < 1e-6);
}

void testInfeasibleMps(const std::string model) {
  std::string model_file;
  HighsLp lp;
  HighsModelStatus require_model_status;
  bool has_dual_ray;
  bool has_primal_ray;
  vector<double> dual_ray_value;
  vector<double> primal_ray_value;

  Highs highs;
  if (!dev_run) highs.setOptionValue("output_flag", false);

  REQUIRE(highs.setOptionValue("presolve", "off") == HighsStatus::kOk);

  // Test dual ray for unbounded LP
  model_file = std::string(HIGHS_DIR) + "/check/instances/" + model + ".mps";
  require_model_status = HighsModelStatus::kInfeasible;
  REQUIRE(highs.readModel(model_file) == HighsStatus::kOk);
  lp = highs.getLp();
  REQUIRE(highs.setBasis() == HighsStatus::kOk);
  REQUIRE(highs.run() == HighsStatus::kOk);
  REQUIRE(highs.getModelStatus() == require_model_status);
  // Check that there is a dual ray
  dual_ray_value.resize(lp.numRow_);
  REQUIRE(highs.getDualRay(has_dual_ray) == HighsStatus::kOk);
  REQUIRE(has_dual_ray == true);
  REQUIRE(highs.getDualRay(has_dual_ray, &dual_ray_value[0]) ==
          HighsStatus::kOk);
  checkDualRayValue(highs, dual_ray_value);
  // Check that there is no primal ray
  REQUIRE(highs.getPrimalRay(has_primal_ray) == HighsStatus::kOk);
  REQUIRE(has_primal_ray == false);
}

void testUnboundedMps(const std::string model,
                      const ObjSense sense = ObjSense::kMinimize) {
  Highs highs;
  if (!dev_run) highs.setOptionValue("output_flag", false);

  if (dev_run) highs.setOptionValue("log_dev_level", 1);

  std::string model_file;
  HighsLp lp;
  HighsModelStatus require_model_status;
  bool has_dual_ray;
  bool has_primal_ray;
  vector<double> dual_ray_value;
  vector<double> primal_ray_value;
  REQUIRE(highs.setOptionValue("presolve", "off") == HighsStatus::kOk);

  // Test dual ray for unbounded LP
  model_file = std::string(HIGHS_DIR) + "/check/instances/" + model + ".mps";
  require_model_status = HighsModelStatus::kUnbounded;
  REQUIRE(highs.readModel(model_file) == HighsStatus::kOk);
<<<<<<< HEAD
  REQUIRE(highs.changeObjectiveSense(sense));
=======
  REQUIRE(highs.changeObjectiveSense(sense) == HighsStatus::kOk);
>>>>>>> 3cc7f58d
  lp = highs.getLp();
  lp.model_name_ = model;
  REQUIRE(highs.setBasis() == HighsStatus::kOk);
  REQUIRE(highs.run() == HighsStatus::kOk);

  if (dev_run)
    printf("Solved %s with presolve: status = %s\n", lp.model_name_.c_str(),
           highs.modelStatusToString(highs.getModelStatus()).c_str());
  REQUIRE(highs.getModelStatus() == require_model_status);
  // Check that there is no dual ray
  REQUIRE(highs.getDualRay(has_dual_ray) == HighsStatus::kOk);
  REQUIRE(has_dual_ray == false);
  // Check that there is a primal ray
  primal_ray_value.resize(lp.numCol_);
  REQUIRE(highs.getPrimalRay(has_primal_ray) == HighsStatus::kOk);
  REQUIRE(has_primal_ray == true);
  REQUIRE(highs.getPrimalRay(has_primal_ray, &primal_ray_value[0]) ==
          HighsStatus::kOk);
  checkPrimalRayValue(highs, primal_ray_value);
}

TEST_CASE("Rays", "[highs_test_rays]") {
  Highs highs;
  if (!dev_run) {
    highs.setOptionValue("output_flag", false);
  }
  std::string model_file;
  HighsLp lp;
  HighsModelStatus require_model_status;
  double optimal_objective;
  SpecialLps special_lps;
  bool has_dual_ray;
  bool has_primal_ray;
  vector<double> dual_ray_value;
  vector<double> primal_ray_value;

  //  special_lps.issue285Lp(lp, require_model_status);
  REQUIRE(highs.setOptionValue("presolve", "off") == HighsStatus::kOk);

  // Test dual ray for infeasible LP
  special_lps.scipLpi3Lp(lp, require_model_status);
  REQUIRE(highs.passModel(lp) == HighsStatus::kOk);
  REQUIRE(highs.setBasis() == HighsStatus::kOk);
  REQUIRE(highs.run() == HighsStatus::kOk);

  if (dev_run)
    printf("Solved %s with presolve off: status = %s\n", lp.model_name_.c_str(),
           highs.modelStatusToString(highs.getModelStatus()).c_str());

  REQUIRE(highs.getModelStatus() == require_model_status);

  // Check that there is a dual ray
  dual_ray_value.resize(lp.numRow_);
  REQUIRE(highs.getDualRay(has_dual_ray) == HighsStatus::kOk);
  REQUIRE(has_dual_ray == true);
  // Get the dual ray
  REQUIRE(highs.getDualRay(has_dual_ray, &dual_ray_value[0]) ==
          HighsStatus::kOk);
  vector<double> expected_dual_ray = {0.5, -1};  // From SCIP
  if (dev_run) {
    printf("Dual ray:\nRow    computed    expected\n");
    for (HighsInt iRow = 0; iRow < lp.numRow_; iRow++)
      printf("%3" HIGHSINT_FORMAT " %11.4g %11.4g\n", iRow,
             dual_ray_value[iRow], expected_dual_ray[iRow]);
  }
  checkDualRayValue(highs, dual_ray_value);
  // Check that there is no primal ray
  REQUIRE(highs.getPrimalRay(has_primal_ray) == HighsStatus::kOk);
  REQUIRE(has_primal_ray == false);

  // Check that there are no rays for this LP
  special_lps.issue272Lp(lp, require_model_status, optimal_objective);
  REQUIRE(highs.passModel(lp) == HighsStatus::kOk);
  REQUIRE(highs.setBasis() == HighsStatus::kOk);
  REQUIRE(highs.run() == HighsStatus::kOk);
  REQUIRE(highs.getModelStatus() == require_model_status);

  REQUIRE(highs.getDualRay(has_dual_ray) == HighsStatus::kOk);
  REQUIRE(has_dual_ray == false);
  REQUIRE(highs.getPrimalRay(has_primal_ray) == HighsStatus::kOk);
  REQUIRE(has_primal_ray == false);

  // Test primal ray for unbounded LP
  special_lps.scipLpi2Lp(lp, require_model_status);
  REQUIRE(highs.passModel(lp) == HighsStatus::kOk);
  REQUIRE(highs.setBasis() == HighsStatus::kOk);
  if (dev_run) highs.setOptionValue("log_dev_level", 1);
  REQUIRE(highs.run() == HighsStatus::kOk);
  if (dev_run)
    printf("Solved %s with presolve: status = %s\n", lp.model_name_.c_str(),
           highs.modelStatusToString(highs.getModelStatus()).c_str());

  if (dev_run) highs.writeSolution("", true);
  REQUIRE(highs.getModelStatus() == require_model_status);

  // Check that there is no dual ray
  REQUIRE(highs.getDualRay(has_dual_ray) == HighsStatus::kOk);
  REQUIRE(has_dual_ray == false);

  // Check that a primal ray can be obtained
  primal_ray_value.resize(lp.numCol_);
  REQUIRE(highs.getPrimalRay(has_primal_ray) == HighsStatus::kOk);
  REQUIRE(has_primal_ray == true);
  REQUIRE(highs.getPrimalRay(has_primal_ray, &primal_ray_value[0]) ==
          HighsStatus::kOk);
  vector<double> expected_primal_ray = {0.5, -1};
  if (dev_run) {
    printf("Primal ray:\nRow    computed    expected\n");
    for (HighsInt iRow = 0; iRow < lp.numRow_; iRow++)
      printf("%3" HIGHSINT_FORMAT " %11.4g %11.4g\n", iRow,
             primal_ray_value[iRow], expected_primal_ray[iRow]);
  }
  checkRayDirection(lp.numRow_, dual_ray_value, expected_dual_ray);
  checkPrimalRayValue(highs, primal_ray_value);

  // Test that there's no primal or dual ray for this LP that is both
  // primal and dual infeasible
  special_lps.primalDualInfeasible1Lp(lp, require_model_status);
  REQUIRE(highs.passModel(lp) == HighsStatus::kOk);
  REQUIRE(highs.setBasis() == HighsStatus::kOk);
  REQUIRE(highs.run() == HighsStatus::kOk);
  if (dev_run)
    printf("Solved %s with presolve: status = %s\n", lp.model_name_.c_str(),
           highs.modelStatusToString(highs.getModelStatus()).c_str());
  REQUIRE(highs.getModelStatus() == require_model_status);
  // Check that there is no dual ray
  REQUIRE(highs.getDualRay(has_dual_ray) == HighsStatus::kOk);
  REQUIRE(has_dual_ray == false);
  // Check that there is no primal ray
  REQUIRE(highs.getPrimalRay(has_primal_ray) == HighsStatus::kOk);
  REQUIRE(has_primal_ray == false);
}

TEST_CASE("Rays-gas11", "[highs_test_rays]") { testUnboundedMps("gas11"); }
TEST_CASE("Rays-adlittlemax", "[highs_test_rays]") {
  testUnboundedMps("adlittle", ObjSense::kMaximize);
}

TEST_CASE("Rays-galenet", "[highs_test_rays]") { testInfeasibleMps("galenet"); }

TEST_CASE("Rays-woodinfe", "[highs_test_rays]") {
  testInfeasibleMps("woodinfe");
}

TEST_CASE("Rays-klein1", "[highs_test_rays]") { testInfeasibleMps("klein1"); }

TEST_CASE("Rays-gams10am", "[highs_test_rays]") {
  testInfeasibleMps("gams10am");
}

TEST_CASE("Rays-ex72a", "[highs_test_rays]") { testInfeasibleMps("ex72a"); }

TEST_CASE("Rays-forest6", "[highs_test_rays]") { testInfeasibleMps("forest6"); }

TEST_CASE("Rays-box1", "[highs_test_rays]") { testInfeasibleMps("box1"); }

TEST_CASE("Rays-bgetam", "[highs_test_rays]") { testInfeasibleMps("bgetam"); }

TEST_CASE("Rays-464a", "[highs_test_rays]") {
  // The model is:
  //    min -x - y
  //         x - y == 0
  //
  // which has a primal ray: [d, d], for all d > 0.
  Highs highs;
  if (!dev_run) {
    highs.setOptionValue("output_flag", false);
  }
  double inf = highs.getInfinity();
  highs.addCol(-1.0, -inf, inf, 0, NULL, NULL);
  highs.addCol(-1.0, -inf, inf, 0, NULL, NULL);
  HighsInt aindex[2] = {0, 1};
  double avalue[2] = {1.0, -1.0};
  highs.addRow(0.0, 0.0, 2, aindex, avalue);
  highs.setOptionValue("presolve", "off");
  highs.run();
  if (dev_run)
    printf("Solved 464a without presolve: status = %s\n",
           highs.modelStatusToString(highs.getModelStatus()).c_str());
  REQUIRE(highs.getModelStatus() == HighsModelStatus::kUnbounded);
  bool has_ray = false;
  REQUIRE(highs.getPrimalRay(has_ray) == HighsStatus::kOk);
  REQUIRE(has_ray == true);
  vector<double> ray_value;
  ray_value.assign(2, NAN);
  highs.getPrimalRay(has_ray, &ray_value[0]);
  checkPrimalRayValue(highs, ray_value);
  REQUIRE(has_ray);
  REQUIRE(ray_value[0] == ray_value[1]);
  REQUIRE(ray_value[0] > 0);
}

TEST_CASE("Rays-464b", "[highs_test_rays]") {
  // The model is:
  //    min -x - y
  //         x - y == 0
  //         x,  y >= 0
  //
  // which has a primal ray: [d, d], for all d > 0.
  Highs highs;
  if (!dev_run) {
    highs.setOptionValue("output_flag", false);
  }
  double inf = highs.getInfinity();
  highs.addCol(-1.0, 0.0, inf, 0, NULL, NULL);
  highs.addCol(-1.0, 0.0, inf, 0, NULL, NULL);
  HighsInt aindex[2] = {0, 1};
  double avalue[2] = {1.0, -1.0};
  highs.addRow(0.0, 0.0, 2, aindex, avalue);
  //  highs.setOptionValue("presolve", "off");
  highs.run();
  if (dev_run)
    printf("Solved 464b without presolve: status = %s\n",
           highs.modelStatusToString(highs.getModelStatus()).c_str());
  REQUIRE(highs.getModelStatus() == HighsModelStatus::kUnbounded);
  bool has_ray = false;
  REQUIRE(highs.getPrimalRay(has_ray) == HighsStatus::kOk);
  REQUIRE(has_ray == true);
  vector<double> ray_value;
  ray_value.assign(2, NAN);
  highs.getPrimalRay(has_ray, &ray_value[0]);
  checkPrimalRayValue(highs, ray_value);
  REQUIRE(has_ray);
  REQUIRE(ray_value[0] == ray_value[1]);
  REQUIRE(ray_value[0] > 0);
}<|MERGE_RESOLUTION|>--- conflicted
+++ resolved
@@ -258,11 +258,7 @@
   model_file = std::string(HIGHS_DIR) + "/check/instances/" + model + ".mps";
   require_model_status = HighsModelStatus::kUnbounded;
   REQUIRE(highs.readModel(model_file) == HighsStatus::kOk);
-<<<<<<< HEAD
-  REQUIRE(highs.changeObjectiveSense(sense));
-=======
   REQUIRE(highs.changeObjectiveSense(sense) == HighsStatus::kOk);
->>>>>>> 3cc7f58d
   lp = highs.getLp();
   lp.model_name_ = model;
   REQUIRE(highs.setBasis() == HighsStatus::kOk);
