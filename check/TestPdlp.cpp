#include "HCheckConfig.h"
#include "HConfig.h"
#include "Highs.h"
#include "SpecialLps.h"
#include "catch.hpp"

const bool dev_run = false;
const double double_equal_tolerance = 1e-3;

#ifdef CUPDLP_CPU
TEST_CASE("pdlp-distillation-lp", "[pdlp]") {
  SpecialLps special_lps;
  HighsLp lp;

  HighsModelStatus require_model_status;
  double optimal_objective;
  special_lps.distillationLp(lp, require_model_status, optimal_objective);

  Highs highs;
  highs.setOptionValue("output_flag", dev_run);
  const HighsInfo& info = highs.getInfo();
  const HighsOptions& options = highs.getOptions();
  REQUIRE(highs.passModel(lp) == HighsStatus::kOk);
  highs.setOptionValue("solver", kPdlpString);
  highs.setOptionValue("presolve", kHighsOffString);
  highs.setOptionValue("primal_feasibility_tolerance", 1e-4);
  highs.setOptionValue("dual_feasibility_tolerance", 1e-4);
  HighsStatus run_status = HighsStatus::kOk;
  // First pass uses (HiGHS default) termination for PDLP solver to
  // satisfy HiGHS primal/dual feasibility tolerances
  bool optimal = true;
  for (HighsInt k = 0; k < 2; k++) {
    if (k == 1) {
      // In second pass use native termination for PDLP solver,
      // failing HiGHS optimality test
      highs.setOptionValue("pdlp_native_termination", true);
      optimal = false;
    }
    run_status = highs.run();
    if (dev_run) highs.writeSolution("", 1);
    REQUIRE(std::abs(info.objective_function_value - optimal_objective) <
            double_equal_tolerance);
    if (optimal) {
      REQUIRE(run_status == HighsStatus::kOk);
      REQUIRE(highs.getModelStatus() == HighsModelStatus::kOptimal);
    } else {
      REQUIRE(run_status == HighsStatus::kWarning);
      REQUIRE(highs.getModelStatus() == HighsModelStatus::kUnknown);
    }
  }
  HighsInt pdlp_iteration_count = highs.getInfo().pdlp_iteration_count;
  REQUIRE(pdlp_iteration_count > 0);
  REQUIRE(pdlp_iteration_count == 160);
  // Now run with half the iteration count as the limit to test
  // iteration limit termination

  highs.setOptionValue("pdlp_iteration_limit", pdlp_iteration_count / 2);
  run_status = highs.run();

  REQUIRE(run_status == HighsStatus::kWarning);
  REQUIRE(highs.getModelStatus() == HighsModelStatus::kIterationLimit);
  pdlp_iteration_count = highs.getInfo().pdlp_iteration_count;
  REQUIRE(pdlp_iteration_count > 0);
  REQUIRE(pdlp_iteration_count == 79);
}
#else
// CUPDLP_GPU
TEST_CASE("pdlp-distillation-lp", "[pdlp]") {
  SpecialLps special_lps;
  HighsLp lp;

  HighsModelStatus require_model_status;
  double optimal_objective;
  special_lps.distillationLp(lp, require_model_status, optimal_objective);

  Highs highs;
  highs.setOptionValue("output_flag", dev_run);
  const HighsInfo& info = highs.getInfo();
  const HighsOptions& options = highs.getOptions();
  REQUIRE(highs.passModel(lp) == HighsStatus::kOk);
  highs.setOptionValue("solver", kPdlpString);
  highs.setOptionValue("presolve", kHighsOffString);
  highs.setOptionValue("primal_feasibility_tolerance", 1e-4);
  highs.setOptionValue("dual_feasibility_tolerance", 1e-4);
  HighsStatus run_status = HighsStatus::kOk;
  // First pass uses (HiGHS default) termination for PDLP solver to
  // satisfy HiGHS primal/dual feasibility tolerances
  bool optimal = true;

  // IG native termination not yet supported.
  // for (HighsInt k = 0; k < 2; k++) {
  //   if (k == 1) {
  //     // In second pass use native termination for PDLP solver,
  //     // failing HiGHS optimality test
  //     highs.setOptionValue("pdlp_native_termination", true);
  //     optimal = false;
  //   }

<<<<<<< HEAD
=======
  optimal = false;

>>>>>>> a47bd2f9
  run_status = highs.run();
  if (dev_run) highs.writeSolution("", 1);
  REQUIRE(std::abs(info.objective_function_value - optimal_objective) <
          double_equal_tolerance);
  if (optimal) {
    REQUIRE(run_status == HighsStatus::kOk);
    REQUIRE(highs.getModelStatus() == HighsModelStatus::kOptimal);
  } else {
    REQUIRE(run_status == HighsStatus::kWarning);
    REQUIRE(highs.getModelStatus() == HighsModelStatus::kUnknown);
  }

  // IG todo add iteration count
  // HighsInt pdlp_iteration_count = highs.getInfo().pdlp_iteration_count;
  // REQUIRE(pdlp_iteration_count > 0);
  // REQUIRE(pdlp_iteration_count == 160);

  // Now run with half the iteration count as the limit to test
  // iteration limit termination

  // highs.setOptionValue("pdlp_iteration_limit", pdlp_iteration_count / 2);
  // run_status = highs.run();

  // REQUIRE(run_status == HighsStatus::kWarning);
  // REQUIRE(highs.getModelStatus() == HighsModelStatus::kIterationLimit);
  // pdlp_iteration_count = highs.getInfo().pdlp_iteration_count;
  // REQUIRE(pdlp_iteration_count > 0);
  // REQUIRE(pdlp_iteration_count == 79);
}
#endif

TEST_CASE("pdlp-3d-lp", "[pdlp]") {
  SpecialLps special_lps;
  HighsLp lp;

  HighsModelStatus require_model_status;
  double optimal_objective;
  special_lps.ThreeDLp(lp, require_model_status, optimal_objective);

  Highs highs;
  highs.setOptionValue("output_flag", dev_run);
  const HighsInfo& info = highs.getInfo();
  const HighsOptions& options = highs.getOptions();
  REQUIRE(highs.passModel(lp) == HighsStatus::kOk);
  highs.setOptionValue("solver", kPdlpString);
  highs.setOptionValue("presolve", kHighsOffString);
  highs.setOptionValue("primal_feasibility_tolerance", 1e-4);
  highs.setOptionValue("dual_feasibility_tolerance", 1e-4);
  HighsStatus run_status = highs.run();
  if (dev_run) highs.writeSolution("", 1);
  REQUIRE(std::abs(info.objective_function_value - optimal_objective) <
          double_equal_tolerance);
  const bool not_optimal = false;
  if (not_optimal) {
    REQUIRE(run_status == HighsStatus::kWarning);
    REQUIRE(highs.getModelStatus() == HighsModelStatus::kUnknown);
  } else {
    REQUIRE(run_status == HighsStatus::kOk);
    REQUIRE(highs.getModelStatus() == HighsModelStatus::kOptimal);
  }
}

TEST_CASE("pdlp-boxed-row-lp", "[pdlp]") {
  HighsLp lp;
  lp.num_col_ = 2;
  lp.num_row_ = 2;
  lp.col_cost_ = {-1, -2};
  lp.col_lower_ = {0, 0};
  lp.col_upper_ = {inf, 6};
  lp.row_lower_ = {3, -4};
  lp.row_upper_ = {10, 2};
  lp.a_matrix_.start_ = {0, 2, 4};
  lp.a_matrix_.index_ = {0, 1, 0, 1};
  lp.a_matrix_.value_ = {1, 1, 1, -1};
  double optimal_objective = -16;
  Highs highs;
  highs.setOptionValue("output_flag", dev_run);
  const HighsInfo& info = highs.getInfo();
  REQUIRE(highs.passModel(lp) == HighsStatus::kOk);
  highs.setOptionValue("solver", kPdlpString);
  highs.setOptionValue("presolve", kHighsOffString);
  HighsStatus run_status = highs.run();
  if (dev_run) highs.writeSolution("", 1);
  REQUIRE(std::abs(info.objective_function_value - optimal_objective) <
          double_equal_tolerance);
  const bool not_optimal = false;
  if (not_optimal) {
    REQUIRE(run_status == HighsStatus::kWarning);
    REQUIRE(highs.getModelStatus() == HighsModelStatus::kUnknown);
  } else {
    REQUIRE(run_status == HighsStatus::kOk);
    REQUIRE(highs.getModelStatus() == HighsModelStatus::kOptimal);
  }
}

TEST_CASE("pdlp-infeasible-lp", "[pdlp]") {
  HighsLp lp;
  lp.num_col_ = 2;
  lp.num_row_ = 1;
  lp.col_cost_ = {-1, -2};
  lp.col_lower_ = {0, 0};
  lp.col_upper_ = {inf, inf};
  lp.row_lower_ = {-inf};
  lp.row_upper_ = {-1};
  lp.a_matrix_.start_ = {0, 1, 2};
  lp.a_matrix_.index_ = {0, 0};
  lp.a_matrix_.value_ = {1, 1};
  Highs highs;
  highs.setOptionValue("output_flag", dev_run);
  REQUIRE(highs.passModel(lp) == HighsStatus::kOk);
  highs.setOptionValue("solver", kPdlpString);
  highs.setOptionValue("presolve", kHighsOffString);
  REQUIRE(highs.run() == HighsStatus::kOk);
  if (dev_run) highs.writeSolution("", 1);
  REQUIRE(highs.getModelStatus() == HighsModelStatus::kUnboundedOrInfeasible);
}

TEST_CASE("pdlp-unbounded-lp", "[pdlp]") {
  HighsLp lp;
  lp.num_col_ = 2;
  lp.num_row_ = 1;
  lp.col_cost_ = {-1, -2};
  lp.col_lower_ = {0, 0};
  lp.col_upper_ = {inf, inf};
  lp.row_lower_ = {1};
  lp.row_upper_ = {inf};
  lp.a_matrix_.start_ = {0, 1, 2};
  lp.a_matrix_.index_ = {0, 0};
  lp.a_matrix_.value_ = {1, 1};
  Highs highs;
  highs.setOptionValue("output_flag", dev_run);
  REQUIRE(highs.passModel(lp) == HighsStatus::kOk);
  highs.setOptionValue("solver", kPdlpString);
  highs.setOptionValue("presolve", kHighsOffString);
  REQUIRE(highs.run() == HighsStatus::kOk);
  if (dev_run) highs.writeSolution("", 1);
  const bool not_unbounded = false;
  if (not_unbounded) {
    REQUIRE(highs.getModelStatus() == HighsModelStatus::kUnboundedOrInfeasible);
  } else {
    REQUIRE(highs.getModelStatus() == HighsModelStatus::kUnbounded);
  }
}<|MERGE_RESOLUTION|>--- conflicted
+++ resolved
@@ -96,11 +96,8 @@
   //     optimal = false;
   //   }
 
-<<<<<<< HEAD
-=======
-  optimal = false;
-
->>>>>>> a47bd2f9
+  optimal = false; //???
+
   run_status = highs.run();
   if (dev_run) highs.writeSolution("", 1);
   REQUIRE(std::abs(info.objective_function_value - optimal_objective) <
