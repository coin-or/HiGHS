include(CTest)

# prepare Catch library
set(CATCH_INCLUDE_DIR ${HIGHS_SOURCE_DIR}/src/external/catch)
add_library(Catch INTERFACE)
target_include_directories(Catch INTERFACE ${CATCH_INCLUDE_DIR})
target_include_directories(Catch INTERFACE ${HIGHS_SOURCE_DIR}/src)
target_include_directories(Catch INTERFACE ${HIGHS_SOURCE_DIR}/src/lp_data)
target_include_directories(Catch INTERFACE ${HIGHS_SOURCE_DIR}/src/ipm/ipx/src)
target_include_directories(Catch INTERFACE ${HIGHS_SOURCE_DIR}/src/ipm/basiclu/src)
target_include_directories(Catch INTERFACE ${HIGHS_SOURCE_DIR}/src/ipm/ipx/include)
target_include_directories(Catch INTERFACE ${HIGHS_SOURCE_DIR}/src/ipm/basiclu/include)

# Make test executable
set(TEST_SOURCES
    TestEkk.cpp
    TestMain.cpp
    TestOptions.cpp
    TestIO.cpp
    TestSort.cpp
    TestSetup.cpp
    TestFilereader.cpp
    TestHighsGFkSolve.cpp
    TestInfo.cpp
    TestBasis.cpp
    TestBasisSolves.cpp
    TestHighsIntegers.cpp
    TestHSet.cpp
    TestLpValidation.cpp
    TestLpModification.cpp
<<<<<<< HEAD
    TestQpSolver.cpp
=======
    TestLpOrientation.cpp
>>>>>>> 87ca7835
    TestRays.cpp
    TestRanging.cpp
    TestThrow.cpp
    Avgas.cpp)

if (NOT APPLE)
    # Bug with updated IPX code and gas11. Maybe somehow related to the rpath on 
    # macOS (Lukas). Only triggered by gas11 with no presolve which is strange. 
    # may be an interface related issue which will pop up soon. 
    # works OK on linux. The test was added to doctest for macOS but still hanging.
    set(TEST_SOURCES ${TEST_SOURCES} TestSpecialLps.cpp TestLpSolvers.cpp TestMipSolver.cpp)
endif()

if (IPX_ON)
    set (TEST_SOURCES ${TEST_SOURCES} TestIpx.cpp)
endif()

add_executable(unit_tests ${TEST_SOURCES})
target_link_libraries(unit_tests libhighs Catch)

if (OSI_FOUND AND BUILD_TESTING)
    pkg_check_modules(OSITEST osi-unittests)
    if (OSITEST_FOUND)
        include_directories(${HIGHS_SOURCE_DIR}/src)
	add_executable(osi_unit_tests TestOsi.cpp)
	target_link_libraries(osi_unit_tests OsiHighs Catch ${OSITEST_LIBRARIES} CoinUtils)
	target_include_directories(osi_unit_tests PUBLIC ${OSITEST_INCLUDE_DIRS} ${HIGHS_SOURCE_DIR}/src/interfaces)
	target_compile_options(osi_unit_tests PUBLIC ${OSITEST_CFLAGS_OTHER})
    endif (OSITEST_FOUND)
endif()

if(FORTRAN_FOUND)
   set(CMAKE_Fortran_MODULE_DIRECTORY ${HIGHS_BINARY_DIR}/modules)
   include_directories(${HIGHS_SOURCE_DIR}/src)
   add_executable(fortrantest TestFortranAPI.f90)
   target_link_libraries(fortrantest libhighs FortranHighs)
   target_include_directories(fortrantest PUBLIC ${HIGHS_SOURCE_DIR}/src/interfaces)
 else()
 endif(FORTRAN_FOUND)

# check the C API
add_executable(capi_unit_tests TestCAPI.c)
target_link_libraries(capi_unit_tests libhighs)
add_test(NAME capi_unit_tests COMMAND capi_unit_tests)

# Check whether test executable builds OK.
add_test(NAME unit-test-build
         COMMAND ${CMAKE_COMMAND}
                 --build ${HIGHS_BINARY_DIR}
                 --target unit_tests
         )


# Avoid that several build jobs try to concurretly build.
set_tests_properties(unit-test-build
                     PROPERTIES
                     RESOURCE_LOCK unittestbin)

# create a binary running all the tests in the executable
add_test(NAME unit_tests_all COMMAND unit_tests --success)
set_tests_properties(unit_tests_all
                    PROPERTIES
                    DEPENDS unit-test-build)

if (OSITEST_FOUND)

add_test(NAME osi-unit-test-build
         COMMAND ${CMAKE_COMMAND}
                 --build ${HIGHS_BINARY_DIR}
                 --target osi_unit_tests
         )

# Avoid that several build jobs try to concurretly build.
set_tests_properties(osi-unit-test-build
PROPERTIES
RESOURCE_LOCK osiunittestbin)

pkg_search_module(COINSAMPLE coindatasample)
if (COINSAMPLE_FOUND)
   pkg_get_variable(COINSAMPLEDIR coindatasample datadir)
endif ()

pkg_search_module(COINNETLIB coindatanetlib)
if (COINNETLIB_FOUND)
   pkg_get_variable(COINNETLIBDIR coindatanetlib datadir)
endif ()

configure_file(${HIGHS_SOURCE_DIR}/check/HCheckConfig.h.in ${HIGHS_BINARY_DIR}/HCheckConfig.h)

# create a binary running all the tests in the executable
add_test(NAME osi_unit_tests_all COMMAND osi_unit_tests)
set_tests_properties(osi_unit_tests_all
PROPERTIES
DEPENDS osi-unit-test-build)

endif()

if (GAMS_FOUND)
add_test(NAME rungams COMMAND ${HIGHS_SOURCE_DIR}/check/rungams.sh ${GAMS_ROOT})
endif (GAMS_FOUND)

# An individual test can be added with the command below but the approach
# above with a single add_test for all the unit tests automatically detects all
# TEST_CASEs in the source files specified in TEST_SOURCES. Do not define any
# tests in TestMain.cpp and do not define CATCH_CONFIG_MAIN anywhere else.
# add_test(NAME correct-print-test COMMAND unit_tests correct-print)

# --------------------------------------
# Another way of adding the tests. Needs a script from github repo and a
# Catch2 installation. So add tests manually if there is no build issues.
# catch_discover_tests(unit_test)

# --------------------------------------
# Run instance tests.
#
# define the set of feasible instances
set(successInstances
    "25fv47\;2962\; 5.5018458883\;"
    "80bau3b\;3839\; 9.8722419241\;"
    "adlittle\;83\; 2.2549496316\;"
    "afiro\;22\;-4.6475314286\;"
    "etamacro\;502\;-7.5571523130\;"
    "greenbea\;6077\;-7.2555248130\;"
    "shell\;630\; 1.2088253460\;"
    "stair\;563\;-2.5126695119\;"
    "standata\;67\; 1.2576995000\;"
    "standgub\;68\; 1.2576995000\;"
    "standmps\;216\; 1.4060175000\;"
    )

set(infeasibleInstances
    "bgetam\;        infeasible"
    "box1\;          infeasible"
    "ex72a\;         infeasible"
    "forest6\;       infeasible"
    "galenet\;       infeasible"
    "gams10am\;      infeasible"
    "klein1\;        infeasible"
#    "refinery\;      infeasible"
    "woodinfe\;      infeasible"
    )

set(unboundedInstances
     "gas11\;         unbounded"
    )

set(failInstances
    )
 
set(mipInstances 
    "small_mip\;3.2368421\;"
    "flugpl\;1201500\;"
    "lseu\;1120\;"
    "egout\;(568.1007|568.1006999)\;"
    "gt2\;21166\;"
    "rgn\;82.1999992\;"
    "bell5\;(8966406.49152|8966406.491519)\;"
    "sp150x300d\;(69|68.9999999)\;"
    "p0548\;(8691|8690.9999999)\;"
    "dcmulti\;188182\;"
    )

# define settings
set(settings
    "--presolve=off"
    "--presolve=on"
#    "--parallel=on"
    )

# define a macro to add tests
#
# add_instancetests takes an instance group and a status
# that the solver should report as arguments
macro(add_instancetests instances solutionstatus)
# loop over the instances
foreach(instance ${${instances}})
    # add default tests
    # treat the instance as a tuple (list) of two values
    list(GET instance 0 name)
    list(GET instance 1 iter)

    if(${solutionstatus} STREQUAL "Optimal")
        list(GET instance 2 optval)
    endif()

    # specify the instance and the settings load command
    set(inst "${HIGHS_SOURCE_DIR}/check/instances/${name}.mps")

    # loop over all settings
    foreach(setting ${settings})
        add_test(NAME ${name}${setting} COMMAND $<TARGET_FILE:highs> ${setting}
              ${inst})

        set_tests_properties (${name}${setting} PROPERTIES
                DEPENDS unit_tests_all)
        set_tests_properties (${name}${setting} PROPERTIES
                PASS_REGULAR_EXPRESSION
                "Model   status      : ${solutionstatus}")

        if(${solutionstatus} STREQUAL "Optimal")
            if(${setting} STREQUAL "--presolve=off")
                set_tests_properties (${name}${setting} PROPERTIES
                        PASS_REGULAR_EXPRESSION
                        "Simplex   iterations: ${iter}\nObjective value     : ${optval}")
            else()
                set_tests_properties (${name}${setting} PROPERTIES
                        PASS_REGULAR_EXPRESSION
                        "Objective value     : ${optval}")
            endif()
        endif()
    endforeach(setting)
endforeach(instance)
endmacro(add_instancetests)

# add tests for success and fail instances
add_instancetests(successInstances "Optimal")
add_instancetests(failInstances "Fail")
add_instancetests(infeasibleInstances "Infeasible")
#add_instancetests(unboundedInstances "Unbounded")

foreach(instance ${mipInstances})
    list(GET instance 0 name)
    list(GET instance 1 optval)
    # specify the instance and the settings load command
    set(inst "${HIGHS_SOURCE_DIR}/check/instances/${name}.mps")

    foreach(setting ${settings})
        add_test(NAME ${name}${setting} COMMAND $<TARGET_FILE:highs> ${setting}
              ${inst})

        set_tests_properties (${name}${setting} PROPERTIES
                DEPENDS unit_tests_all)

        set_tests_properties (${name}${setting} PROPERTIES
                PASS_REGULAR_EXPRESSION
                "Status            Optimal\n  Primal bound      ${optval}.*\n  Dual bound        ${optval}.*\n  Solution status   feasible\n                    ${optval}.* \\(objective\\)"
                FAIL_REGULAR_EXPRESSION
                "Solution status   infeasible")

    endforeach(setting)
endforeach()<|MERGE_RESOLUTION|>--- conflicted
+++ resolved
@@ -28,11 +28,8 @@
     TestHSet.cpp
     TestLpValidation.cpp
     TestLpModification.cpp
-<<<<<<< HEAD
     TestQpSolver.cpp
-=======
     TestLpOrientation.cpp
->>>>>>> 87ca7835
     TestRays.cpp
     TestRanging.cpp
     TestThrow.cpp
