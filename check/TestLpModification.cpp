#include "Avgas.h"
#include "Highs.h"
#include "catch.hpp"
#include "lp_data/HighsLpUtils.h"
#include "util/HighsUtils.h"

const bool dev_run = false;

void HighsStatusReport(const HighsLogOptions& log_options, std::string message,
                       HighsStatus status) {
  if (!dev_run) return;
  highsLogUser(log_options, HighsLogType::kInfo,
               "%s: HighsStatus = %" HIGHSINT_FORMAT " - %s\n", message.c_str(),
               (int)status, HighsStatusToString(status).c_str());
}

void callRun(Highs& highs, const HighsLogOptions& log_options,
             std::string message, const HighsStatus require_return_status) {
  HighsStatus return_status = highs.run();
  HighsStatusReport(log_options, message, return_status);
  REQUIRE(return_status == require_return_status);
#ifdef HiGHSDEV
  highs.reportModelStatusSolutionBasis(message);
#endif
}

bool areLpColEqual(const HighsInt num_col0, const double* colCost0,
                   const double* colLower0, const double* colUpper0,
                   const HighsInt num_nz0, const HighsInt* Astart0,
                   const HighsInt* Aindex0, const double* Avalue0,
                   const HighsInt num_col1, const double* colCost1,
                   const double* colLower1, const double* colUpper1,
                   const HighsInt num_nz1, const HighsInt* Astart1,
                   const HighsInt* Aindex1, const double* Avalue1,
                   const double infinite_bound) {
  if (num_col0 != num_col1) {
    if (dev_run)
      printf("areLpColEqual: %" HIGHSINT_FORMAT
             " = num_col0 != num_col1 = %" HIGHSINT_FORMAT "\n",
             num_col0, num_col1);
    return false;
  }
  if (!num_col0) return true;
  HighsInt num_col = num_col0;
  for (HighsInt col = 0; col < num_col; col++) {
    if (colCost0[col] != colCost1[col]) {
      if (dev_run)
        printf("areLpColEqual: %g = colCost0[%" HIGHSINT_FORMAT
               "] != colCost1[%" HIGHSINT_FORMAT "] = %g\n",
               colCost0[col], col, col, colCost1[col]);
      return false;
    }
  }
  for (HighsInt col = 0; col < num_col; col++) {
    if (colLower0[col] <= -infinite_bound && colLower1[col] <= -infinite_bound)
      continue;
    if (colLower0[col] != colLower1[col]) {
      if (dev_run)
        printf("areLpColEqual: %g = colLower0[%" HIGHSINT_FORMAT
               "] != colLower1[%" HIGHSINT_FORMAT "] = %g\n",
               colLower0[col], col, col, colLower1[col]);
      return false;
    }
    if (colUpper0[col] >= infinite_bound && colUpper1[col] >= infinite_bound)
      continue;
    if (colUpper0[col] != colUpper1[col]) {
      if (dev_run)
        printf("areLpColEqual: %g = colUpper0[%" HIGHSINT_FORMAT
               "] != colUpper1[%" HIGHSINT_FORMAT "] = %g\n",
               colUpper0[col], col, col, colUpper1[col]);
      return false;
    }
  }
  if (num_nz0 != num_nz1) {
    if (dev_run)
      printf("areLpColEqual: %" HIGHSINT_FORMAT
             " = num_nz0 != num_nz1 = %" HIGHSINT_FORMAT "\n",
             num_nz0, num_nz1);
    return false;
  }
  if (!num_nz0) return true;
  for (HighsInt col = 0; col < num_col; col++) {
    if (Astart0[col] != Astart1[col]) {
      if (dev_run)
        printf("areLpColEqual: %" HIGHSINT_FORMAT " = Astart0[%" HIGHSINT_FORMAT
               "] != Astart1[%" HIGHSINT_FORMAT "] = %" HIGHSINT_FORMAT "\n",
               Astart0[col], col, col, Astart1[col]);
      return false;
    }
  }
  HighsInt num_nz = num_nz0;
  for (HighsInt nz = 0; nz < num_nz; nz++) {
    if (Aindex0[nz] != Aindex1[nz]) {
      if (dev_run)
        printf("areLpColEqual: %" HIGHSINT_FORMAT " = Aindex0[%" HIGHSINT_FORMAT
               "] != Aindex1[%" HIGHSINT_FORMAT "] = %" HIGHSINT_FORMAT "\n",
               Aindex0[nz], nz, nz, Aindex1[nz]);
      return false;
    }
    if (Avalue0[nz] != Avalue1[nz]) {
      if (dev_run)
        printf("areLpColEqual: %g = Avalue0[%" HIGHSINT_FORMAT
               "] != Avalue1[%" HIGHSINT_FORMAT "] = %g\n",
               Avalue0[nz], nz, nz, Avalue1[nz]);
      return false;
    }
  }
  return true;
}

bool areLpRowEqual(const HighsInt num_row0, const double* rowLower0,
                   const double* rowUpper0, const HighsInt num_nz0,
                   const HighsInt* ARstart0, const HighsInt* ARindex0,
                   const double* ARvalue0, const HighsInt num_row1,
                   const double* rowLower1, const double* rowUpper1,
                   const HighsInt num_nz1, const HighsInt* ARstart1,
                   const HighsInt* ARindex1, const double* ARvalue1,
                   const double infinite_bound) {
  if (num_row0 != num_row1) {
    if (dev_run)
      printf("areLpRowEqual: %" HIGHSINT_FORMAT
             " = num_row0 != num_row1 = %" HIGHSINT_FORMAT "\n",
             num_row0, num_row1);
    return false;
  }
  if (!num_row0) return true;
  HighsInt num_row = num_row0;
  for (HighsInt row = 0; row < num_row; row++) {
    if (rowLower0[row] <= -infinite_bound && rowLower1[row] <= -infinite_bound)
      continue;
    if (rowLower0[row] != rowLower1[row]) {
      if (dev_run)
        printf("areLpRowEqual: %g = rowLower0[%" HIGHSINT_FORMAT
               "] != rowLower1[%" HIGHSINT_FORMAT "] = %g\n",
               rowLower0[row], row, row, rowLower1[row]);
      return false;
    }
    if (rowUpper0[row] >= infinite_bound && rowUpper1[row] >= infinite_bound)
      continue;
    if (rowUpper0[row] != rowUpper1[row]) {
      if (dev_run)
        printf("areLpRowEqual: %g = rowUpper0[%" HIGHSINT_FORMAT
               "] != rowUpper1[%" HIGHSINT_FORMAT "] = %g\n",
               rowUpper0[row], row, row, rowUpper1[row]);
      return false;
    }
  }
  if (num_nz0 != num_nz1) {
    if (dev_run)
      printf("areLpRowEqual: %" HIGHSINT_FORMAT
             " = num_nz0 != num_nz1 = %" HIGHSINT_FORMAT "\n",
             num_nz0, num_nz1);
    return false;
  }
  if (!num_nz0) return true;
  for (HighsInt row = 0; row < num_row; row++) {
    if (ARstart0[row] != ARstart1[row]) {
      if (dev_run)
        printf("areLpRowEqual: %" HIGHSINT_FORMAT
               " = ARstart0[%" HIGHSINT_FORMAT "] != ARstart1[%" HIGHSINT_FORMAT
               "] = %" HIGHSINT_FORMAT "\n",
               ARstart0[row], row, row, ARstart1[row]);
      return false;
    }
  }
  HighsInt num_nz = num_nz0;
  for (HighsInt nz = 0; nz < num_nz; nz++) {
    if (ARindex0[nz] != ARindex1[nz]) {
      if (dev_run)
        printf("areLpRowEqual: %" HIGHSINT_FORMAT
               " = ARindex0[%" HIGHSINT_FORMAT "] != ARindex1[%" HIGHSINT_FORMAT
               "] = %" HIGHSINT_FORMAT "\n",
               ARindex0[nz], nz, nz, ARindex1[nz]);
      return false;
    }
    if (ARvalue0[nz] != ARvalue1[nz]) {
      if (dev_run)
        printf("areLpRowEqual: %g = ARvalue0[%" HIGHSINT_FORMAT
               "] != ARvalue1[%" HIGHSINT_FORMAT "] = %g\n",
               ARvalue0[nz], nz, nz, ARvalue1[nz]);
      return false;
    }
  }
  return true;
}

bool areLpEqual(const HighsLp lp0, const HighsLp lp1,
                const double infinite_bound) {
  bool return_bool;
  if (lp0.orientation_ != lp1.orientation_) return false;
  if (lp0.numCol_ > 0 && lp1.numCol_ > 0) {
    HighsInt lp0_num_nz = lp0.Astart_[lp0.numCol_];
    HighsInt lp1_num_nz = lp1.Astart_[lp1.numCol_];
    return_bool = areLpColEqual(
        lp0.numCol_, &lp0.colCost_[0], &lp0.colLower_[0], &lp0.colUpper_[0],
        lp0_num_nz, &lp0.Astart_[0], &lp0.Aindex_[0], &lp0.Avalue_[0],
        lp1.numCol_, &lp1.colCost_[0], &lp1.colLower_[0], &lp1.colUpper_[0],
        lp1_num_nz, &lp1.Astart_[0], &lp1.Aindex_[0], &lp1.Avalue_[0],
        infinite_bound);
    if (!return_bool) return return_bool;
  }
  if (lp0.numRow_ > 0 && lp1.numRow_ > 0) {
    HighsInt lp0_num_nz = 0;
    HighsInt lp1_num_nz = 0;
    return_bool = areLpRowEqual(
        lp0.numRow_, &lp0.rowLower_[0], &lp0.rowUpper_[0], lp0_num_nz, NULL,
        NULL, NULL, lp1.numRow_, &lp1.rowLower_[0], &lp1.rowUpper_[0],
        lp1_num_nz, NULL, NULL, NULL, infinite_bound);
  }
  return return_bool;
}

void testDeleteKeep(const HighsIndexCollection& index_collection) {
  HighsInt delete_from_index;
  HighsInt delete_to_index;
  HighsInt keep_from_index;
  HighsInt keep_to_index;
  HighsInt current_set_entry;
  const HighsInt* set = index_collection.set_;
  const HighsInt* mask = index_collection.mask_;
  const HighsInt dimension = index_collection.dimension_;
  if (dev_run) {
    if (index_collection.is_interval_) {
      printf("With index interval [%" HIGHSINT_FORMAT ", %" HIGHSINT_FORMAT
             "] in [%d, %" HIGHSINT_FORMAT "]\n",
             index_collection.from_, index_collection.to_, 0, dimension - 1);
    } else if (index_collection.is_set_) {
      printf("With index set\n");
      for (HighsInt entry = 0; entry < index_collection.set_num_entries_;
           entry++)
        printf(" %2" HIGHSINT_FORMAT "", entry);
      printf("\n");
      for (HighsInt entry = 0; entry < index_collection.set_num_entries_;
           entry++)
        printf(" %2" HIGHSINT_FORMAT "", set[entry]);
      printf("\n");
    } else {
      printf("With index mask\n");
      for (HighsInt index = 0; index < dimension; index++)
        printf(" %2" HIGHSINT_FORMAT "", index);
      printf("\n");
      for (HighsInt index = 0; index < dimension; index++)
        printf(" %2" HIGHSINT_FORMAT "", mask[index]);
      printf("\n");
    }
  }

  keep_from_index = 0;
  if (index_collection.is_interval_) {
    keep_to_index = index_collection.from_ - 1;
  } else if (index_collection.is_set_) {
    current_set_entry = 0;
    keep_to_index = set[0] - 1;
  } else {
    keep_to_index = dimension;
    for (HighsInt index = 0; index < dimension; index++) {
      if (mask[index]) {
        keep_to_index = index - 1;
        break;
      }
    }
  }
  if (dev_run)
    printf("Keep   [%2d, %2" HIGHSINT_FORMAT "]\n", 0, keep_to_index);
  if (keep_to_index >= dimension - 1) return;
  for (HighsInt k = 0; k < dimension; k++) {
    updateIndexCollectionOutInIndex(index_collection, delete_from_index,
                                    delete_to_index, keep_from_index,
                                    keep_to_index, current_set_entry);
    if (dev_run)
      printf("Delete [%2" HIGHSINT_FORMAT ", %2" HIGHSINT_FORMAT
             "]; keep [%2" HIGHSINT_FORMAT ", %2" HIGHSINT_FORMAT "]\n",
             delete_from_index, delete_to_index, keep_from_index,
             keep_to_index);
    if (delete_to_index >= dimension - 1 || keep_to_index >= dimension - 1)
      break;
  }
}

bool testAllDeleteKeep(HighsInt num_row) {
  // Test the extraction of intervals from index collections
  HighsInt set[] = {1, 4, 5, 8};
  HighsInt mask[] = {0, 1, 0, 0, 1, 1, 0, 0, 1, 0};

  HighsIndexCollection index_collection;
  index_collection.dimension_ = num_row;
  index_collection.is_interval_ = false;
  index_collection.from_ = 3;
  index_collection.to_ = 6;
  index_collection.is_set_ = false;
  index_collection.set_num_entries_ = 4;
  index_collection.set_ = &set[0];
  index_collection.is_mask_ = false;
  index_collection.mask_ = &mask[0];

  HighsInt save_from = index_collection.from_;
  HighsInt save_set_0 = set[0];
  HighsInt save_mask_0 = mask[0];

  HighsInt to_pass = 2;  // 2
  for (HighsInt pass = 0; pass <= to_pass; pass++) {
    if (dev_run)
      printf("\nTesting delete-keep: pass %" HIGHSINT_FORMAT "\n", pass);
    if (pass == 1) {
      // Mods to test LH limit behaviour
      index_collection.from_ = 0;
      set[0] = 0;
      mask[0] = 1;
    } else if (pass == 2) {
      // Mods to test RH limit behaviour
      index_collection.from_ = save_from;
      index_collection.to_ = 9;
      set[0] = save_set_0;
      set[3] = 9;
      mask[0] = save_mask_0;
      mask[9] = 1;
    }

    index_collection.is_interval_ = true;
    testDeleteKeep(index_collection);
    index_collection.is_interval_ = false;

    index_collection.is_set_ = true;
    testDeleteKeep(index_collection);
    index_collection.is_set_ = false;

    index_collection.is_mask_ = true;
    testDeleteKeep(index_collection);
  }
  return true;
}

void messageReportLp(const char* message, const HighsLp& lp) {
  HighsLogOptions log_options;
  bool output_flag;
  bool log_to_console;
  HighsInt log_dev_level;
  output_flag = dev_run;
  log_to_console = true;
  log_dev_level = kHighsLogDevLevelVerbose;
  log_options.output_flag = &output_flag;
  log_options.log_file_stream = NULL;
  log_options.log_to_console = &log_to_console;
  log_options.log_dev_level = &log_dev_level;
  highsLogDev(log_options, HighsLogType::kVerbose, "\nReporting LP: %s\n",
              message);
  reportLp(log_options, lp, HighsLogType::kVerbose);
}

void messageReportMatrix(const char* message, const HighsInt num_col,
                         const HighsInt num_nz, const HighsInt* start,
                         const HighsInt* index, const double* value) {
  HighsLogOptions log_options;
  bool output_flag = true;
  bool log_to_console = false;
  HighsInt log_dev_level = kHighsLogDevLevelInfo;
  log_options.log_file_stream = stdout;
  log_options.output_flag = &output_flag;
  log_options.log_to_console = &log_to_console;
  log_options.log_dev_level = &log_dev_level;
  highsLogDev(log_options, HighsLogType::kVerbose, "\nReporting Matrix: %s\n",
              message);
  reportMatrix(log_options, message, num_col, num_nz, start, index, value);
}

// No commas in test case name.
TEST_CASE("LP-modification", "[highs_data]") {
  if (dev_run) printf("testAllDeleteKeep\n");
  testAllDeleteKeep(10);

  HighsOptions options;
  options.log_dev_level = kHighsLogDevLevelVerbose;

  Avgas avgas;
  const HighsInt avgas_num_col = 8;
  const HighsInt avgas_num_row = 10;
  HighsInt num_row = 0;
  HighsInt num_row_nz = 0;
  vector<double> rowLower;
  vector<double> rowUpper;
  vector<HighsInt> ARstart;
  vector<HighsInt> ARindex;
  vector<double> ARvalue;

  for (HighsInt row = 0; row < avgas_num_row; row++) {
    avgas.row(row, num_row, num_row_nz, rowLower, rowUpper, ARstart, ARindex,
              ARvalue);
  }

  HighsInt num_col = 0;
  HighsInt num_col_nz = 0;
  vector<double> colCost;
  vector<double> colLower;
  vector<double> colUpper;
  vector<HighsInt> Astart;
  vector<HighsInt> Aindex;
  vector<double> Avalue;
  for (HighsInt col = 0; col < avgas_num_col; col++) {
    avgas.col(col, num_col, num_col_nz, colCost, colLower, colUpper, Astart,
              Aindex, Avalue);
  }

  HighsStatus return_status;
  HighsModelStatus model_status;

  // Create two empty LPs: one to be initialised as AVGAS by adding
  // all the columns and rows separately, the other to be built by
  // adding piecemeal.
  HighsLp avgas_lp;
  HighsLp lp;

  Highs avgas_highs;
  avgas_highs.passOptions(options);
  if (!dev_run) {
    avgas_highs.setOptionValue("output_flag", false);
  }
  return_status = avgas_highs.passModel(avgas_lp);
  HighsStatusReport(options.log_options, "avgas_highs.passModel(avgas_lp)",
                    return_status);
  REQUIRE(return_status == HighsStatus::kOk);

  REQUIRE(avgas_highs.addCols(num_col, &colCost[0], &colLower[0], &colUpper[0],
                              0, NULL, NULL, NULL));
  REQUIRE(avgas_highs.addRows(num_row, &rowLower[0], &rowUpper[0], num_row_nz,
                              &ARstart[0], &ARindex[0], &ARvalue[0]));

  //  return_status = avgas_highs.writeModel("");

  Highs highs;
  highs.passOptions(options);
  if (!dev_run) {
    highs.setOptionValue("output_flag", false);
  }
  return_status = highs.setOptionValue("highs_debug_level", 2);
  REQUIRE(return_status == HighsStatus::kOk);

  lp.model_name_ = "Building avgas";
  return_status = highs.passModel(lp);
  REQUIRE(return_status == HighsStatus::kOk);

  model_status = highs.getModelStatus();
  REQUIRE(model_status == HighsModelStatus::kNotset);

  callRun(highs, options.log_options, "highs.run()", HighsStatus::kOk);

  model_status = highs.getModelStatus();
  REQUIRE(model_status == HighsModelStatus::kModelEmpty);

  // Adding column vectors and matrix to model with no rows returns an error
  REQUIRE(!highs.addCols(num_col, &colCost[0], &colLower[0], &colUpper[0],
                         num_col_nz, &Astart[0], &Aindex[0], &Avalue[0]));

  // Adding column vectors to model with no rows returns OK
  REQUIRE(highs.addCols(num_col, &colCost[0], &colLower[0], &colUpper[0], 0,
                        NULL, NULL, NULL));

  callRun(highs, options.log_options, "highs.run()", HighsStatus::kOk);

  //  return_status = highs.writeModel("");

  // Adding row vectors and matrix to model with columns returns OK
  REQUIRE(highs.addRows(num_row, &rowLower[0], &rowUpper[0], num_row_nz,
                        &ARstart[0], &ARindex[0], &ARvalue[0]));

  //  return_status = highs.writeModel("");

  REQUIRE(areLpEqual(highs.getModel(), avgas_highs.getModel(),
                     options.infinite_bound));

  callRun(highs, options.log_options, "highs.run()", HighsStatus::kOk);

  model_status = highs.getModelStatus();
  REQUIRE(model_status == HighsModelStatus::kOptimal);

  double avgas_optimal_objective_value;
  highs.getInfoValue("objective_function_value", avgas_optimal_objective_value);
  double optimal_objective_value;

  // Getting columns from the LP is OK
  HighsInt col1357_col_mask[] = {0, 1, 0, 1, 0, 1, 0, 1};
  HighsInt col1357_col_set[] = {1, 3, 5, 7};
  HighsInt col1357_illegal_col_set[] = {3, 7, 1, 5};
  HighsInt col1357_num_ix = 4;
  HighsInt col1357_num_col;
  HighsInt col1357_num_nz;
  double* col1357_cost = (double*)malloc(sizeof(double) * col1357_num_ix);
  double* col1357_lower = (double*)malloc(sizeof(double) * col1357_num_ix);
  double* col1357_upper = (double*)malloc(sizeof(double) * col1357_num_ix);
  HighsInt* col1357_start =
      (HighsInt*)malloc(sizeof(HighsInt) * col1357_num_ix);
  HighsInt* col1357_index = (HighsInt*)malloc(sizeof(HighsInt) * num_col_nz);
  double* col1357_value = (double*)malloc(sizeof(double) * num_col_nz);

  REQUIRE(highs.getCols(3, 6, col1357_num_col, col1357_cost, col1357_lower,
                        col1357_upper, col1357_num_nz, col1357_start,
                        col1357_index, col1357_value));

  REQUIRE(!highs.getCols(col1357_num_ix, col1357_illegal_col_set,
                         col1357_num_col, col1357_cost, col1357_lower,
                         col1357_upper, col1357_num_nz, col1357_start,
                         col1357_index, col1357_value));

  REQUIRE(highs.getCols(col1357_num_ix, col1357_col_set, col1357_num_col,
                        col1357_cost, col1357_lower, col1357_upper,
                        col1357_num_nz, col1357_start, col1357_index,
                        col1357_value));

  REQUIRE(highs.getCols(col1357_col_mask, col1357_num_col, col1357_cost,
                        col1357_lower, col1357_upper, col1357_num_nz,
                        col1357_start, col1357_index, col1357_value));

  // Try to delete an empty range of cols: OK
  REQUIRE(highs.deleteCols(0, -1));

  // Try to delete more cols than there are: ERROR
  REQUIRE(!highs.deleteCols(0, num_col + 1));

  REQUIRE(highs.deleteCols(col1357_num_ix, col1357_col_set));

#ifdef HiGHSDEV
  highs.reportModelStatusSolutionBasis("After deleting columns 1, 3, 5, 7");
#endif

  callRun(highs, options.log_options, "highs.run()", HighsStatus::kOk);

  REQUIRE(highs.addCols(col1357_num_col, col1357_cost, col1357_lower,
                        col1357_upper, col1357_num_nz, col1357_start,
                        col1357_index, col1357_value));

#ifdef HiGHSDEV
  highs.reportModelStatusSolutionBasis("After restoring columns 1, 3, 5, 7\n");
#endif

  callRun(highs, options.log_options, "highs.run()", HighsStatus::kOk);

  model_status = highs.getModelStatus();
  REQUIRE(model_status == HighsModelStatus::kOptimal);

  highs.getInfoValue("objective_function_value", optimal_objective_value);
  REQUIRE(optimal_objective_value == avgas_optimal_objective_value);

#ifdef HiGHSDEV
  highs.reportModelStatusSolutionBasis("After re-solving");
#endif

  // Delete all the columns: OK
  REQUIRE(highs.deleteCols(0, num_col - 1));

#ifdef HiGHSDEV
  highs.reportModelStatusSolutionBasis("After deleting all columns");
#endif

  callRun(highs, options.log_options, "highs.run()", HighsStatus::kOk);

  // Delete all the rows: OK
  REQUIRE(highs.deleteRows(0, num_row - 1));

#ifdef HiGHSDEV
  highs.reportModelStatusSolutionBasis("After deleteRows(0, num_row - 1)");
#endif

  callRun(highs, options.log_options, "highs.run()", HighsStatus::kOk);

  // Adding column vectors to model with no rows returns OK
  REQUIRE(highs.addCols(num_col, &colCost[0], &colLower[0], &colUpper[0], 0,
                        NULL, NULL, NULL));

  callRun(highs, options.log_options, "highs.run()", HighsStatus::kOk);

  // Adding row vectors and matrix to model with columns returns OK
  REQUIRE(highs.addRows(num_row, &rowLower[0], &rowUpper[0], num_row_nz,
                        &ARstart[0], &ARindex[0], &ARvalue[0]));

#ifdef HiGHSDEV
  highs.reportModelStatusSolutionBasis("With columns but and rows");
#endif

  callRun(highs, options.log_options, "highs.run()", HighsStatus::kOk);

  // Getting rows from the LP is OK
  HighsInt from_row_ix = 0;
  HighsInt to_row_ix = 3;
  HighsInt row0135789_row_set[] = {0, 1, 3, 5, 7, 8, 9};
  HighsInt row0135789_row_mask[] = {1, 1, 0, 1, 0, 1, 0, 1, 1, 1};
  HighsInt row0135789_num_ix = 7;
  HighsInt row0135789_num_row;
  HighsInt row0135789_num_nz;
  double* row0135789_lower =
      (double*)malloc(sizeof(double) * row0135789_num_ix);
  double* row0135789_upper =
      (double*)malloc(sizeof(double) * row0135789_num_ix);
  HighsInt* row0135789_start =
      (HighsInt*)malloc(sizeof(HighsInt) * row0135789_num_ix);
  HighsInt* row0135789_index = (HighsInt*)malloc(sizeof(HighsInt) * num_row_nz);
  double* row0135789_value = (double*)malloc(sizeof(double) * num_row_nz);

  REQUIRE(highs.getRows(from_row_ix, to_row_ix, row0135789_num_row,
                        row0135789_lower, row0135789_upper, row0135789_num_nz,
                        row0135789_start, row0135789_index, row0135789_value));

  REQUIRE(highs.getRows(row0135789_num_ix, row0135789_row_set,
                        row0135789_num_row, row0135789_lower, row0135789_upper,
                        row0135789_num_nz, row0135789_start, row0135789_index,
                        row0135789_value));

  REQUIRE(highs.getRows(row0135789_row_mask, row0135789_num_row,
                        row0135789_lower, row0135789_upper, row0135789_num_nz,
                        row0135789_start, row0135789_index, row0135789_value));

  REQUIRE(highs.getRows(row0135789_num_ix, row0135789_row_set,
                        row0135789_num_row, row0135789_lower, row0135789_upper,
                        row0135789_num_nz, row0135789_start, row0135789_index,
                        row0135789_value));

  REQUIRE(highs.deleteRows(row0135789_num_ix, row0135789_row_set));

#ifdef HiGHSDEV
  highs.reportModelStatusSolutionBasis("After deleting rows 0-1, 3, 5, 7-9");
#endif

  HighsInt row012_row_set[] = {0, 1, 2};
  HighsInt row012_row_mask[] = {1, 1, 1};
  HighsInt row012_num_ix = 3;
  HighsInt row012_num_row;
  HighsInt row012_num_nz;
  double* row012_lower = (double*)malloc(sizeof(double) * row012_num_ix);
  double* row012_upper = (double*)malloc(sizeof(double) * row012_num_ix);
  HighsInt* row012_start = (HighsInt*)malloc(sizeof(HighsInt) * row012_num_ix);
  HighsInt* row012_index = (HighsInt*)malloc(sizeof(HighsInt) * num_row_nz);
  double* row012_value = (double*)malloc(sizeof(double) * num_row_nz);

  REQUIRE(highs.getRows(row012_num_ix, row012_row_set, row012_num_row,
                        row012_lower, row012_upper, row012_num_nz, row012_start,
                        row012_index, row012_value));

  REQUIRE(highs.deleteRows(row012_row_mask));

#ifdef HiGHSDEV
  highs.reportModelStatusSolutionBasis("After deleting rows 0-2");
#endif

  // Delete all the columns: OK
  REQUIRE(highs.deleteCols(0, num_col - 1));

#ifdef HiGHSDEV
  messageReportLp("After deleting all columns", highs.getModel());
  highs.reportModelStatusSolutionBasis("After deleting all columns");
#endif

  callRun(highs, options.log_options, "highs.run()", HighsStatus::kOk);

  // Can't add rows with no columns
  REQUIRE(!highs.addRows(row0135789_num_row, row0135789_lower, row0135789_upper,
                         row0135789_num_nz, row0135789_start, row0135789_index,
                         row0135789_value));

  callRun(highs, options.log_options, "highs.run()", HighsStatus::kOk);

  // Adding column vectors to model with no rows returns OK
  REQUIRE(highs.addCols(num_col, &colCost[0], &colLower[0], &colUpper[0], 0,
                        NULL, NULL, NULL));

  callRun(highs, options.log_options, "highs.run()", HighsStatus::kOk);

  REQUIRE(highs.addRows(row0135789_num_row, row0135789_lower, row0135789_upper,
                        row0135789_num_nz, row0135789_start, row0135789_index,
                        row0135789_value));

  callRun(highs, options.log_options, "highs.run()", HighsStatus::kOk);

  REQUIRE(highs.addRows(row012_num_row, row012_lower, row012_upper,
                        row012_num_nz, row012_start, row012_index,
                        row012_value));

#ifdef HiGHSDEV
  messageReportLp("After restoring all rows", highs.getModel());
  highs.reportModelStatusSolutionBasis("After restoring all rows");
#endif

  callRun(highs, options.log_options, "highs.run()", HighsStatus::kOk);

  model_status = highs.getModelStatus();
  REQUIRE(model_status == HighsModelStatus::kOptimal);

  highs.getInfoValue("objective_function_value", optimal_objective_value);
  REQUIRE(optimal_objective_value == avgas_optimal_objective_value);

#ifdef HiGHSDEV
  highs.reportModelStatusSolutionBasis("After resolve");
#endif

  // Try to delete an empty range of rows: OK
  REQUIRE(highs.deleteRows(0, -1));

  // Try to delete more rows than there are: ERROR
  REQUIRE(!highs.deleteRows(0, num_row));

  REQUIRE(highs.getCols(col1357_col_mask, col1357_num_col, col1357_cost,
                        col1357_lower, col1357_upper, col1357_num_nz,
                        col1357_start, col1357_index, col1357_value));

  REQUIRE(highs.deleteCols(col1357_num_ix, col1357_col_set));

  callRun(highs, options.log_options, "highs.run()", HighsStatus::kOk);

  HighsInt col0123_col_mask[] = {1, 1, 1, 1};
  //  HighsInt col0123_col_set[] = {0, 1, 2, 3};
  HighsInt col0123_num_ix = 4;
  HighsInt col0123_num_col;
  HighsInt col0123_num_nz;
  double* col0123_cost = (double*)malloc(sizeof(double) * col0123_num_ix);
  double* col0123_lower = (double*)malloc(sizeof(double) * col0123_num_ix);
  double* col0123_upper = (double*)malloc(sizeof(double) * col0123_num_ix);
  HighsInt* col0123_start =
      (HighsInt*)malloc(sizeof(HighsInt) * col0123_num_ix);
  HighsInt* col0123_index = (HighsInt*)malloc(sizeof(HighsInt) * num_col_nz);
  double* col0123_value = (double*)malloc(sizeof(double) * num_col_nz);

  REQUIRE(highs.getCols(col0123_col_mask, col0123_num_col, col0123_cost,
                        col0123_lower, col0123_upper, col0123_num_nz,
                        col0123_start, col0123_index, col0123_value));
  //  messageReportMatrix("Get col1357 by mask\nRow   ", col1357_num_col,
  //  col1357_num_nz, col1357_start, col1357_index, col1357_value);
  //  messageReportMatrix("Get col0123 by mask\nRow   ", col0123_num_col,
  //  col0123_num_nz, col0123_start, col0123_index, col0123_value);

  REQUIRE(highs.deleteRows(0, num_row - 1));

  callRun(highs, options.log_options, "highs.run()", HighsStatus::kOk);

  REQUIRE(highs.deleteCols(col0123_col_mask));

  callRun(highs, options.log_options, "highs.run()", HighsStatus::kOk);

#ifdef HiGHSDEV
  highs.reportModelStatusSolutionBasis("After deleting all rows and columns");
#endif

  // Adding row vectors to model with no columns returns OK
  REQUIRE(highs.addRows(row0135789_num_row, row0135789_lower, row0135789_upper,
                        0, NULL, NULL, NULL));

#ifdef HiGHSDEV
  highs.reportModelStatusSolutionBasis("After restoring 7 rows");
#endif

  callRun(highs, options.log_options, "highs.run()", HighsStatus::kOk);

  REQUIRE(highs.addRows(row012_num_row, row012_lower, row012_upper, 0,
                        row012_start, row012_index, row012_value));

#ifdef HiGHSDEV
  highs.reportModelStatusSolutionBasis("After restoring all rows");
#endif

  callRun(highs, options.log_options, "highs.run()", HighsStatus::kOk);

  REQUIRE(highs.addCols(col1357_num_col, col1357_cost, col1357_lower,
                        col1357_upper, col1357_num_nz, col1357_start,
                        col1357_index, col1357_value));

#ifdef HiGHSDEV
  highs.reportModelStatusSolutionBasis("After restoring columns 1, 3, 5, 7");
#endif

  callRun(highs, options.log_options, "highs.run()", HighsStatus::kOk);

  model_status = highs.getModelStatus();
  REQUIRE(model_status == HighsModelStatus::kOptimal);

#ifdef HiGHSDEV
  highs.reportModelStatusSolutionBasis(
      "After solving after restoring all rows and columns 1, 3, 5, 7");
#endif

  REQUIRE(highs.addCols(col0123_num_col, col0123_cost, col0123_lower,
                        col0123_upper, col0123_num_nz, col0123_start,
                        col0123_index, col0123_value));

#ifdef HiGHSDEV
  highs.reportModelStatusSolutionBasis("After restoring columns 0-3");
#endif

  callRun(highs, options.log_options, "highs.run()", HighsStatus::kOk);

  model_status = highs.getModelStatus();
  REQUIRE(model_status == HighsModelStatus::kOptimal);

  highs.getInfoValue("objective_function_value", optimal_objective_value);
  REQUIRE(optimal_objective_value == avgas_optimal_objective_value);

  // Fix columns 1, 3, 5, 7 to check resetting of their nonbasic status
  col1357_lower[0] = 0;
  col1357_lower[1] = 0;
  col1357_lower[2] = 0;
  col1357_lower[3] = 0;
  col1357_upper[0] = 0;
  col1357_upper[1] = 0;
  col1357_upper[2] = 0;
  col1357_upper[3] = 0;

  REQUIRE(highs.changeColsBounds(col1357_num_ix, col1357_col_set, col1357_lower,
                                 col1357_upper));

  callRun(highs, options.log_options, "highs.run()", HighsStatus::kOk);

  // Now restore the upper bounds to check resetting of their nonbasic status
  col1357_upper[0] = 1;
  col1357_upper[1] = 1;
  col1357_upper[2] = 1;
  col1357_upper[3] = 1;

  REQUIRE(highs.changeColsBounds(col1357_num_ix, col1357_col_set, col1357_lower,
                                 col1357_upper));

  callRun(highs, options.log_options, "highs.run()", HighsStatus::kOk);

  highs.getInfoValue("objective_function_value", optimal_objective_value);
  REQUIRE(optimal_objective_value == avgas_optimal_objective_value);

  const HighsLp& local_lp = highs.getModel();
  row0135789_lower[0] = local_lp.rowLower_[0];
  row0135789_lower[1] = local_lp.rowLower_[1];
  row0135789_lower[2] = local_lp.rowLower_[3];
  row0135789_lower[3] = local_lp.rowLower_[5];
  row0135789_lower[4] = local_lp.rowLower_[7];
  row0135789_lower[5] = local_lp.rowLower_[8];
  row0135789_lower[6] = local_lp.rowLower_[9];
  row0135789_upper[0] = local_lp.rowLower_[0];
  row0135789_upper[1] = local_lp.rowLower_[1];
  row0135789_upper[2] = local_lp.rowLower_[3];
  row0135789_upper[3] = local_lp.rowLower_[5];
  row0135789_upper[4] = local_lp.rowLower_[7];
  row0135789_upper[5] = local_lp.rowLower_[8];
  row0135789_upper[6] = local_lp.rowLower_[9];

  REQUIRE(highs.changeRowsBounds(row0135789_num_ix, row0135789_row_set,
                                 row0135789_lower, row0135789_upper));

  callRun(highs, options.log_options, "highs.run()", HighsStatus::kOk);

  row0135789_upper[0] = local_lp.rowUpper_[0];
  row0135789_upper[1] = local_lp.rowUpper_[1];
  row0135789_upper[2] = local_lp.rowUpper_[3];
  row0135789_upper[3] = local_lp.rowUpper_[5];
  row0135789_upper[4] = local_lp.rowUpper_[7];
  row0135789_upper[5] = local_lp.rowUpper_[8];
  row0135789_upper[6] = local_lp.rowUpper_[9];

  REQUIRE(highs.changeRowsBounds(row0135789_num_ix, row0135789_row_set,
                                 row0135789_lower, row0135789_upper));

  callRun(highs, options.log_options, "highs.run()", HighsStatus::kOk);

  REQUIRE(highs.deleteRows(0, num_row - 1));

  callRun(highs, options.log_options, "highs.run()", HighsStatus::kOk);

  REQUIRE(highs.deleteCols(0, num_col - 1));

  callRun(highs, options.log_options, "highs.run()", HighsStatus::kOk);

#ifdef HiGHSDEV
  highs.reportModelStatusSolutionBasis("After deleteing all rows and columns");
#endif

  // Adding column vectors to model with no rows returns OK
  REQUIRE(highs.addCols(num_col, &colCost[0], &colLower[0], &colUpper[0], 0,
                        NULL, NULL, NULL));

  callRun(highs, options.log_options, "highs.run()", HighsStatus::kOk);

#ifdef HiGHSDEV
  highs.reportModelStatusSolutionBasis("With columns but no rows");
#endif

  // Adding row vectors and matrix to model with columns returns OK
  REQUIRE(highs.addRows(num_row, &rowLower[0], &rowUpper[0], num_row_nz,
                        &ARstart[0], &ARindex[0], &ARvalue[0]));

  callRun(highs, options.log_options, "highs.run()", HighsStatus::kOk);

  col1357_cost[0] = 2.01;
  col1357_cost[1] = 2.31;
  col1357_cost[2] = 2.51;
  col1357_cost[3] = 2.71;
  col1357_lower[0] = 0.01;
  col1357_lower[1] = 0.31;
  col1357_lower[2] = 0.51;
  col1357_lower[3] = 0.71;
  col1357_upper[0] = 1.01;
  col1357_upper[1] = 1.31;
  col1357_upper[2] = 1.51;
  col1357_upper[3] = 1.71;

  row0135789_lower[0] = -0.01;
  row0135789_lower[1] = -0.11;
  row0135789_lower[2] = -0.31;
  row0135789_lower[3] = -0.51;
  row0135789_lower[4] = -0.71;
  row0135789_lower[5] = -0.81;
  row0135789_lower[6] = -0.91;
  row0135789_upper[0] = 3.01;
  row0135789_upper[1] = 3.11;
  row0135789_upper[2] = 3.31;
  row0135789_upper[3] = 3.51;
  row0135789_upper[4] = 3.71;
  row0135789_upper[5] = 3.81;
  row0135789_upper[6] = 3.91;

  // Attempting to set a cost to infinity may return error
  REQUIRE(highs.changeColCost(7, kHighsInf) == kHighsAllowInfiniteCosts);

  // Attempting to set a cost to a finite value returns OK
  REQUIRE(highs.changeColCost(7, 77));

  callRun(highs, options.log_options, "highs.run()", HighsStatus::kOk);

  REQUIRE(highs.changeColsCost(col1357_num_ix, col1357_col_set, col1357_cost));

  callRun(highs, options.log_options, "highs.run()", HighsStatus::kOk);

  // Attempting to set row bounds with infinite lower bound returns error
  REQUIRE(!highs.changeRowBounds(2, kHighsInf, 3.21));

  REQUIRE(highs.changeRowBounds(2, -kHighsInf, 3.21));

  callRun(highs, options.log_options, "highs.run()", HighsStatus::kOk);

  // Attempting to set col bounds with -infinite upper bound returns error
  REQUIRE(!highs.changeColBounds(2, 0.21, -kHighsInf));

  REQUIRE(highs.changeColBounds(2, 0.21, kHighsInf));

  REQUIRE(highs.changeRowsBounds(row0135789_num_ix, row0135789_row_set,
                                 row0135789_lower, row0135789_upper));

  REQUIRE(highs.changeColsBounds(col1357_num_ix, col1357_col_set, col1357_lower,
                                 col1357_upper));

  // Return the LP to its original state with a mask
  REQUIRE(highs.changeColsCost(col1357_col_mask, &colCost[0]));

  REQUIRE(highs.changeColBounds(2, colLower[2], colUpper[2]));

  REQUIRE(highs.changeColsBounds(col1357_col_mask, &colLower[0], &colUpper[0]));

  REQUIRE(
      highs.changeRowsBounds(row0135789_row_mask, &rowLower[0], &rowUpper[0]));

  REQUIRE(highs.changeRowBounds(2, rowLower[2], rowUpper[2]));

  avgas_highs.setMatrixOrientation();
  REQUIRE(areLpEqual(avgas_highs.getModel(), highs.getModel(),
                     options.infinite_bound));

  HighsInt before_num_col;
  HighsInt after_num_col;
  HighsInt rm_col;
  HighsInt before_num_row;
  HighsInt after_num_row;
  HighsInt rm_row;

  before_num_col = highs.getNumCols();
  rm_col = 0;
  REQUIRE(highs.deleteCols(rm_col, rm_col));
  after_num_col = highs.getNumCols();
  if (dev_run)
    printf("After removing col %" HIGHSINT_FORMAT " / %" HIGHSINT_FORMAT
           " have %" HIGHSINT_FORMAT " cols\n",
           rm_col, before_num_col, after_num_col);
  REQUIRE(after_num_col == before_num_col - 1);

  callRun(highs, options.log_options, "highs.run()", HighsStatus::kOk);

  before_num_row = highs.getNumRows();
  rm_row = 0;
  REQUIRE(highs.deleteRows(rm_row, rm_row));
  after_num_row = highs.getNumRows();
  if (dev_run)
    printf("After removing row %" HIGHSINT_FORMAT " / %" HIGHSINT_FORMAT
           " have %" HIGHSINT_FORMAT " rows\n",
           rm_row, before_num_row, after_num_row);
  REQUIRE(after_num_row == before_num_row - 1);

  callRun(highs, options.log_options, "highs.run()", HighsStatus::kOk);

  before_num_col = highs.getNumCols();
  rm_col = before_num_col - 1;
  REQUIRE(highs.deleteCols(rm_col, rm_col));
  after_num_col = highs.getNumCols();
  if (dev_run)
    printf("After removing col %" HIGHSINT_FORMAT " / %" HIGHSINT_FORMAT
           " have %" HIGHSINT_FORMAT " cols\n",
           rm_col, before_num_col, after_num_col);
  REQUIRE(after_num_col == before_num_col - 1);

  callRun(highs, options.log_options, "highs.run()", HighsStatus::kOk);

  before_num_row = highs.getNumRows();
  rm_row = before_num_row - 1;
  REQUIRE(highs.deleteRows(rm_row, rm_row));
  after_num_row = highs.getNumRows();
  if (dev_run)
    printf("After removing row %" HIGHSINT_FORMAT " / %" HIGHSINT_FORMAT
           " have %" HIGHSINT_FORMAT " rows\n",
           rm_row, before_num_row, after_num_row);
  REQUIRE(after_num_row == before_num_row - 1);

  callRun(highs, options.log_options, "highs.run()", HighsStatus::kOk);

  REQUIRE(!highs.scaleCol(-1, 2.0));

  REQUIRE(!highs.scaleCol(highs.getNumCols(), 2.0));

  REQUIRE(!highs.scaleCol(0, 0));

  REQUIRE(highs.scaleCol(highs.getNumCols() - 1, 2.0));

  callRun(highs, options.log_options, "highs.run()", HighsStatus::kOk);

  REQUIRE(highs.scaleCol(0, -2.0));

  callRun(highs, options.log_options, "highs.run()", HighsStatus::kOk);

  REQUIRE(!highs.scaleRow(-1, 2.0));

  REQUIRE(!highs.scaleRow(highs.getNumRows(), 2.0));

  REQUIRE(!highs.scaleRow(0, 0));

  REQUIRE(highs.scaleRow(0, 2.0));

  callRun(highs, options.log_options, "highs.run()", HighsStatus::kOk);

  REQUIRE(highs.scaleRow(highs.getNumRows() - 1, -2.0));

<<<<<<< HEAD
  callRun(highs, options.logfile, "highs.run()", HighsStatus::OK);
=======
  callRun(highs, options.log_options, "highs.run()", HighsStatus::kOk);
>>>>>>> ed66d31c
}

TEST_CASE("LP-getcols", "[highs_data]") {
  Highs highs;
  highs.addCol(-1.0, 0.0, 1.0, 0, NULL, NULL);
  highs.addCol(-1.0, 0.0, 1.0, 0, NULL, NULL);
<<<<<<< HEAD
  int aindex[2] = {0, 1};
  double avalue[2] = {1.0, -1.0};
  highs.addRow(0.0, 0.0, 2, aindex, avalue);
  int num_cols;
  int num_nz;
  int matrix_start[2] = {-1, -1};
=======
  HighsInt aindex[2] = {0, 1};
  double avalue[2] = {1.0, -1.0};
  highs.addRow(0.0, 0.0, 2, aindex, avalue);
  HighsInt num_cols;
  HighsInt num_nz;
  HighsInt matrix_start[2] = {-1, -1};
>>>>>>> ed66d31c
  highs.getCols(0, 1, num_cols, NULL, NULL, NULL, num_nz, matrix_start, NULL,
                NULL);
  REQUIRE(num_cols == 2);
  REQUIRE(num_nz == 2);
  REQUIRE(matrix_start[0] == 0);
  REQUIRE(matrix_start[1] == 1);
<<<<<<< HEAD
  int matrix_indices[2] = {-1, -1};
=======
  HighsInt matrix_indices[2] = {-1, -1};
>>>>>>> ed66d31c
  double matrix_values[2] = {0.0, 0.0};
  highs.getCols(0, 1, num_cols, NULL, NULL, NULL, num_nz, matrix_start,
                matrix_indices, matrix_values);
  REQUIRE(matrix_indices[0] == 0);
  REQUIRE(matrix_indices[1] == 0);
  REQUIRE(matrix_values[0] == 1.0);
  REQUIRE(matrix_values[1] == -1.0);
}

TEST_CASE("LP-getrows", "[highs_data]") {
  Highs highs;
  highs.addCol(-1.0, 0.0, 1.0, 0, NULL, NULL);
  highs.addCol(-1.0, 0.0, 1.0, 0, NULL, NULL);
<<<<<<< HEAD
  int aindex = 0;
=======
  HighsInt aindex = 0;
>>>>>>> ed66d31c
  double avalue = 1.0;
  highs.addRow(0.0, 0.0, 1, &aindex, &avalue);
  aindex = 1;
  avalue = -2.0;
  highs.addRow(0.0, 0.0, 1, &aindex, &avalue);
<<<<<<< HEAD
  int num_rows;
  int num_nz;
  int matrix_start[2] = {-1, -1};
=======
  HighsInt num_rows;
  HighsInt num_nz;
  HighsInt matrix_start[2] = {-1, -1};
>>>>>>> ed66d31c
  highs.getRows(0, 1, num_rows, NULL, NULL, num_nz, matrix_start, NULL, NULL);
  REQUIRE(num_rows == 2);
  REQUIRE(num_nz == 2);
  REQUIRE(matrix_start[0] == 0);
  REQUIRE(matrix_start[1] == 1);
<<<<<<< HEAD
  int matrix_indices[2] = {-1, -1};
=======
  HighsInt matrix_indices[2] = {-1, -1};
>>>>>>> ed66d31c
  double matrix_values[2] = {0.0, 0.0};
  highs.getRows(0, 1, num_rows, NULL, NULL, num_nz, matrix_start,
                matrix_indices, matrix_values);
  REQUIRE(matrix_indices[0] == 0);
  REQUIRE(matrix_indices[1] == 1);
  REQUIRE(matrix_values[0] == 1.0);
  REQUIRE(matrix_values[1] == -2.0);
<<<<<<< HEAD
=======
}

TEST_CASE("LP-interval-changes", "[highs_data]") {
  Highs highs;
  const HighsOptions& options = highs.getOptions();
  const HighsInfo& info = highs.getInfo();

  highs.setOptionValue("output_flag", dev_run);
  highs.setOptionValue("log_to_console", true);
  highs.setOptionValue("log_dev_level", kHighsLogDevLevelVerbose);

  std::string model_file =
      std::string(HIGHS_DIR) + "/check/instances/avgas.mps";
  REQUIRE(highs.readModel(model_file) == HighsStatus::kOk);

  const HighsLp& lp = highs.getModel();

  callRun(highs, options.log_options, "highs.run()", HighsStatus::kOk);

  double avgas_optimal_objective_function_value = info.objective_function_value;

  REQUIRE(info.objective_function_value ==
          avgas_optimal_objective_function_value);
  //  messageReportLp("LP-interval-changes", lp);

  // Change an interval of column costs
  HighsInt from_col = 2;
  HighsInt to_col = 5;
  HighsInt set_num_col = to_col - from_col + 1;
  HighsInt get_num_col;
  HighsInt get_num_nz;
  vector<double> og_col2345_cost;
  vector<double> set_col2345_cost;
  vector<double> get_col2345_cost;
  og_col2345_cost.resize(lp.numCol_);
  set_col2345_cost.resize(set_num_col);
  get_col2345_cost.resize(lp.numCol_);
  set_col2345_cost[0] = 2.0;
  set_col2345_cost[1] = 3.0;
  set_col2345_cost[2] = 4.0;
  set_col2345_cost[3] = 5.0;
  REQUIRE(highs.getCols(from_col, to_col, get_num_col, &og_col2345_cost[0],
                        NULL, NULL, get_num_nz, NULL, NULL, NULL));
  REQUIRE(highs.changeColsCost(from_col, to_col, &set_col2345_cost[0]));
  REQUIRE(highs.getCols(from_col, to_col, get_num_col, &get_col2345_cost[0],
                        NULL, NULL, get_num_nz, NULL, NULL, NULL));
  REQUIRE(get_num_col == set_num_col);
  for (HighsInt usr_col = 0; usr_col < get_num_col; usr_col++)
    REQUIRE(get_col2345_cost[usr_col] == set_col2345_cost[usr_col]);
  REQUIRE(highs.changeColsCost(from_col, to_col, &og_col2345_cost[0]));

  callRun(highs, options.log_options, "highs.run()", HighsStatus::kOk);

  double optimal_objective_function_value;
  highs.getInfoValue("objective_function_value",
                     optimal_objective_function_value);
  REQUIRE(optimal_objective_function_value ==
          avgas_optimal_objective_function_value);

  from_col = 0;
  to_col = 4;
  set_num_col = to_col - from_col + 1;
  vector<double> og_col01234_lower;
  vector<double> og_col01234_upper;
  vector<double> set_col01234_lower;
  vector<double> get_col01234_lower;
  og_col01234_lower.resize(lp.numCol_);
  og_col01234_upper.resize(lp.numCol_);
  set_col01234_lower.resize(set_num_col);
  get_col01234_lower.resize(lp.numCol_);
  set_col01234_lower[0] = 0.0;
  set_col01234_lower[1] = 1.0;
  set_col01234_lower[2] = 2.0;
  set_col01234_lower[3] = 3.0;
  set_col01234_lower[4] = 4.0;
  REQUIRE(highs.getCols(from_col, to_col, get_num_col, NULL,
                        &og_col01234_lower[0], &og_col01234_upper[0],
                        get_num_nz, NULL, NULL, NULL));
  REQUIRE(highs.changeColsBounds(from_col, to_col, &set_col01234_lower[0],
                                 &og_col01234_upper[0]));
  REQUIRE(highs.getCols(from_col, to_col, get_num_col, NULL,
                        &get_col01234_lower[0], &og_col01234_upper[0],
                        get_num_nz, NULL, NULL, NULL));
  REQUIRE(get_num_col == set_num_col);
  for (HighsInt usr_col = 0; usr_col < get_num_col; usr_col++)
    REQUIRE(get_col01234_lower[usr_col] == set_col01234_lower[usr_col]);
  REQUIRE(highs.changeColsBounds(from_col, to_col, &og_col01234_lower[0],
                                 &og_col01234_upper[0]));

  callRun(highs, options.log_options, "highs.run()", HighsStatus::kOk);

  highs.getInfoValue("objective_function_value",
                     optimal_objective_function_value);
  REQUIRE(optimal_objective_function_value ==
          avgas_optimal_objective_function_value);

  HighsInt from_row = 5;
  HighsInt to_row = 9;
  HighsInt set_num_row = to_row - from_row + 1;
  HighsInt get_num_row;
  vector<double> og_row56789_lower;
  vector<double> og_row56789_upper;
  vector<double> set_row56789_lower;
  vector<double> get_row56789_lower;
  og_row56789_lower.resize(lp.numRow_);
  og_row56789_upper.resize(lp.numRow_);
  set_row56789_lower.resize(set_num_row);
  get_row56789_lower.resize(lp.numRow_);
  set_row56789_lower[0] = 5.0;
  set_row56789_lower[1] = 6.0;
  set_row56789_lower[2] = 7.0;
  set_row56789_lower[3] = 8.0;
  set_row56789_lower[4] = 9.0;
  REQUIRE(highs.getRows(from_row, to_row, get_num_row, &og_row56789_lower[0],
                        &og_row56789_upper[0], get_num_nz, NULL, NULL, NULL));
  REQUIRE(highs.changeRowsBounds(from_row, to_row, &set_row56789_lower[0],
                                 &og_row56789_upper[0]));
  REQUIRE(highs.getRows(from_row, to_row, get_num_row, &get_row56789_lower[0],
                        &og_row56789_upper[0], get_num_nz, NULL, NULL, NULL));
  REQUIRE(get_num_row == set_num_row);
  for (HighsInt usr_row = 0; usr_row < get_num_row; usr_row++)
    REQUIRE(get_row56789_lower[usr_row] == set_row56789_lower[usr_row]);
  REQUIRE(highs.changeRowsBounds(from_row, to_row, &og_row56789_lower[0],
                                 &og_row56789_upper[0]));

  callRun(highs, options.log_options, "highs.run()", HighsStatus::kOk);

  highs.getInfoValue("objective_function_value",
                     optimal_objective_function_value);
  REQUIRE(optimal_objective_function_value ==
          avgas_optimal_objective_function_value);
>>>>>>> ed66d31c
}<|MERGE_RESOLUTION|>--- conflicted
+++ resolved
@@ -1035,43 +1035,26 @@
 
   REQUIRE(highs.scaleRow(highs.getNumRows() - 1, -2.0));
 
-<<<<<<< HEAD
-  callRun(highs, options.logfile, "highs.run()", HighsStatus::OK);
-=======
-  callRun(highs, options.log_options, "highs.run()", HighsStatus::kOk);
->>>>>>> ed66d31c
+  callRun(highs, options.log_options, "highs.run()", HighsStatus::kOk);
 }
 
 TEST_CASE("LP-getcols", "[highs_data]") {
   Highs highs;
   highs.addCol(-1.0, 0.0, 1.0, 0, NULL, NULL);
   highs.addCol(-1.0, 0.0, 1.0, 0, NULL, NULL);
-<<<<<<< HEAD
-  int aindex[2] = {0, 1};
-  double avalue[2] = {1.0, -1.0};
-  highs.addRow(0.0, 0.0, 2, aindex, avalue);
-  int num_cols;
-  int num_nz;
-  int matrix_start[2] = {-1, -1};
-=======
   HighsInt aindex[2] = {0, 1};
   double avalue[2] = {1.0, -1.0};
   highs.addRow(0.0, 0.0, 2, aindex, avalue);
   HighsInt num_cols;
   HighsInt num_nz;
   HighsInt matrix_start[2] = {-1, -1};
->>>>>>> ed66d31c
   highs.getCols(0, 1, num_cols, NULL, NULL, NULL, num_nz, matrix_start, NULL,
                 NULL);
   REQUIRE(num_cols == 2);
   REQUIRE(num_nz == 2);
   REQUIRE(matrix_start[0] == 0);
   REQUIRE(matrix_start[1] == 1);
-<<<<<<< HEAD
-  int matrix_indices[2] = {-1, -1};
-=======
   HighsInt matrix_indices[2] = {-1, -1};
->>>>>>> ed66d31c
   double matrix_values[2] = {0.0, 0.0};
   highs.getCols(0, 1, num_cols, NULL, NULL, NULL, num_nz, matrix_start,
                 matrix_indices, matrix_values);
@@ -1085,35 +1068,21 @@
   Highs highs;
   highs.addCol(-1.0, 0.0, 1.0, 0, NULL, NULL);
   highs.addCol(-1.0, 0.0, 1.0, 0, NULL, NULL);
-<<<<<<< HEAD
-  int aindex = 0;
-=======
   HighsInt aindex = 0;
->>>>>>> ed66d31c
   double avalue = 1.0;
   highs.addRow(0.0, 0.0, 1, &aindex, &avalue);
   aindex = 1;
   avalue = -2.0;
   highs.addRow(0.0, 0.0, 1, &aindex, &avalue);
-<<<<<<< HEAD
-  int num_rows;
-  int num_nz;
-  int matrix_start[2] = {-1, -1};
-=======
   HighsInt num_rows;
   HighsInt num_nz;
   HighsInt matrix_start[2] = {-1, -1};
->>>>>>> ed66d31c
   highs.getRows(0, 1, num_rows, NULL, NULL, num_nz, matrix_start, NULL, NULL);
   REQUIRE(num_rows == 2);
   REQUIRE(num_nz == 2);
   REQUIRE(matrix_start[0] == 0);
   REQUIRE(matrix_start[1] == 1);
-<<<<<<< HEAD
-  int matrix_indices[2] = {-1, -1};
-=======
   HighsInt matrix_indices[2] = {-1, -1};
->>>>>>> ed66d31c
   double matrix_values[2] = {0.0, 0.0};
   highs.getRows(0, 1, num_rows, NULL, NULL, num_nz, matrix_start,
                 matrix_indices, matrix_values);
@@ -1121,8 +1090,6 @@
   REQUIRE(matrix_indices[1] == 1);
   REQUIRE(matrix_values[0] == 1.0);
   REQUIRE(matrix_values[1] == -2.0);
-<<<<<<< HEAD
-=======
 }
 
 TEST_CASE("LP-interval-changes", "[highs_data]") {
@@ -1254,5 +1221,4 @@
                      optimal_objective_function_value);
   REQUIRE(optimal_objective_function_value ==
           avgas_optimal_objective_function_value);
->>>>>>> ed66d31c
 }