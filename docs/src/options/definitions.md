--- conflicted
+++ resolved
@@ -55,13 +55,8 @@
 - Range: [1, inf]
 - Default: 1e+15
 
-<<<<<<< HEAD
 ## [kkt\_tolerance](@id option-kkt-tolerance)
 - If changed from its default value, this tolerance is used for all feasibility and optimality (KKT) measures
-=======
-## kkt\_tolerance
-- If changed from its default value, this KKT tolerance is used for all feasibility and optimality measures
->>>>>>> 9e0a2883
 - Type: double
 - Range: [1e-10, inf]
 - Default: 1e-07
