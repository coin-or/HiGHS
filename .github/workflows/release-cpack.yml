name: release-cpack

on:
  push:
    # tags:
    #   - 'v*'

jobs:
  build-linux:
    runs-on: ubuntu-latest
    strategy:
      matrix:
        arch: [x64]
    steps:
      - uses: actions/checkout@v3
      - name: Build
        run: |
          cmake -B build -DHIPO=ON -DBUILD_OPENBLAS=ON -DBUILD_STATIC_EXE=ON \
            -DCMAKE_EXE_LINKER_FLAGS="-static -static-libgcc -static-libstdc++"
          cmake --build build -j2
          cd build && cpack

      - name: Upload artifacts
        uses: actions/upload-artifact@v4
        with:
          name: linux-${{ matrix.arch }}
          path: build/*.tar.gz

  build-linux-arm:
    runs-on: ubuntu-24.04-arm
    strategy:
      matrix:
        arch: [arm64]
    steps:
      - uses: actions/checkout@v3

      - name: Build
        run: |
          cmake -B build -DHIPO=ON -DBUILD_OPENBLAS=ON -DBUILD_STATIC_EXE=ON \
            -DCMAKE_EXE_LINKER_FLAGS="-static -static-libgcc -static-libstdc++"
          cmake --build build -j2
          cd build && cpack

      - name: Upload artifacts
        uses: actions/upload-artifact@v4
        with:
          name: linux-${{ matrix.arch }}
          path: build/*.tar.gz

  build-windows:
    runs-on: windows-latest
    strategy:
      matrix:
        arch: [x64]
    steps:
      - uses: actions/checkout@v3
      - name: Build
        run: |
          cmake -B build -G "Visual Studio 17 2022" -A ${{ matrix.arch }} `
              -DHIPO=ON -DBUILD_OPENBLAS=ON -DBUILD_STATIC_EXE=ON
          cmake --build build --config Release --parallel
          cd build
          cpack -C Release

      - name: Upload artifacts
        uses: actions/upload-artifact@v4
        with:
          name: windows-${{ matrix.arch }}
          path: build/*.zip

  build-windows-32:
    runs-on: windows-latest
    strategy:
      fail-fast: false
      matrix:
        arch: [Win32]
    steps:
      - uses: actions/checkout@v3
      - name: Build
        run: |
          cmake -B build -G "Visual Studio 17 2022" -A ${{ matrix.arch }} `
<<<<<<< HEAD
              -DHIPO=ON -DBUILD_OPENBLAS=ON -DBUILD_STATIC_EXE=ON `
              -DCMAKE_MSVC_RUNTIME_LIBRARY=MultiThreadedDLL
          cmake --build build --config Release --parallel
          cd build
          cpack -C Release

        # -DCMAKE_MSVC_RUNTIME_LIBRARY=MultiThreadedDLL
        # Win32

      - name: Upload artifacts
        uses: actions/upload-artifact@v4
        with:
          name: windows-${{ matrix.arch }}
          path: build/*.zip

  build-windows-arm-32:
    runs-on: windows-11-arm
    strategy:
      matrix:
        arch: [ARM]
    steps:
      - uses: actions/checkout@v3
      - name: Build
        run: |
          cmake -B build -G "Visual Studio 17 2022" -A ${{ matrix.arch }} `
              -DHIPO=ON -DBUILD_OPENBLAS=ON -DBUILD_STATIC_EXE=ON `
              -DCMAKE_MSVC_RUNTIME_LIBRARY=MultiThreadedDLL `
              -DCMAKE_VS_WINDOWS_SDK_VERSION=10.0.20348.0
=======
              -DHIPO=ON -DBUILD_OPENBLAS=ON -DBUILD_STATIC_EXE=ON
>>>>>>> 0825c4e8
          cmake --build build --config Release --parallel
          cd build
          cpack -C Release

      - name: Upload artifacts
        uses: actions/upload-artifact@v4
        with:
          name: windows-${{ matrix.arch }}
          path: build/*.zip

  build-windows-arm:
    runs-on: windows-11-arm
    strategy:
      matrix:
        arch: [ARM64]
    steps:
      - uses: actions/checkout@v3
      - name: Build
        run: |
          cmake -B build -G "Visual Studio 17 2022" -A ${{ matrix.arch }} `
              -DHIPO=ON -DBUILD_OPENBLAS=ON -DBUILD_STATIC_EXE=ON
          cmake --build build --config Release --parallel
          cd build
          cpack -C Release

      - name: Upload artifacts
        uses: actions/upload-artifact@v4
        with:
          name: windows-${{ matrix.arch }}
          path: build/*.zip

  build-macos:
    runs-on: macos-latest
    steps:
      - uses: actions/checkout@v3
      - name: Build Universal Binary
        run: |
          cmake -B build -DCMAKE_OSX_ARCHITECTURES="x86_64;arm64" \
              -DBUILD_STATIC_EXE=ON
          cmake --build build --parallel
          cd build && cpack

      - name: Upload artifacts
        uses: actions/upload-artifact@v4
        with:
          name: macos-universal
          path: build/*.tar.gz<|MERGE_RESOLUTION|>--- conflicted
+++ resolved
@@ -79,38 +79,7 @@
       - name: Build
         run: |
           cmake -B build -G "Visual Studio 17 2022" -A ${{ matrix.arch }} `
-<<<<<<< HEAD
-              -DHIPO=ON -DBUILD_OPENBLAS=ON -DBUILD_STATIC_EXE=ON `
-              -DCMAKE_MSVC_RUNTIME_LIBRARY=MultiThreadedDLL
-          cmake --build build --config Release --parallel
-          cd build
-          cpack -C Release
-
-        # -DCMAKE_MSVC_RUNTIME_LIBRARY=MultiThreadedDLL
-        # Win32
-
-      - name: Upload artifacts
-        uses: actions/upload-artifact@v4
-        with:
-          name: windows-${{ matrix.arch }}
-          path: build/*.zip
-
-  build-windows-arm-32:
-    runs-on: windows-11-arm
-    strategy:
-      matrix:
-        arch: [ARM]
-    steps:
-      - uses: actions/checkout@v3
-      - name: Build
-        run: |
-          cmake -B build -G "Visual Studio 17 2022" -A ${{ matrix.arch }} `
-              -DHIPO=ON -DBUILD_OPENBLAS=ON -DBUILD_STATIC_EXE=ON `
-              -DCMAKE_MSVC_RUNTIME_LIBRARY=MultiThreadedDLL `
-              -DCMAKE_VS_WINDOWS_SDK_VERSION=10.0.20348.0
-=======
               -DHIPO=ON -DBUILD_OPENBLAS=ON -DBUILD_STATIC_EXE=ON
->>>>>>> 0825c4e8
           cmake --build build --config Release --parallel
           cd build
           cpack -C Release
