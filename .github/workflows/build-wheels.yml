--- conflicted
+++ resolved
@@ -1,13 +1,8 @@
 name: build-wheels
 
-<<<<<<< HEAD
 on: []
 # on: [push]
 # on: [pull_request]
-=======
-# on: [push]
-on: [pull_request]
->>>>>>> 869cbd4d
 
 concurrency:
   group: ${{ github.workflow }}-${{ github.ref }}
