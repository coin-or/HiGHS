name: build-wheels

# on: [push]
<<<<<<< HEAD
# on: [pull_request]
on: []
=======
on: [pull_request]
>>>>>>> 2e93732b

concurrency:
  group: ${{ github.workflow }}-${{ github.ref }}
  cancel-in-progress: true

jobs:
  build_sdist:
    name: Build source distribution
    runs-on: ubuntu-latest
    steps:
      - uses: actions/checkout@v4

      - name: Build sdist
        shell: bash
        run: pipx run build --sdist

      - name: check metadata
        run: pipx run twine check dist/*

  build_wheels:
    name: Build wheel for ${{ matrix.python }}-${{ matrix.buildplat[1] }}
    runs-on: ${{ matrix.buildplat[0] }}
    strategy:
      # Ensure that a wheel builder finishes even if another fails
      fail-fast: false
      matrix:
        # From NumPy
        # Github Actions doesn't support pairing matrix values together, let's improvise
        # https://github.com/github/feedback/discussions/7835#discussioncomment-1769026
        buildplat:
          - [ubuntu-24.04, manylinux_x86_64]
          - [ubuntu-24.04, manylinux_i686]
          - [ubuntu-24.04-arm, manylinux_aarch64]
          - [ubuntu-24.04, musllinux_x86_64] # No OpenBlas, no test
          - [ubuntu-24.04, musllinux_i686]
          - [ubuntu-24.04-arm, musllinux_aarch64]
          - [macos-13, macosx_x86_64]
          - [macos-14, macosx_arm64]
          - [windows-2022, win_amd64]
          - [windows-2022, win32]
        python: ["cp38", "cp39","cp310", "cp311","cp312", "cp313"]

    steps:
      - uses: actions/checkout@v4
      - name: Build wheels
        uses: pypa/cibuildwheel@v3.0
        env:
          CIBW_BUILD: ${{ matrix.python }}-${{ matrix.buildplat[1] }}<|MERGE_RESOLUTION|>--- conflicted
+++ resolved
@@ -1,12 +1,7 @@
 name: build-wheels
 
 # on: [push]
-<<<<<<< HEAD
-# on: [pull_request]
-on: []
-=======
 on: [pull_request]
->>>>>>> 2e93732b
 
 concurrency:
   group: ${{ github.workflow }}-${{ github.ref }}
