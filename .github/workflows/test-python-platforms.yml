--- conflicted
+++ resolved
@@ -1,19 +1,14 @@
 name: test-python-platforms 
 
-on: [pull_request]
+on: [push, pull_request]
 
 jobs:
   build:
     runs-on: ${{ matrix.os }}
     strategy:
       matrix:
-<<<<<<< HEAD
-        os: [ubuntu-20.04]
-        python: [3.6, 3.7, 3.8, 3.9]
-=======
         os: [ubuntu-latest]
-        python: [3.7, 3.8, 3.9]
->>>>>>> 355fb597
+        python: [3.7, 3.8, 3.9, 3.10, 3.11]
 
     steps:
       - uses: actions/checkout@v3
