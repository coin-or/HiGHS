--- conflicted
+++ resolved
@@ -7,25 +7,6 @@
     message(STATUS "OpenBLAS CMake config path: ${OpenBLAS_DIR}")
 elseif(NOT APPLE)
     # LINUX
-<<<<<<< HEAD
-    find_library(OPENBLAS_LIB
-        NAMES openblas
-        HINTS "${BLAS_ROOT}/lib")
-
-    if(OPENBLAS_LIB)
-        message("Found OpenBLAS library at ${OPENBLAS_LIB}")
-
-    else(OPENBLAS_LIB)
-        find_library(BLAS_LIB
-            NAMES blas HINTS
-            "${BLAS_ROOT}/lib")
-
-        if(NOT BLAS_LIB)
-            message(FATAL_ERROR "No BLAS library found")
-        endif(NOT BLAS_LIB)
-        message("Found BLAS library at ${BLAS_LIB}")
-    endif(OPENBLAS_LIB)
-=======
 
     # If a BLAS install was specified try to use it first.
     if (NOT (BLAS_ROOT STREQUAL ""))
@@ -56,7 +37,6 @@
             endif()
         endif()
     endif()
->>>>>>> 446f0def
 endif()
 
 # METIS
