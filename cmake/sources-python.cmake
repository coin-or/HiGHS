--- conflicted
+++ resolved
@@ -177,115 +177,6 @@
 
 set(highs_sources_python
     extern/filereaderlp/reader.cpp
-<<<<<<< HEAD
-    src/interfaces/highs_c_api.cpp
-    src/io/Filereader.cpp
-    src/io/FilereaderEms.cpp
-    src/io/FilereaderLp.cpp
-    src/io/FilereaderMps.cpp
-    src/io/HighsIO.cpp
-    src/io/HMpsFF.cpp
-    src/io/HMPSIO.cpp
-    src/io/LoadOptions.cpp
-    src/ipm/IpxWrapper.cpp
-    src/lp_data/Highs.cpp
-    src/lp_data/HighsCallback.cpp
-    src/lp_data/HighsDebug.cpp
-    src/lp_data/HighsIis.cpp
-    src/lp_data/HighsInfo.cpp
-    src/lp_data/HighsInfoDebug.cpp
-    src/lp_data/HighsInterface.cpp
-    src/lp_data/HighsLp.cpp
-    src/lp_data/HighsLpUtils.cpp
-    src/lp_data/HighsModelUtils.cpp
-    src/lp_data/HighsOptions.cpp
-    src/lp_data/HighsRanging.cpp
-    src/lp_data/HighsSolution.cpp
-    src/lp_data/HighsSolutionDebug.cpp
-    src/lp_data/HighsSolve.cpp
-    src/lp_data/HighsStatus.cpp
-    src/mip/HighsCliqueTable.cpp
-    src/mip/HighsConflictPool.cpp
-    src/mip/HighsCutGeneration.cpp
-    src/mip/HighsCutPool.cpp
-    src/mip/HighsDebugSol.cpp
-    src/mip/HighsDomain.cpp
-    src/mip/HighsDynamicRowMatrix.cpp
-    src/mip/HighsGFkSolve.cpp
-    src/mip/HighsImplications.cpp
-    src/mip/HighsLpAggregator.cpp
-    src/mip/HighsLpRelaxation.cpp
-    src/mip/HighsMipAnalysis.cpp
-    src/mip/HighsMipSolver.cpp
-    src/mip/HighsMipSolverData.cpp
-    src/mip/HighsMipWorker.cpp
-    src/mip/HighsModkSeparator.cpp
-    src/mip/HighsNodeQueue.cpp
-    src/mip/HighsObjectiveFunction.cpp
-    src/mip/HighsPathSeparator.cpp
-    src/mip/HighsPrimalHeuristics.cpp
-    src/mip/HighsPseudocost.cpp
-    src/mip/HighsRedcostFixing.cpp
-    src/mip/HighsSearch.cpp
-    src/mip/HighsSeparation.cpp
-    src/mip/HighsSeparator.cpp
-    src/mip/HighsTableauSeparator.cpp
-    src/mip/HighsTransformedLp.cpp
-    src/model/HighsHessian.cpp
-    src/model/HighsHessianUtils.cpp
-    src/model/HighsModel.cpp
-    src/parallel/HighsTaskExecutor.cpp
-    src/pdlp/CupdlpWrapper.cpp
-    src/presolve/HighsPostsolveStack.cpp
-    src/presolve/HighsSymmetry.cpp
-    src/presolve/HPresolve.cpp
-    src/presolve/HPresolveAnalysis.cpp
-    src/presolve/ICrash.cpp
-    src/presolve/ICrashUtil.cpp
-    src/presolve/ICrashX.cpp
-    src/presolve/PresolveComponent.cpp
-    src/qpsolver/a_asm.cpp
-    src/qpsolver/a_quass.cpp
-    src/qpsolver/basis.cpp
-    src/qpsolver/perturbation.cpp
-    src/qpsolver/quass.cpp
-    src/qpsolver/ratiotest.cpp
-    src/qpsolver/scaling.cpp
-    src/simplex/HEkk.cpp
-    src/simplex/HEkkControl.cpp
-    src/simplex/HEkkDebug.cpp
-    src/simplex/HEkkDual.cpp
-    src/simplex/HEkkDualMulti.cpp
-    src/simplex/HEkkDualRHS.cpp
-    src/simplex/HEkkDualRow.cpp
-    src/simplex/HEkkInterface.cpp
-    src/simplex/HEkkPrimal.cpp
-    src/simplex/HighsSimplexAnalysis.cpp
-    src/simplex/HSimplex.cpp
-    src/simplex/HSimplexDebug.cpp
-    src/simplex/HSimplexNla.cpp
-    src/simplex/HSimplexNlaDebug.cpp
-    src/simplex/HSimplexNlaFreeze.cpp
-    src/simplex/HSimplexNlaProductForm.cpp
-    src/simplex/HSimplexReport.cpp
-    src/test/KktCh2.cpp
-    src/test/DevKkt.cpp
-    src/util/HFactor.cpp
-    src/util/HFactorDebug.cpp
-    src/util/HFactorExtend.cpp
-    src/util/HFactorRefactor.cpp
-    src/util/HFactorUtils.cpp
-    src/util/HighsHash.cpp
-    src/util/HighsLinearSumBounds.cpp
-    src/util/HighsMatrixPic.cpp
-    src/util/HighsMatrixUtils.cpp
-    src/util/HighsSort.cpp
-    src/util/HighsSparseMatrix.cpp
-    src/util/HighsUtils.cpp
-    src/util/HSet.cpp
-    src/util/HVectorBase.cpp
-    src/util/stringutil.cpp)
-=======
     highs/interfaces/highs_c_api.cpp
     highs/io/Filereader.cpp
     highs/io/FilereaderEms.cpp
@@ -393,7 +284,6 @@
     highs/util/HSet.cpp
     highs/util/HVectorBase.cpp
     highs/util/stringutil.cpp)
->>>>>>> e6943139
 
 set(highs_headers_python
     extern/filereaderlp/builder.hpp
@@ -401,161 +291,6 @@
     extern/filereaderlp/model.hpp
     extern/filereaderlp/reader.hpp
     extern/pdqsort/pdqsort.h
-<<<<<<< HEAD
-    src/interfaces/highs_c_api.h
-    src/io/Filereader.h
-    src/io/FilereaderEms.h
-    src/io/FilereaderLp.h
-    src/io/FilereaderMps.h
-    src/io/HighsIO.h
-    src/io/HMpsFF.h
-    src/io/HMPSIO.h
-    src/io/LoadOptions.h
-    src/ipm/IpxSolution.h
-    src/ipm/IpxWrapper.h
-    src/lp_data/HConst.h
-    src/lp_data/HighsAnalysis.h
-    src/lp_data/HighsCallback.h
-    src/lp_data/HighsCallbackStruct.h
-    src/lp_data/HighsDebug.h
-    src/lp_data/HighsIis.h
-    src/lp_data/HighsInfo.h
-    src/lp_data/HighsInfoDebug.h
-    src/lp_data/HighsLp.h
-    src/lp_data/HighsLpSolverObject.h
-    src/lp_data/HighsLpUtils.h
-    src/lp_data/HighsModelUtils.h
-    src/lp_data/HighsOptions.h
-    src/lp_data/HighsRanging.h
-    src/lp_data/HighsSolution.h
-    src/lp_data/HighsSolutionDebug.h
-    src/lp_data/HighsSolve.h
-    src/lp_data/HighsStatus.h
-    src/lp_data/HStruct.h
-    src/mip/HighsCliqueTable.h
-    src/mip/HighsConflictPool.h
-    src/mip/HighsCutGeneration.h
-    src/mip/HighsCutPool.h
-    src/mip/HighsDebugSol.h
-    src/mip/HighsDomain.h
-    src/mip/HighsDomainChange.h
-    src/mip/HighsDynamicRowMatrix.h
-    src/mip/HighsGFkSolve.h
-    src/mip/HighsImplications.h
-    src/mip/HighsLpAggregator.h
-    src/mip/HighsLpRelaxation.h
-    src/mip/HighsMipAnalysis.h
-    src/mip/HighsMipSolver.h
-    src/mip/HighsMipSolverData.h
-    src/mip/HighsMipWorker.h
-    src/mip/HighsModkSeparator.h
-    src/mip/HighsNodeQueue.h
-    src/mip/HighsObjectiveFunction.h
-    src/mip/HighsPathSeparator.h
-    src/mip/HighsPrimalHeuristics.h
-    src/mip/HighsPseudocost.h
-    src/mip/HighsRedcostFixing.h
-    src/mip/HighsSearch.h
-    src/mip/HighsSeparation.h
-    src/mip/HighsSeparator.h
-    src/mip/HighsTableauSeparator.h
-    src/mip/HighsTransformedLp.h
-    src/mip/MipTimer.h
-    src/model/HighsHessian.h
-    src/model/HighsHessianUtils.h
-    src/model/HighsModel.h
-    src/parallel/HighsBinarySemaphore.h
-    src/parallel/HighsCacheAlign.h
-    src/parallel/HighsCombinable.h
-    src/parallel/HighsMutex.h
-    src/parallel/HighsParallel.h
-    src/parallel/HighsRaceTimer.h
-    src/parallel/HighsSchedulerConstants.h
-    src/parallel/HighsSpinMutex.h
-    src/parallel/HighsSplitDeque.h
-    src/parallel/HighsTask.h
-    src/parallel/HighsTaskExecutor.h
-    src/pdlp/CupdlpWrapper.h
-    src/presolve/HighsPostsolveStack.h
-    src/presolve/HighsSymmetry.h
-    src/presolve/HPresolve.h
-    src/presolve/HPresolveAnalysis.h
-    src/presolve/ICrash.h
-    src/presolve/ICrashUtil.h
-    src/presolve/ICrashX.h
-    src/presolve/PresolveComponent.h
-    src/qpsolver/a_asm.hpp
-    src/qpsolver/a_quass.hpp
-    src/qpsolver/basis.hpp
-    src/qpsolver/crashsolution.hpp
-    src/qpsolver/dantzigpricing.hpp
-    src/qpsolver/devexpricing.hpp
-    src/qpsolver/eventhandler.hpp
-    src/qpsolver/factor.hpp
-    src/qpsolver/feasibility_bounded.hpp
-    src/qpsolver/feasibility_highs.hpp
-    src/qpsolver/gradient.hpp
-    src/qpsolver/instance.hpp
-    src/qpsolver/matrix.hpp
-    src/qpsolver/perturbation.hpp
-    src/qpsolver/pricing.hpp
-    src/qpsolver/qpconst.hpp
-    src/qpsolver/qpvector.hpp
-    src/qpsolver/quass.hpp
-    src/qpsolver/ratiotest.hpp
-    src/qpsolver/runtime.hpp
-    src/qpsolver/scaling.hpp
-    src/qpsolver/settings.hpp
-    src/qpsolver/snippets.hpp
-    src/qpsolver/statistics.hpp
-    src/qpsolver/steepestedgepricing.hpp
-    src/simplex/HApp.h
-    src/simplex/HEkk.h
-    src/simplex/HEkkDual.h
-    src/simplex/HEkkDualRHS.h
-    src/simplex/HEkkDualRow.h
-    src/simplex/HEkkPrimal.h
-    src/simplex/HighsSimplexAnalysis.h
-    src/simplex/HSimplex.h
-    src/simplex/HSimplexDebug.h
-    src/simplex/HSimplexNla.h
-    src/simplex/HSimplexReport.h
-    src/simplex/SimplexConst.h
-    src/simplex/SimplexStruct.h
-    src/simplex/SimplexTimer.h
-    src/test/DevKkt.h
-    src/test/KktCh2.h
-    src/util/FactorTimer.h
-    src/util/HFactor.h
-    src/util/HFactorConst.h
-    src/util/HFactorDebug.h
-    src/util/HighsCDouble.h
-    src/util/HighsComponent.h
-    src/util/HighsDataStack.h
-    src/util/HighsDisjointSets.h
-    src/util/HighsHash.h
-    src/util/HighsHashTree.h
-    src/util/HighsInt.h
-    src/util/HighsIntegers.h
-    src/util/HighsLinearSumBounds.h
-    src/util/HighsMatrixPic.h
-    src/util/HighsMatrixSlice.h
-    src/util/HighsMatrixUtils.h
-    src/util/HighsMemoryAllocation.h
-    src/util/HighsRandom.h
-    src/util/HighsRbTree.h
-    src/util/HighsSort.h
-    src/util/HighsSparseMatrix.h
-    src/util/HighsSparseVectorSum.h
-    src/util/HighsSplay.h
-    src/util/HighsTimer.h
-    src/util/HighsUtils.h
-    src/util/HSet.h
-    src/util/HVector.h
-    src/util/HVectorBase.h
-    src/util/stringutil.h
-    src/Highs.h
-=======
     highs/interfaces/highs_c_api.h
     highs/io/Filereader.h
     highs/io/FilereaderEms.h
@@ -709,5 +444,4 @@
     highs/util/HVectorBase.h
     highs/util/stringutil.h
     highs/Highs.h
->>>>>>> e6943139
   )